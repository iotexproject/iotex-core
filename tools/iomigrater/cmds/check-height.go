package cmd

import (
	"context"
	"fmt"

	"github.com/spf13/cobra"

	"github.com/iotexproject/iotex-core/blockchain/blockdao"
	"github.com/iotexproject/iotex-core/config"
	"github.com/iotexproject/iotex-core/tools/iomigrater/common"
)

// Multi-language support
var (
	checkHeightCmdShorts = map[string]string{
		"english": "Sub-Command for check IoTeX blockchain db file height.",
		"chinese": "查看IoTeX区块链 db 文件高度的子命令",
	}
	checkHeightCmdLongs = map[string]string{
		"english": "Sub-command for check IoTeX blockchain db file height.",
		"chinese": "查看IoTeX区块链 db 文件高度的子命令",
	}
	checkHeightCmdUse = map[string]string{
		"english": "check",
		"chinese": "check",
	}
)

var (
	// CheckHeight used to Sub command.
	CheckHeight = &cobra.Command{
		Use:   common.TranslateInLang(checkHeightCmdUse),
		Short: common.TranslateInLang(checkHeightCmdShorts),
		Long:  common.TranslateInLang(checkHeightCmdLongs),
		Args:  cobra.ExactArgs(1),
		RunE: func(cmd *cobra.Command, args []string) error {
			height, err := checkDbFileHeight(args[0])
			if err != nil {
				fmt.Printf("Check db %s height err: %v\n", args[0], err)
				return err
			}
			fmt.Printf("Check db %s height: %d.\n", args[0], height)
			return nil
		},
	}
)

func checkDbFileHeight(filePath string) (uint64, error) {
	cfg, err := config.New([]string{}, []string{})
	if err != nil {
		return uint64(0), fmt.Errorf("failed to new config: %v", err)
	}

	cfg.DB.DbPath = filePath
<<<<<<< HEAD
	cfg.DB.CompressLegacy = cfg.Chain.CompressBlock
	blockDao := blockdao.NewBlockDAO(nil, cfg.Chain.EVMNetworkID, cfg.DB)
=======
	blockDao := blockdao.NewBlockDAO(nil, cfg.DB)
>>>>>>> ae9b4fd9

	// Load height value.
	ctx := context.Background()
	if err := blockDao.Start(ctx); err != nil {
		return uint64(0), err
	}
	height, err := blockDao.Height()
	if err != nil {
		return uint64(0), err
	}
	if err := blockDao.Stop(ctx); err != nil {
		return uint64(0), err
	}

	return height, nil
}<|MERGE_RESOLUTION|>--- conflicted
+++ resolved
@@ -53,12 +53,7 @@
 	}
 
 	cfg.DB.DbPath = filePath
-<<<<<<< HEAD
-	cfg.DB.CompressLegacy = cfg.Chain.CompressBlock
 	blockDao := blockdao.NewBlockDAO(nil, cfg.Chain.EVMNetworkID, cfg.DB)
-=======
-	blockDao := blockdao.NewBlockDAO(nil, cfg.DB)
->>>>>>> ae9b4fd9
 
 	// Load height value.
 	ctx := context.Background()
