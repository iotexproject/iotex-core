<<<<<<< HEAD
FROM golang:1.20-bullseye
=======
FROM golang:1.20.5-bullseye
>>>>>>> d0b20f13

WORKDIR apps/iotex-bot

RUN apt-get install -y --no-install-recommends make
RUN git clone https://github.com/iotexproject/iotex-core
RUN cd iotex-core/tools/bot && \
    make build && \
    cp ./bot /usr/local/bin/bot  && \
    mkdir -p /etc/iotex/ && \
    rm -rf apps/iotex-bot

CMD [ "bot -config-path=/etc/iotex/config.yaml"]<|MERGE_RESOLUTION|>--- conflicted
+++ resolved
@@ -1,9 +1,3 @@
-<<<<<<< HEAD
-FROM golang:1.20-bullseye
-=======
-FROM golang:1.20.5-bullseye
->>>>>>> d0b20f13
-
 WORKDIR apps/iotex-bot
 
 RUN apt-get install -y --no-install-recommends make
