// Copyright (c) 2019 IoTeX
// This is an alpha (internal) release and is not suitable for production. This source code is provided 'as is' and no
// warranties are given as to title or non-infringement, merchantability or fitness for purpose and, to the extent
// permitted by law, all liability for your use of the code is disclaimed. This source code is governed by Apache
// License 2.0 that can be found in the LICENSE file.

// usage: make minicluster

package main

import (
	"context"
	"flag"
	"fmt"
	"math"
	"sync"
	"time"

	"go.uber.org/zap"
	"google.golang.org/grpc"

	"github.com/iotexproject/iotex-core/action"
	"github.com/iotexproject/iotex-core/blockchain"
	"github.com/iotexproject/iotex-core/config"
	"github.com/iotexproject/iotex-core/pkg/keypair"
	"github.com/iotexproject/iotex-core/pkg/log"
	"github.com/iotexproject/iotex-core/pkg/probe"
	"github.com/iotexproject/iotex-core/protogen/iotexapi"
	"github.com/iotexproject/iotex-core/server/itx"
	"github.com/iotexproject/iotex-core/testutil"
	"github.com/iotexproject/iotex-core/tools/util"
)

const (
	numNodes  = 4
	numAdmins = 2
)

func main() {
	// timeout indicates the duration of running nightly build in seconds. Default is 300
	var timeout int
	// aps indicates how many actions to be injected in one second. Default is 0
	var aps float64
	// smart contract deployment data. Default is "608060405234801561001057600080fd5b506102f5806100206000396000f3006080604052600436106100615763ffffffff7c01000000000000000000000000000000000000000000000000000000006000350416632885ad2c8114610066578063797d9fbd14610070578063cd5e3c5d14610091578063d0e30db0146100b8575b600080fd5b61006e6100c0565b005b61006e73ffffffffffffffffffffffffffffffffffffffff600435166100cb565b34801561009d57600080fd5b506100a6610159565b60408051918252519081900360200190f35b61006e610229565b6100c9336100cb565b565b60006100d5610159565b6040805182815290519192507fbae72e55df73720e0f671f4d20a331df0c0dc31092fda6c573f35ff7f37f283e919081900360200190a160405173ffffffffffffffffffffffffffffffffffffffff8316906305f5e100830280156108fc02916000818181858888f19350505050158015610154573d6000803e3d6000fd5b505050565b604080514460208083019190915260001943014082840152825180830384018152606090920192839052815160009360059361021a9360029391929182918401908083835b602083106101bd5780518252601f19909201916020918201910161019e565b51815160209384036101000a600019018019909216911617905260405191909301945091925050808303816000865af11580156101fe573d6000803e3d6000fd5b5050506040513d602081101561021357600080fd5b5051610261565b81151561022357fe5b06905090565b60408051348152905133917fe1fffcc4923d04b559f4d29a8bfc6cda04eb5b0d3c460751c2402c5c5cc9109c919081900360200190a2565b600080805b60208110156102c25780600101602060ff160360080260020a848260208110151561028d57fe5b7f010000000000000000000000000000000000000000000000000000000000000091901a810204029190910190600101610266565b50929150505600a165627a7a72305820a426929891673b0a04d7163b60113d28e7d0f48ea667680ba48126c182b872c10029"
	var deployExecData string
	// smart contract interaction data. Default is "d0e30db0"
	var interactExecData string

	flag.IntVar(&timeout, "timeout", 100, "duration of running nightly build")
	flag.Float64Var(&aps, "aps", 1, "actions to be injected per second")
	flag.StringVar(&deployExecData, "deploy-data", "608060405234801561001057600080fd5b506102f5806100206000396000f3006080604052600436106100615763ffffffff7c01000000000000000000000000000000000000000000000000000000006000350416632885ad2c8114610066578063797d9fbd14610070578063cd5e3c5d14610091578063d0e30db0146100b8575b600080fd5b61006e6100c0565b005b61006e73ffffffffffffffffffffffffffffffffffffffff600435166100cb565b34801561009d57600080fd5b506100a6610159565b60408051918252519081900360200190f35b61006e610229565b6100c9336100cb565b565b60006100d5610159565b6040805182815290519192507fbae72e55df73720e0f671f4d20a331df0c0dc31092fda6c573f35ff7f37f283e919081900360200190a160405173ffffffffffffffffffffffffffffffffffffffff8316906305f5e100830280156108fc02916000818181858888f19350505050158015610154573d6000803e3d6000fd5b505050565b604080514460208083019190915260001943014082840152825180830384018152606090920192839052815160009360059361021a9360029391929182918401908083835b602083106101bd5780518252601f19909201916020918201910161019e565b51815160209384036101000a600019018019909216911617905260405191909301945091925050808303816000865af11580156101fe573d6000803e3d6000fd5b5050506040513d602081101561021357600080fd5b5051610261565b81151561022357fe5b06905090565b60408051348152905133917fe1fffcc4923d04b559f4d29a8bfc6cda04eb5b0d3c460751c2402c5c5cc9109c919081900360200190a2565b600080805b60208110156102c25780600101602060ff160360080260020a848260208110151561028d57fe5b7f010000000000000000000000000000000000000000000000000000000000000091901a810204029190910190600101610266565b50929150505600a165627a7a72305820a426929891673b0a04d7163b60113d28e7d0f48ea667680ba48126c182b872c10029",
		"smart contract deployment data")
	flag.StringVar(&interactExecData, "interact-data", "d0e30db0", "smart contract interaction data")
	flag.Parse()

	// path of config file containing all the public/private key paris of addresses getting transfers
	// from Creator in genesis block
	injectorConfigPath := "./tools/minicluster/gentsfaddrs.yaml"

	chainAddrs, err := util.LoadAddresses(injectorConfigPath, uint32(1))
	if err != nil {
		log.L().Fatal("Failed to load addresses from config path", zap.Error(err))
	}
	admins := chainAddrs[len(chainAddrs)-numAdmins:]
	delegates := chainAddrs[:len(chainAddrs)-numAdmins]

	// Set mini-cluster configurations
	configs := make([]config.Config, numNodes)
	for i := 0; i < numNodes; i++ {
		chainDBPath := fmt.Sprintf("./chain%d.db", i+1)
		trieDBPath := fmt.Sprintf("./trie%d.db", i+1)
		networkPort := 4689 + i
		apiPort := 14014 + i
		config := newConfig(chainDBPath, trieDBPath, chainAddrs[i].PriKey,
			networkPort, apiPort)
		if i == 0 {
			config.Network.BootstrapNodes = []string{}
			config.Network.MasterKey = "bootnode"
		}
		configs[i] = config
	}

	// Create mini-cluster
	svrs := make([]*itx.Server, numNodes)
	for i := 0; i < numNodes; i++ {
		svr, err := itx.NewServer(configs[i])
		if err != nil {
			log.L().Fatal("Failed to create server.", zap.Error(err))
		}
		svrs[i] = svr
	}

	// Create a probe server
	probeSvr := probe.New(7788)

	// Start mini-cluster
	for i := 0; i < numNodes; i++ {
		go itx.StartServer(context.Background(), svrs[i], probeSvr, configs[i])
	}

	// target address for grpc connection. Default is "127.0.0.1:14014"
	grpcAddr := "127.0.0.1:14014"

	grpcctx, cancel := context.WithTimeout(context.Background(), 10*time.Second)
	defer cancel()
	conn, err := grpc.DialContext(grpcctx, grpcAddr, grpc.WithBlock(), grpc.WithInsecure())
	if err != nil {
		log.L().Error("Failed to connect to API server.")
	}

	client := iotexapi.NewAPIServiceClient(conn)

	counter, err := util.InitCounter(client, chainAddrs)
	if err != nil {
		log.L().Fatal("Failed to initialize nonce counter", zap.Error(err))
	}

	// Inject actions to first node
	if aps > 0 {
		// transfer gas limit. Default is 1000000
		transferGasLimit := 1000000
		// transfer gas price. Default is 10
		transferGasPrice := 10
		// transfer payload. Default is ""
		transferPayload := ""
		// vote gas limit. Default is 1000000
		voteGasLimit := 1000000
		// vote gas price. Default is 10
		voteGasPrice := 10
		// execution amount. Default is 0
		executionAmount := 0
		// execution gas limit. Default is 1200000
		executionGasLimit := 1200000
		// execution gas price. Default is 10
		executionGasPrice := 10
		// maximum number of rpc retries. Default is 5
		retryNum := 5
		// sleeping period between two consecutive rpc retries in seconds. Default is 1
		retryInterval := 1
		// reset interval indicates the interval to reset nonce counter in seconds. Default is 60
		resetInterval := 60
		d := time.Duration(timeout) * time.Second

		// First deploy a smart contract which can be interacted by injected executions
		eHash, err := util.DeployContract(client, counter, delegates, executionGasLimit, executionGasPrice,
			deployExecData, retryNum, retryInterval)
		if err != nil {
			log.L().Fatal("Failed to deploy smart contract", zap.Error(err))
		}
		// Wait until the smart contract is successfully deployed
		var receipt *action.Receipt
		if err := testutil.WaitUntil(100*time.Millisecond, 60*time.Second, func() (bool, error) {
			receipt, err = svrs[0].ChainService(uint32(1)).Blockchain().GetReceiptByActionHash(eHash)
			return receipt != nil, nil
		}); err != nil {
			log.L().Fatal("Failed to get receipt of execution deployment", zap.Error(err))
		}
		contract := receipt.ContractAddress

		expectedBalancesMap := util.GetAllBalanceMap(client, chainAddrs)

		wg := &sync.WaitGroup{}
		util.InjectByAps(wg, aps, counter, transferGasLimit, transferGasPrice, transferPayload, voteGasLimit, voteGasPrice,
			contract, executionAmount, executionGasLimit, executionGasPrice, interactExecData, client, admins, delegates, d,
			retryNum, retryInterval, resetInterval, &expectedBalancesMap)
		wg.Wait()

		err = testutil.WaitUntil(100*time.Millisecond, 60*time.Second, func() (bool, error) {
			actionCleared := true
			for i := 0; i < numNodes; i++ {
				acts := svrs[i].ChainService(configs[i].Chain.ID).ActionPool().PickActs()
				if len(acts) != 0 {
					actionCleared = false
				}
			}
			return actionCleared, nil
		})

		chains := make([]blockchain.Blockchain, numNodes)
		stateHeights := make([]uint64, numNodes)
		bcHeights := make([]uint64, numNodes)
		idealHeight := make([]uint64, numNodes)

		var netTimeout int
		var minTimeout int

		for i := 0; i < numNodes; i++ {
			chains[i] = svrs[i].ChainService(configs[i].Chain.ID).Blockchain()

			stateHeights[i], err = chains[i].GetFactory().Height()
			if err != nil {
				log.S().Errorf("Node %d: Can not get State height", i)
			}
			bcHeights[i] = chains[i].TipHeight()
			minTimeout = int(configs[i].Consensus.RollDPoS.Delay/time.Second - configs[i].Genesis.BlockInterval/time.Second)
			netTimeout = 0
			if timeout > minTimeout {
				netTimeout = timeout - minTimeout
			}
			idealHeight[i] = uint64((time.Duration(netTimeout) * time.Second) / configs[i].Genesis.BlockInterval)

			log.S().Infof("Node#%d blockchain height: %d", i, bcHeights[i])
			log.S().Infof("Node#%d state      height: %d", i, stateHeights[i])
			log.S().Infof("Node#%d ideal      height: %d", i, idealHeight[i])

			if bcHeights[i] != stateHeights[i] {
				log.S().Errorf("Node#%d: State height does not match blockchain height", i)
			}
			if math.Abs(float64(bcHeights[i]-idealHeight[i])) > 1 {
				log.S().Errorf("blockchain in Node#%d is behind the expected height", i)
			}
		}

		for i := 0; i < numNodes; i++ {
			for j := i + 1; j < numNodes; j++ {
				if math.Abs(float64(bcHeights[i]-bcHeights[j])) > 1 {
					log.S().Errorf("blockchain in Node#%d and blockchain in Node#%d are not sync", i, j)
				} else {
					log.S().Infof("blockchain in Node#%d and blockchain in Node#%d are sync", i, j)
				}
			}
		}

		m := util.GetAllBalanceMap(client, chainAddrs)
		for k, v := range m {
			if len(expectedBalancesMap) != 0 && v.Cmp(expectedBalancesMap[k]) != 0 {
				log.S().Error("Balance mismatch:")
				log.S().Info("Account ", k)
				log.S().Info("Real balance: ", v.String(), " Expected balance: ", expectedBalancesMap[k].String())
				return
			}
		}

		log.S().Info("Balance Check PASS")

	}
}

func newConfig(
<<<<<<< HEAD
=======
	_,
>>>>>>> 78083baa
	chainDBPath,
	trieDBPath string,
	producerPriKey keypair.PrivateKey,
	networkPort,
	apiPort int,
) config.Config {
	cfg := config.Default

	cfg.Network.Port = networkPort
	cfg.Network.BootstrapNodes = []string{"/ip4/127.0.0.1/tcp/4689/ipfs/12D3KooWJwW6pUpTkxPTMv84RPLPMQVEAjZ6fvJuX4oZrvW5DAGQ"}

	cfg.Chain.ID = 1
	cfg.Chain.ChainDBPath = chainDBPath
	cfg.Chain.TrieDBPath = trieDBPath
	cfg.Chain.NumCandidates = numNodes
	cfg.Chain.EnableIndex = true
	cfg.Chain.EnableAsyncIndexWrite = true
	cfg.Chain.ProducerPrivKey = producerPriKey.HexString()

	cfg.Consensus.Scheme = config.RollDPoSScheme
	cfg.Consensus.RollDPoS.FSM.UnmatchedEventInterval = 4 * time.Second
	cfg.Consensus.RollDPoS.FSM.AcceptBlockTTL = 3 * time.Second
	cfg.Consensus.RollDPoS.FSM.AcceptProposalEndorsementTTL = 3 * time.Second
	cfg.Consensus.RollDPoS.FSM.AcceptLockEndorsementTTL = 3 * time.Second
	cfg.Consensus.RollDPoS.FSM.EventChanSize = 100000
	cfg.Consensus.RollDPoS.ToleratedOvertime = 2 * time.Second
	cfg.Consensus.RollDPoS.Delay = 10 * time.Second

	cfg.System.HTTPMetricsPort = 0

	cfg.API.Enabled = true
	cfg.API.Port = apiPort

	cfg.Genesis.Blockchain.BlockInterval = 10 * time.Second
	cfg.Genesis.Blockchain.NumSubEpochs = 2
	cfg.Genesis.Blockchain.NumDelegates = numNodes
	cfg.Genesis.Blockchain.TimeBasedRotation = true
	cfg.Genesis.Delegates = cfg.Genesis.Delegates[3 : numNodes+3]
	return cfg
}<|MERGE_RESOLUTION|>--- conflicted
+++ resolved
@@ -237,10 +237,6 @@
 }
 
 func newConfig(
-<<<<<<< HEAD
-=======
-	_,
->>>>>>> 78083baa
 	chainDBPath,
 	trieDBPath string,
 	producerPriKey keypair.PrivateKey,
