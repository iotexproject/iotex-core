--- conflicted
+++ resolved
@@ -83,13 +83,9 @@
 	bc                    blockchain.Blockchain
 	dao                   BlockDAO
 	unicastHandler        UnicastOutbound
-<<<<<<< HEAD
-=======
-	neighborsHandler      Neighbors
 	syncStageTask         *routine.RecurringTask
 	syncStageHeight       uint64
 	syncBlockIncrease     uint64
->>>>>>> 80e1bd45
 }
 
 // NewBlockSyncer returns a new block syncer instance
