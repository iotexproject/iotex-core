// Copyright (c) 2018 IoTeX
// This is an alpha (internal) release and is not suitable for production. This source code is provided 'as is' and no
// warranties are given as to title or non-infringement, merchantability or fitness for purpose and, to the extent
// permitted by law, all liability for your use of the code is disclaimed. This source code is governed by Apache
// License 2.0 that can be found in the LICENSE file.

package state

import (
	"context"
	"fmt"
	"math/big"
	"sort"

	"github.com/pkg/errors"

	"github.com/CoderZhi/go-ethereum/core/vm"
	"github.com/iotexproject/iotex-core/action"
	"github.com/iotexproject/iotex-core/db"
	"github.com/iotexproject/iotex-core/iotxaddress"
	"github.com/iotexproject/iotex-core/pkg/hash"
	"github.com/iotexproject/iotex-core/pkg/util/byteutil"
	"github.com/iotexproject/iotex-core/trie"
)

type (
	// WorkingSet defines an interface for working set of states changes
	WorkingSet interface {
		// states and actions
		LoadOrCreateAccountState(string, *big.Int) (*Account, error)
		Nonce(string) (uint64, error) // Note that Nonce starts with 1.
		CachedAccountState(string) (*Account, error)
<<<<<<< HEAD
		RunActions(uint64, []action.Action, Context) (hash.Hash32B, error)
=======
		RunActions(uint64, []action.Action) (hash.Hash32B, map[hash.Hash32B]*action.Receipt, error)
>>>>>>> b9e86a7c
		Commit() error
		// contracts
		GetCodeHash(hash.PKHash) (hash.Hash32B, error)
		GetCode(hash.PKHash) ([]byte, error)
		SetCode(hash.PKHash, []byte) error
		GetContractState(hash.PKHash, hash.Hash32B) (hash.Hash32B, error)
		SetContractState(hash.PKHash, hash.Hash32B, hash.Hash32B) error
		// Accounts
		RootHash() hash.Hash32B
		Version() uint64
		Height() uint64
		// General state
		State(hash.PKHash, State) (State, error)
		CachedState(hash.PKHash, State) (State, error)
		PutState(hash.PKHash, State) error
		UpdateCachedStates(hash.PKHash, *Account)
	}

	// workingSet implements Workingset interface, tracks pending changes to account/contract in local cache
	workingSet struct {
		ver              uint64
		blkHeight        uint64
		cachedCandidates map[hash.PKHash]*Candidate
		cachedStates     map[hash.PKHash]State    // states being modified in this block
		cachedContract   map[hash.PKHash]Contract // contracts being modified in this block
		accountTrie      trie.Trie                // global account state trie
		cb               db.CachedBatch           // cached batch for pending writes
		dao              db.KVStore               // the underlying DB for account/contract storage
		actionHandlers   []ActionHandler
	}
)

// Context provides the runactions with auxiliary information.
type Context struct {
	// producer who compose those actions
	ProducerAddr string

	// gas Limit for perform those actions
	GasLimit *uint64

	// whether disable gas charge
	EnableGasCharge bool
}

// NewWorkingSet creates a new working set
func NewWorkingSet(
	version uint64,
	kv db.KVStore,
	root hash.Hash32B,
	actionHandlers []ActionHandler,
) (WorkingSet, error) {
	ws := &workingSet{
		ver:              version,
		cachedCandidates: make(map[hash.PKHash]*Candidate),
		cachedStates:     make(map[hash.PKHash]State),
		cachedContract:   make(map[hash.PKHash]Contract),
		cb:               db.NewCachedBatch(),
		dao:              kv,
		actionHandlers:   actionHandlers,
	}
	tr, err := trie.NewTrieSharedBatch(ws.dao, ws.cb, trie.AccountKVNameSpace, root)
	if err != nil {
		return nil, errors.Wrap(err, "failed to generate state trie from config")
	}
	ws.accountTrie = tr
	if err := ws.accountTrie.Start(context.Background()); err != nil {
		return nil, errors.Wrapf(err, "failed to load state trie from root = %x", root)
	}
	return ws, nil
}

//======================================
// account functions
//======================================
// LoadOrCreateAccountState loads existing or adds a new account state with initial balance to the factory
// addr should be a bech32 properly-encoded string
func (ws *workingSet) LoadOrCreateAccountState(addr string, init *big.Int) (*Account, error) {
	addrHash, err := iotxaddress.AddressToPKHash(addr)
	if err != nil {
		return nil, err
	}
	state, err := ws.CachedState(addrHash, &Account{})
	switch {
	case errors.Cause(err) == ErrStateNotExist:
		account := Account{
			Balance:      init,
			VotingWeight: big.NewInt(0),
		}
		ws.cachedStates[addrHash] = &account
		return &account, nil
	case err != nil:
		return nil, errors.Wrapf(err, "failed to get account of %x from cached account", addrHash)
	}
	account, err := stateToAccountState(state)
	if err != nil {
		return nil, err
	}
	return account, nil
}

// Nonce returns the Nonce if the account exists
func (ws *workingSet) Nonce(addr string) (uint64, error) {
	state, err := ws.accountState(addr)
	if err != nil {
		return 0, errors.Wrapf(err, "failed to get account state of %s", addr)
	}
	return state.Nonce, nil
}

// CachedAccountState returns the cached account state if the address exists in local cache
func (ws *workingSet) CachedAccountState(addr string) (*Account, error) {
	addrHash, err := iotxaddress.AddressToPKHash(addr)
	if err != nil {
		return nil, err
	}
	if contract, ok := ws.cachedContract[addrHash]; ok {
		return contract.SelfState(), nil
	}
	state, err := ws.CachedState(addrHash, &Account{})
	if err != nil {
		return nil, err
	}
	account, err := stateToAccountState(state)
	if err != nil {
		return nil, err
	}
	return account, nil
}

// RootHash returns the hash of the root node of the accountTrie
func (ws *workingSet) RootHash() hash.Hash32B {
	return ws.accountTrie.RootHash()
}

// Version returns the Version of this working set
func (ws *workingSet) Version() uint64 {
	return ws.ver
}

// Height returns the Height of the block being worked on
func (ws *workingSet) Height() uint64 {
	return ws.blkHeight
}

// RunActions runs actions in the block and track pending changes in working set
func (ws *workingSet) RunActions(
	blockHeight uint64,
<<<<<<< HEAD
	actions []action.Action,
	ctx Context,
) (hash.Hash32B, error) {
=======
	actions []action.Action) (hash.Hash32B, map[hash.Hash32B]*action.Receipt, error) {
>>>>>>> b9e86a7c
	ws.blkHeight = blockHeight
	// Recover cachedCandidates after restart factory
	if blockHeight > 0 && len(ws.cachedCandidates) == 0 {
		candidates, err := ws.getCandidates(blockHeight - 1)
		if err != nil {
			return hash.ZeroHash32B, nil,
				errors.Wrapf(err, "failed to get previous Candidates on Height %d", blockHeight-1)
		}
		if ws.cachedCandidates, err = CandidatesToMap(candidates); err != nil {
			return hash.ZeroHash32B, nil,
				errors.Wrap(err, "failed to convert candidate list to map of cached Candidates")
		}
	}
	// check producer
	producer, err := ws.LoadOrCreateAccountState(ctx.ProducerAddr, big.NewInt(0))
	if err != nil {
		return hash.ZeroHash32B, errors.Wrapf(err, "failed to load or create the account of block producer %s", ctx.ProducerAddr)
	}
	tsfs, votes, executions := action.ClassifyActions(actions)
<<<<<<< HEAD
	if err := ws.handleTsf(producer, tsfs, ctx.GasLimit, ctx.EnableGasCharge); err != nil {
		return hash.ZeroHash32B, errors.Wrap(err, "failed to handle transfers")
	}
	if err := ws.handleVote(producer, blockHeight, votes, ctx.GasLimit, ctx.EnableGasCharge); err != nil {
		return hash.ZeroHash32B, errors.Wrap(err, "failed to handle votes")
=======
	if err := ws.handleTsf(tsfs); err != nil {
		return hash.ZeroHash32B, nil, errors.Wrap(err, "failed to handle transfers")
	}
	if err := ws.handleVote(blockHeight, votes); err != nil {
		return hash.ZeroHash32B, nil, errors.Wrap(err, "failed to handle votes")
>>>>>>> b9e86a7c
	}

	// update pending account changes to trie
	for addr, state := range ws.cachedStates {
		if err := ws.PutState(addr, state); err != nil {
			return hash.ZeroHash32B, nil, errors.Wrap(err, "failed to update pending account changes to trie")
		}
		account, err := stateToAccountState(state)
		if err != nil {
			return hash.ZeroHash32B, nil, err
		}
		// Perform vote update operation on candidate and delegate pools
		if !account.IsCandidate {
			// remove the candidate if the person is not a candidate anymore
			if _, ok := ws.cachedCandidates[addr]; ok {
				delete(ws.cachedCandidates, addr)
			}
			continue
		}
		totalWeight := big.NewInt(0)
		totalWeight.Add(totalWeight, account.VotingWeight)
		voteePKHash, err := iotxaddress.AddressToPKHash(account.Votee)
		if err != nil {
			return hash.ZeroHash32B, nil, err
		}
		if addr == voteePKHash {
			totalWeight.Add(totalWeight, account.Balance)
		}
		ws.updateCandidate(addr, totalWeight, blockHeight)
	}
	// update pending contract changes
	for addr, contract := range ws.cachedContract {
		if err := contract.Commit(); err != nil {
			return hash.ZeroHash32B, nil, errors.Wrap(err, "failed to update pending contract changes")
		}
		state := contract.SelfState()
		// store the account (with new storage trie root) into account trie
		if err := ws.PutState(addr, state); err != nil {
			return hash.ZeroHash32B, nil,
				errors.Wrap(err, "failed to update pending contract account changes to trie")
		}
	}
	// increase Executor's Nonce for every execution in this block
	for _, e := range executions {
		executorPKHash, err := iotxaddress.AddressToPKHash(e.Executor())
		if err != nil {
			return hash.ZeroHash32B, nil, err
		}
		state, err := ws.CachedState(executorPKHash, &Account{})
		if err != nil {
			return hash.ZeroHash32B, nil, errors.Wrap(err, "executor does not exist")
		}
		account, err := stateToAccountState(state)
		if err != nil {
			return hash.ZeroHash32B, nil, err
		}
		if e.Nonce() > account.Nonce {
			account.Nonce = e.Nonce()
		}
		if err := ws.PutState(executorPKHash, state); err != nil {
			return hash.ZeroHash32B, nil, errors.Wrap(err, "failed to update pending account changes to trie")
		}
	}

	// Handle actions
	receipts := make(map[hash.Hash32B]*action.Receipt)
	for _, act := range actions {
		for _, actionHandler := range ws.actionHandlers {
			receipt, err := actionHandler.Handle(act, ws)
			if err != nil {
				return hash.ZeroHash32B, nil, errors.Wrapf(
					err,
					"error when action %x (nonce: %d) from %s mutates states",
					act.Hash(),
					act.Nonce(),
					act.SrcAddr(),
				)
			}
			if receipt != nil {
				receipts[act.Hash()] = receipt
			}
		}
	}

	// Persist accountTrie's root hash
	rootHash := ws.accountTrie.RootHash()
	ws.cb.Put(trie.AccountKVNameSpace, []byte(AccountTrieRootKey), rootHash[:], "failed to store accountTrie's root hash")
	// Persist new list of Candidates
	candidates, err := MapToCandidates(ws.cachedCandidates)
	if err != nil {
		return hash.ZeroHash32B, nil, errors.Wrap(err, "failed to convert map of cached Candidates to candidate list")
	}
	sort.Sort(candidates)
	candidatesBytes, err := candidates.Serialize()
	if err != nil {
		return hash.ZeroHash32B, nil, errors.Wrap(err, "failed to serialize Candidates")
	}
	h := byteutil.Uint64ToBytes(blockHeight)
	ws.cb.Put(trie.CandidateKVNameSpace, h, candidatesBytes, "failed to store Candidates on Height %d", blockHeight)
	// Persist current chain Height
	ws.cb.Put(trie.AccountKVNameSpace, []byte(CurrentHeightKey), h, "failed to store accountTrie's current Height")

	return ws.RootHash(), receipts, nil
}

// Commit persists all changes in RunActions() into the DB
func (ws *workingSet) Commit() error {
	// Commit all changes in a batch
	if err := ws.dao.Commit(ws.cb); err != nil {
		return errors.Wrap(err, "failed to Commit all changes to underlying DB in a batch")
	}
	ws.clearCache()
	return nil
}

// UpdateCachedStates updates cached states
func (ws *workingSet) UpdateCachedStates(pkHash hash.PKHash, account *Account) {
	ws.cachedStates[pkHash] = account
}

//======================================
// Contract functions
//======================================
// GetCodeHash returns contract's code hash
func (ws *workingSet) GetCodeHash(addr hash.PKHash) (hash.Hash32B, error) {
	if contract, ok := ws.cachedContract[addr]; ok {
		return byteutil.BytesTo32B(contract.SelfState().CodeHash), nil
	}
	state, err := ws.CachedState(addr, &Account{})
	if err != nil {
		return hash.ZeroHash32B, errors.Wrapf(err, "failed to GetCodeHash for contract %x", addr)
	}
	account, err := stateToAccountState(state)
	if err != nil {
		return hash.ZeroHash32B, err
	}
	return byteutil.BytesTo32B(account.CodeHash), nil
}

// GetCode returns contract's code
func (ws *workingSet) GetCode(addr hash.PKHash) ([]byte, error) {
	if contract, ok := ws.cachedContract[addr]; ok {
		return contract.GetCode()
	}
	state, err := ws.CachedState(addr, &Account{})
	if err != nil {
		return nil, errors.Wrapf(err, "failed to GetCode for contract %x", addr)
	}
	account, err := stateToAccountState(state)
	if err != nil {
		return nil, err
	}
	return ws.dao.Get(trie.CodeKVNameSpace, account.CodeHash[:])
}

// SetCode sets contract's code
func (ws *workingSet) SetCode(addr hash.PKHash, code []byte) error {
	if contract, ok := ws.cachedContract[addr]; ok {
		contract.SetCode(byteutil.BytesTo32B(hash.Hash256b(code)), code)
		return nil
	}
	contract, err := ws.getContract(addr)
	if err != nil {
		return errors.Wrapf(err, "failed to SetCode for contract %x", addr)
	}
	contract.SetCode(byteutil.BytesTo32B(hash.Hash256b(code)), code)
	return nil
}

// GetContractState returns contract's storage value
func (ws *workingSet) GetContractState(addr hash.PKHash, key hash.Hash32B) (hash.Hash32B, error) {
	if contract, ok := ws.cachedContract[addr]; ok {
		v, err := contract.GetState(key)
		return byteutil.BytesTo32B(v), err
	}
	contract, err := ws.getContract(addr)
	if err != nil {
		return hash.ZeroHash32B, errors.Wrapf(err, "failed to GetContractState for contract %x", addr)
	}
	v, err := contract.GetState(key)
	return byteutil.BytesTo32B(v), err
}

// SetContractState writes contract's storage value
func (ws *workingSet) SetContractState(addr hash.PKHash, key, value hash.Hash32B) error {
	if contract, ok := ws.cachedContract[addr]; ok {
		return contract.SetState(key, value[:])
	}
	contract, err := ws.getContract(addr)
	if err != nil {
		return errors.Wrapf(err, "failed to SetContractState for contract %x", addr)
	}
	return contract.SetState(key, value[:])
}

//======================================
// private account/contract functions
//======================================
// state pulls a state from DB
func (ws *workingSet) State(hash hash.PKHash, s State) (State, error) {
	mstate, err := ws.accountTrie.Get(hash[:])
	if errors.Cause(err) == trie.ErrNotExist {
		return nil, errors.Wrapf(ErrStateNotExist, "addrHash = %x", hash[:])
	}
	if err != nil {
		return nil, errors.Wrapf(err, "failed to get account of %x", hash)
	}
	if err := s.Deserialize(mstate); err != nil {
		return nil, err
	}
	return s, nil
}

// accountState returns the confirmed account state on the chain
func (ws *workingSet) accountState(addr string) (*Account, error) {
	addrHash, err := iotxaddress.AddressToPKHash(addr)
	if err != nil {
		return nil, err
	}
	state, err := ws.State(addrHash, &Account{})
	if err != nil {
		return nil, err
	}
	account, err := stateToAccountState(state)
	if err != nil {
		return nil, err
	}
	return account, nil
}

// cachedState pulls a state from cache first. If missing, it will hit DB
func (ws *workingSet) CachedState(hash hash.PKHash, s State) (State, error) {
	if state, ok := ws.cachedStates[hash]; ok {
		return state, nil
	}
	// add to local cache
	state, err := ws.State(hash, s)
	if state != nil {
		ws.cachedStates[hash] = state
	}
	return state, err
}

// putState put a state into DB
func (ws *workingSet) PutState(pkHash hash.PKHash, state State) error {
	ss, err := state.Serialize()
	if err != nil {
		return errors.Wrapf(err, "failed to convert account %v to bytes", state)
	}
	return ws.accountTrie.Upsert(pkHash[:], ss)
}

func (ws *workingSet) getContract(addr hash.PKHash) (Contract, error) {
	state, err := ws.CachedState(addr, &Account{})
	if err != nil {
		return nil, errors.Wrapf(err, "failed to get the cached account of %x", addr)
	}
	account, err := stateToAccountState(state)
	if err != nil {
		return nil, err
	}
	delete(ws.cachedStates, addr)
	if account.Root == hash.ZeroHash32B {
		account.Root = trie.EmptyRoot
	}
	tr, err := trie.NewTrieSharedBatch(ws.dao, ws.cb, trie.ContractKVNameSpace, account.Root)
	if err != nil {
		return nil, errors.Wrapf(err, "failed to create storage trie for new contract %x", addr)
	}
	// add to contract cache
	contract := newContract(account, tr)
	ws.cachedContract[addr] = contract
	return contract, nil
}

// clearCache removes all local changes after committing to trie
func (ws *workingSet) clearCache() {
	ws.cachedStates = nil
	ws.cachedContract = nil
	ws.cachedCandidates = nil
	ws.cachedStates = make(map[hash.PKHash]State)
	ws.cachedContract = make(map[hash.PKHash]Contract)
	ws.cachedCandidates = make(map[hash.PKHash]*Candidate)
}

//======================================
// private candidate functions
//======================================
func (ws *workingSet) updateCandidate(pkHash hash.PKHash, totalWeight *big.Int, blockHeight uint64) {
	// Candidate was added when self-nomination, always exist in cachedCandidates
	candidate := ws.cachedCandidates[pkHash]
	candidate.Votes = totalWeight
	candidate.LastUpdateHeight = blockHeight
}

func (ws *workingSet) getCandidates(height uint64) (CandidateList, error) {
	candidatesBytes, err := ws.dao.Get(trie.CandidateKVNameSpace, byteutil.Uint64ToBytes(height))
	if err != nil {
		return nil, errors.Wrapf(err, "failed to get Candidates on Height %d", height)
	}
	var candidates CandidateList
	if err := candidates.Deserialize(candidatesBytes); err != nil {
		return nil, err
	}
	return candidates, nil
}

//======================================
// private transfer/vote functions
//======================================
func (ws *workingSet) handleTsf(producer *Account, tsfs []*action.Transfer, gasLimit *uint64, enableGasCharge bool) error {
	for _, tx := range tsfs {
		if tx.IsContract() {
			continue
		}
		if !tx.IsCoinbase() {
			// check sender
			sender, err := ws.LoadOrCreateAccountState(tx.Sender(), big.NewInt(0))
			if err != nil {
				return errors.Wrapf(err, "failed to load or create the account of sender %s", tx.Sender())
			}

			if enableGasCharge {
				gas, err := tx.IntrinsicGas()
				if err != nil {
					return errors.Wrapf(err, "failed to get intrinsic gas for transfer hash %s", tx.Hash())
				}
				if *gasLimit < gas {
					return vm.ErrOutOfGas
				}

				gasFee := big.NewInt(0).Mul(tx.GasPrice(), big.NewInt(0).SetUint64(gas))
				if big.NewInt(0).Add(tx.Amount(), gasFee).Cmp(sender.Balance) == 1 {
					return errors.Wrapf(ErrNotEnoughBalance, "failed to verify the Balance of sender %s", tx.Sender())
				}

				// charge sender Gas
				if err := sender.SubBalance(gasFee); err != nil {
					return errors.Wrapf(err, "failed to charge the gas for sender %s", tx.Sender())
				}
				// compensate block producer gas
				if err := producer.AddBalance(gasFee); err != nil {
					return errors.Wrapf(err, "failed to compensate gas to producer")
				}
				*gasLimit -= gas
			}
			// update sender Balance
			if err := sender.SubBalance(tx.Amount()); err != nil {
				return errors.Wrapf(err, "failed to update the Balance of sender %s", tx.Sender())
			}
			// update sender Nonce
			if tx.Nonce() > sender.Nonce {
				sender.Nonce = tx.Nonce()
			}
			// Update sender votes
			if len(sender.Votee) > 0 && sender.Votee != tx.Sender() {
				// sender already voted to a different person
				voteeOfSender, err := ws.LoadOrCreateAccountState(sender.Votee, big.NewInt(0))
				if err != nil {
					return errors.Wrapf(err, "failed to load or create the account of sender's votee %s", sender.Votee)
				}
				voteeOfSender.VotingWeight.Sub(voteeOfSender.VotingWeight, tx.Amount())
			}
		}
		// check recipient
		recipient, err := ws.LoadOrCreateAccountState(tx.Recipient(), big.NewInt(0))
		if err != nil {
			return errors.Wrapf(err, "failed to laod or create the account of recipient %s", tx.Recipient())
		}
		if err := recipient.AddBalance(tx.Amount()); err != nil {
			return errors.Wrapf(err, "failed to update the Balance of recipient %s", tx.Recipient())
		}
		// Update recipient votes
		if len(recipient.Votee) > 0 && recipient.Votee != tx.Recipient() {
			// recipient already voted to a different person
			voteeOfRecipient, err := ws.LoadOrCreateAccountState(recipient.Votee, big.NewInt(0))
			if err != nil {
				return errors.Wrapf(err, "failed to load or create the account of recipient's votee %s", recipient.Votee)
			}
			voteeOfRecipient.VotingWeight.Add(voteeOfRecipient.VotingWeight, tx.Amount())
		}
	}
	return nil
}

func (ws *workingSet) handleVote(producer *Account, blockHeight uint64, votes []*action.Vote, gasLimit *uint64, enableGasCharge bool) error {
	for _, v := range votes {
		voteFrom, err := ws.LoadOrCreateAccountState(v.Voter(), big.NewInt(0))
		if err != nil {
			return errors.Wrapf(err, "failed to load or create the account of voter %s", v.Voter())
		}
		voterPKHash, err := iotxaddress.AddressToPKHash(v.Voter())
		if err != nil {
			return err
		}

		if enableGasCharge {
			gas, err := v.IntrinsicGas()
			if err != nil {
				return errors.Wrapf(err, "failed to get intrinsic gas for vote hash %s", v.Hash())
			}
			if *gasLimit < gas {
				return vm.ErrOutOfGas
			}
			gasFee := big.NewInt(0).Mul(v.GasPrice(), big.NewInt(0).SetUint64(gas))

			if gasFee.Cmp(voteFrom.Balance) == 1 {
				return errors.Wrapf(ErrNotEnoughBalance, "failed to verify the Balance for gas of voter %s, %d, %d", v.Voter(), gas, voteFrom.Balance)
			}

			// charge voter Gas
			if err := voteFrom.SubBalance(gasFee); err != nil {
				return errors.Wrapf(err, "failed to charge the gas for voter %s", v.Voter())
			}
			// compensate block producer gas
			if err := producer.AddBalance(gasFee); err != nil {
				return errors.Wrapf(err, "failed to compensate gas to producer")
			}
			*gasLimit -= gas
		}
		// update voteFrom Nonce
		if v.Nonce() > voteFrom.Nonce {
			voteFrom.Nonce = v.Nonce()
		}
		// Update old votee's weight
		if len(voteFrom.Votee) > 0 && voteFrom.Votee != v.Voter() {
			// voter already voted
			oldVotee, err := ws.LoadOrCreateAccountState(voteFrom.Votee, big.NewInt(0))
			if err != nil {
				return errors.Wrapf(err, "failed to load or create the account of voter's old votee %s", voteFrom.Votee)
			}
			oldVotee.VotingWeight.Sub(oldVotee.VotingWeight, voteFrom.Balance)
			voteFrom.Votee = ""
		}

		if v.Votee() == "" {
			// unvote operation
			voteFrom.IsCandidate = false
			continue
		}

		voteTo, err := ws.LoadOrCreateAccountState(v.Votee(), big.NewInt(0))
		if err != nil {
			return errors.Wrapf(err, "failed to load or create the account of votee %s", v.Votee())
		}
		if v.Voter() != v.Votee() {
			// Voter votes to a different person
			voteTo.VotingWeight.Add(voteTo.VotingWeight, voteFrom.Balance)
			voteFrom.Votee = v.Votee()
		} else {
			// Vote to self: self-nomination or cancel the previous vote case
			voteFrom.Votee = v.Voter()
			voteFrom.IsCandidate = true
			votePubkey := v.VoterPublicKey()
			if _, ok := ws.cachedCandidates[voterPKHash]; !ok {
				ws.cachedCandidates[voterPKHash] = &Candidate{
					Address:        v.Voter(),
					PublicKey:      votePubkey,
					CreationHeight: blockHeight,
				}
			}
		}
	}
	return nil
}

func stateToAccountState(state State) (*Account, error) {
	account, ok := state.(*Account)
	if !ok {
		return nil, fmt.Errorf("error when casting %T state into account state", state)
	}
	return account, nil
}<|MERGE_RESOLUTION|>--- conflicted
+++ resolved
@@ -30,11 +30,7 @@
 		LoadOrCreateAccountState(string, *big.Int) (*Account, error)
 		Nonce(string) (uint64, error) // Note that Nonce starts with 1.
 		CachedAccountState(string) (*Account, error)
-<<<<<<< HEAD
-		RunActions(uint64, []action.Action, Context) (hash.Hash32B, error)
-=======
-		RunActions(uint64, []action.Action) (hash.Hash32B, map[hash.Hash32B]*action.Receipt, error)
->>>>>>> b9e86a7c
+		RunActions(uint64, []action.Action, Context) (hash.Hash32B, map[hash.Hash32B]*action.Receipt, error)
 		Commit() error
 		// contracts
 		GetCodeHash(hash.PKHash) (hash.Hash32B, error)
@@ -182,13 +178,9 @@
 // RunActions runs actions in the block and track pending changes in working set
 func (ws *workingSet) RunActions(
 	blockHeight uint64,
-<<<<<<< HEAD
 	actions []action.Action,
 	ctx Context,
-) (hash.Hash32B, error) {
-=======
-	actions []action.Action) (hash.Hash32B, map[hash.Hash32B]*action.Receipt, error) {
->>>>>>> b9e86a7c
+) (hash.Hash32B, map[hash.Hash32B]*action.Receipt, error) {
 	ws.blkHeight = blockHeight
 	// Recover cachedCandidates after restart factory
 	if blockHeight > 0 && len(ws.cachedCandidates) == 0 {
@@ -205,22 +197,14 @@
 	// check producer
 	producer, err := ws.LoadOrCreateAccountState(ctx.ProducerAddr, big.NewInt(0))
 	if err != nil {
-		return hash.ZeroHash32B, errors.Wrapf(err, "failed to load or create the account of block producer %s", ctx.ProducerAddr)
+		return hash.ZeroHash32B, nil, errors.Wrapf(err, "failed to load or create the account of block producer %s", ctx.ProducerAddr)
 	}
 	tsfs, votes, executions := action.ClassifyActions(actions)
-<<<<<<< HEAD
 	if err := ws.handleTsf(producer, tsfs, ctx.GasLimit, ctx.EnableGasCharge); err != nil {
-		return hash.ZeroHash32B, errors.Wrap(err, "failed to handle transfers")
+		return hash.ZeroHash32B, nil, errors.Wrap(err, "failed to handle transfers")
 	}
 	if err := ws.handleVote(producer, blockHeight, votes, ctx.GasLimit, ctx.EnableGasCharge); err != nil {
-		return hash.ZeroHash32B, errors.Wrap(err, "failed to handle votes")
-=======
-	if err := ws.handleTsf(tsfs); err != nil {
-		return hash.ZeroHash32B, nil, errors.Wrap(err, "failed to handle transfers")
-	}
-	if err := ws.handleVote(blockHeight, votes); err != nil {
 		return hash.ZeroHash32B, nil, errors.Wrap(err, "failed to handle votes")
->>>>>>> b9e86a7c
 	}
 
 	// update pending account changes to trie
