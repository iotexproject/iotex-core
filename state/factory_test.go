--- conflicted
+++ resolved
@@ -93,13 +93,9 @@
 	require.NoError(err)
 	state, err := ws.LoadOrCreateAccountState(addr.RawAddress, big.NewInt(5))
 	require.NoError(err)
-<<<<<<< HEAD
 	gasLimit := testutil.TestGasLimit
 	ctx := Context{testaddress.Addrinfo["producer"].RawAddress, &gasLimit, testutil.EnableGasCharge}
-	_, err = ws.RunActions(0, nil, ctx)
-=======
-	_, _, err = ws.RunActions(0, nil)
->>>>>>> b9e86a7c
+	_, _, err = ws.RunActions(0, nil, ctx)
 	require.NoError(err)
 	require.NoError(sf.Commit(ws))
 	require.Equal(uint64(0x0), state.Nonce)
@@ -287,13 +283,9 @@
 	require.NoError(t, err)
 	tx2, err := action.NewTransfer(uint64(2), big.NewInt(20), a.RawAddress, c.RawAddress, nil, uint64(0), big.NewInt(0))
 	require.NoError(t, err)
-<<<<<<< HEAD
 	gasLimit := testutil.TestGasLimit
 	ctx := Context{testaddress.Addrinfo["producer"].RawAddress, &gasLimit, testutil.EnableGasCharge}
-	newRoot, err := ws.RunActions(0, []action.Action{tx1, tx2}, ctx)
-=======
-	newRoot, _, err := ws.RunActions(0, []action.Action{tx1, tx2})
->>>>>>> b9e86a7c
+	newRoot, _, err := ws.RunActions(0, []action.Action{tx1, tx2}, ctx)
 	require.Nil(t, err)
 	root := newRoot
 	require.NotEqual(t, hash.ZeroHash32B, root)
@@ -313,16 +305,12 @@
 	vote, err := action.NewVote(0, a.RawAddress, a.RawAddress, uint64(100000), big.NewInt(0))
 	vote.SetVoterPublicKey(a.PublicKey)
 	require.NoError(t, err)
-<<<<<<< HEAD
 	zeroGasLimit := uint64(0)
 	zeroGasCtx := Context{testaddress.Addrinfo["producer"].RawAddress, &zeroGasLimit, testutil.EnableGasCharge}
-	newRoot, err = ws.RunActions(0, []action.Action{vote}, zeroGasCtx)
+	newRoot, _, err = ws.RunActions(0, []action.Action{vote}, zeroGasCtx)
 	require.NotNil(t, err)
 
-	newRoot, err = ws.RunActions(0, []action.Action{vote}, ctx)
-=======
-	newRoot, _, err = ws.RunActions(0, []action.Action{vote})
->>>>>>> b9e86a7c
+	newRoot, _, err = ws.RunActions(0, []action.Action{vote}, ctx)
 	require.Nil(t, err)
 	require.NotEqual(t, newRoot, root)
 	root = newRoot
@@ -336,11 +324,7 @@
 	vote2, err := action.NewVote(0, b.RawAddress, b.RawAddress, uint64(100000), big.NewInt(0))
 	vote2.SetVoterPublicKey(b.PublicKey)
 	require.NoError(t, err)
-<<<<<<< HEAD
-	newRoot, err = ws.RunActions(1, []action.Action{vote2}, ctx)
-=======
-	newRoot, _, err = ws.RunActions(1, []action.Action{vote2})
->>>>>>> b9e86a7c
+	newRoot, _, err = ws.RunActions(1, []action.Action{vote2}, ctx)
 	require.Nil(t, err)
 	require.NotEqual(t, newRoot, root)
 	root = newRoot
@@ -355,11 +339,7 @@
 	vote3, err := action.NewVote(1, a.RawAddress, b.RawAddress, uint64(100000), big.NewInt(0))
 	vote3.SetVoterPublicKey(a.PublicKey)
 	require.NoError(t, err)
-<<<<<<< HEAD
-	newRoot, err = ws.RunActions(2, []action.Action{vote3}, ctx)
-=======
-	newRoot, _, err = ws.RunActions(2, []action.Action{vote3})
->>>>>>> b9e86a7c
+	newRoot, _, err = ws.RunActions(2, []action.Action{vote3}, ctx)
 	require.Nil(t, err)
 	require.NotEqual(t, newRoot, root)
 	root = newRoot
@@ -373,11 +353,7 @@
 	require.NoError(t, err)
 	tx3, err := action.NewTransfer(uint64(2), big.NewInt(20), b.RawAddress, a.RawAddress, nil, uint64(0), big.NewInt(0))
 	require.NoError(t, err)
-<<<<<<< HEAD
-	newRoot, err = ws.RunActions(3, []action.Action{tx3}, ctx)
-=======
-	newRoot, _, err = ws.RunActions(3, []action.Action{tx3})
->>>>>>> b9e86a7c
+	newRoot, _, err = ws.RunActions(3, []action.Action{tx3}, ctx)
 	require.Nil(t, err)
 	require.NotEqual(t, newRoot, root)
 	root = newRoot
@@ -391,11 +367,7 @@
 	require.NoError(t, err)
 	tx4, err := action.NewTransfer(uint64(2), big.NewInt(20), a.RawAddress, b.RawAddress, nil, uint64(0), big.NewInt(0))
 	require.NoError(t, err)
-<<<<<<< HEAD
-	newRoot, err = ws.RunActions(4, []action.Action{tx4}, ctx)
-=======
-	newRoot, _, err = ws.RunActions(4, []action.Action{tx4})
->>>>>>> b9e86a7c
+	newRoot, _, err = ws.RunActions(4, []action.Action{tx4}, ctx)
 	require.Nil(t, err)
 	require.NotEqual(t, newRoot, root)
 	root = newRoot
@@ -410,11 +382,7 @@
 	vote4, err := action.NewVote(1, b.RawAddress, a.RawAddress, uint64(100000), big.NewInt(0))
 	vote4.SetVoterPublicKey(b.PublicKey)
 	require.NoError(t, err)
-<<<<<<< HEAD
-	newRoot, err = ws.RunActions(5, []action.Action{vote4}, ctx)
-=======
-	newRoot, _, err = ws.RunActions(5, []action.Action{vote4})
->>>>>>> b9e86a7c
+	newRoot, _, err = ws.RunActions(5, []action.Action{vote4}, ctx)
 	require.Nil(t, err)
 	require.NotEqual(t, newRoot, root)
 	root = newRoot
@@ -429,11 +397,7 @@
 	vote5, err := action.NewVote(2, b.RawAddress, b.RawAddress, uint64(100000), big.NewInt(0))
 	vote5.SetVoterPublicKey(b.PublicKey)
 	require.NoError(t, err)
-<<<<<<< HEAD
-	newRoot, err = ws.RunActions(6, []action.Action{vote5}, ctx)
-=======
-	newRoot, _, err = ws.RunActions(6, []action.Action{vote5})
->>>>>>> b9e86a7c
+	newRoot, _, err = ws.RunActions(6, []action.Action{vote5}, ctx)
 	require.Nil(t, err)
 	require.NotEqual(t, newRoot, root)
 	root = newRoot
@@ -448,11 +412,7 @@
 	vote6, err := action.NewVote(3, b.RawAddress, b.RawAddress, uint64(100000), big.NewInt(0))
 	vote6.SetVoterPublicKey(b.PublicKey)
 	require.NoError(t, err)
-<<<<<<< HEAD
-	newRoot, err = ws.RunActions(7, []action.Action{vote6}, ctx)
-=======
-	newRoot, _, err = ws.RunActions(7, []action.Action{vote6})
->>>>>>> b9e86a7c
+	newRoot, _, err = ws.RunActions(7, []action.Action{vote6}, ctx)
 	require.Nil(t, err)
 	require.NotEqual(t, newRoot, root)
 	root = newRoot
@@ -466,11 +426,7 @@
 	require.NoError(t, err)
 	tx5, err := action.NewTransfer(uint64(2), big.NewInt(20), c.RawAddress, a.RawAddress, nil, uint64(0), big.NewInt(0))
 	require.NoError(t, err)
-<<<<<<< HEAD
-	newRoot, err = ws.RunActions(8, []action.Action{tx5}, ctx)
-=======
-	newRoot, _, err = ws.RunActions(8, []action.Action{tx5})
->>>>>>> b9e86a7c
+	newRoot, _, err = ws.RunActions(8, []action.Action{tx5}, ctx)
 	require.Nil(t, err)
 	require.NotEqual(t, newRoot, root)
 	root = newRoot
@@ -485,11 +441,7 @@
 	vote7, err := action.NewVote(0, c.RawAddress, a.RawAddress, uint64(100000), big.NewInt(0))
 	vote7.SetVoterPublicKey(c.PublicKey)
 	require.NoError(t, err)
-<<<<<<< HEAD
-	newRoot, err = ws.RunActions(9, []action.Action{vote7}, ctx)
-=======
-	newRoot, _, err = ws.RunActions(9, []action.Action{vote7})
->>>>>>> b9e86a7c
+	newRoot, _, err = ws.RunActions(9, []action.Action{vote7}, ctx)
 	require.Nil(t, err)
 	require.NotEqual(t, newRoot, root)
 	root = newRoot
@@ -504,11 +456,7 @@
 	vote8, err := action.NewVote(4, b.RawAddress, c.RawAddress, uint64(100000), big.NewInt(0))
 	vote8.SetVoterPublicKey(b.PublicKey)
 	require.NoError(t, err)
-<<<<<<< HEAD
-	newRoot, err = ws.RunActions(10, []action.Action{vote8}, ctx)
-=======
-	newRoot, _, err = ws.RunActions(10, []action.Action{vote8})
->>>>>>> b9e86a7c
+	newRoot, _, err = ws.RunActions(10, []action.Action{vote8}, ctx)
 	require.Nil(t, err)
 	require.NotEqual(t, newRoot, root)
 	root = newRoot
@@ -523,11 +471,7 @@
 	vote9, err := action.NewVote(1, c.RawAddress, c.RawAddress, uint64(100000), big.NewInt(0))
 	vote9.SetVoterPublicKey(c.PublicKey)
 	require.NoError(t, err)
-<<<<<<< HEAD
-	newRoot, err = ws.RunActions(11, []action.Action{vote9}, ctx)
-=======
-	newRoot, _, err = ws.RunActions(11, []action.Action{vote9})
->>>>>>> b9e86a7c
+	newRoot, _, err = ws.RunActions(11, []action.Action{vote9}, ctx)
 	require.Nil(t, err)
 	require.NotEqual(t, newRoot, root)
 	root = newRoot
@@ -542,11 +486,7 @@
 	vote10, err := action.NewVote(0, d.RawAddress, e.RawAddress, uint64(100000), big.NewInt(0))
 	vote10.SetVoterPublicKey(d.PublicKey)
 	require.NoError(t, err)
-<<<<<<< HEAD
-	newRoot, err = ws.RunActions(12, []action.Action{vote10}, ctx)
-=======
-	newRoot, _, err = ws.RunActions(12, []action.Action{vote10})
->>>>>>> b9e86a7c
+	newRoot, _, err = ws.RunActions(12, []action.Action{vote10}, ctx)
 	require.Nil(t, err)
 	require.NotEqual(t, newRoot, root)
 	root = newRoot
@@ -561,11 +501,7 @@
 	vote11, err := action.NewVote(1, d.RawAddress, d.RawAddress, uint64(100000), big.NewInt(0))
 	vote11.SetVoterPublicKey(d.PublicKey)
 	require.NoError(t, err)
-<<<<<<< HEAD
-	newRoot, err = ws.RunActions(13, []action.Action{vote11}, ctx)
-=======
-	newRoot, _, err = ws.RunActions(13, []action.Action{vote11})
->>>>>>> b9e86a7c
+	newRoot, _, err = ws.RunActions(13, []action.Action{vote11}, ctx)
 	require.Nil(t, err)
 	require.NotEqual(t, newRoot, root)
 	root = newRoot
@@ -580,11 +516,7 @@
 	vote12, err := action.NewVote(2, d.RawAddress, a.RawAddress, uint64(100000), big.NewInt(0))
 	vote12.SetVoterPublicKey(d.PublicKey)
 	require.NoError(t, err)
-<<<<<<< HEAD
-	newRoot, err = ws.RunActions(14, []action.Action{vote12}, ctx)
-=======
-	newRoot, _, err = ws.RunActions(14, []action.Action{vote12})
->>>>>>> b9e86a7c
+	newRoot, _, err = ws.RunActions(14, []action.Action{vote12}, ctx)
 	require.Nil(t, err)
 	require.NotEqual(t, newRoot, root)
 	root = newRoot
@@ -599,11 +531,7 @@
 	vote13, err := action.NewVote(2, c.RawAddress, d.RawAddress, uint64(100000), big.NewInt(0))
 	vote13.SetVoterPublicKey(c.PublicKey)
 	require.NoError(t, err)
-<<<<<<< HEAD
-	newRoot, err = ws.RunActions(15, []action.Action{vote13}, ctx)
-=======
-	newRoot, _, err = ws.RunActions(15, []action.Action{vote13})
->>>>>>> b9e86a7c
+	newRoot, _, err = ws.RunActions(15, []action.Action{vote13}, ctx)
 	require.Nil(t, err)
 	require.NotEqual(t, newRoot, root)
 	root = newRoot
@@ -618,11 +546,7 @@
 	vote14, err := action.NewVote(3, c.RawAddress, c.RawAddress, uint64(100000), big.NewInt(0))
 	vote14.SetVoterPublicKey(c.PublicKey)
 	require.NoError(t, err)
-<<<<<<< HEAD
-	newRoot, err = ws.RunActions(16, []action.Action{vote14}, ctx)
-=======
-	newRoot, _, err = ws.RunActions(16, []action.Action{vote14})
->>>>>>> b9e86a7c
+	newRoot, _, err = ws.RunActions(16, []action.Action{vote14}, ctx)
 	require.Nil(t, err)
 	require.NotEqual(t, newRoot, root)
 	root = newRoot
@@ -638,11 +562,7 @@
 	require.NoError(t, err)
 	tx7, err := action.NewTransfer(uint64(2), big.NewInt(200), b.RawAddress, e.RawAddress, nil, uint64(0), big.NewInt(0))
 	require.NoError(t, err)
-<<<<<<< HEAD
-	newRoot, err = ws.RunActions(17, []action.Action{tx6, tx7}, ctx)
-=======
-	newRoot, _, err = ws.RunActions(17, []action.Action{tx6, tx7})
->>>>>>> b9e86a7c
+	newRoot, _, err = ws.RunActions(17, []action.Action{tx6, tx7}, ctx)
 	require.Nil(t, err)
 	require.NotEqual(t, newRoot, root)
 	root = newRoot
@@ -657,11 +577,7 @@
 	vote15, err := action.NewVote(0, e.RawAddress, e.RawAddress, uint64(100000), big.NewInt(0))
 	vote15.SetVoterPublicKey(e.PublicKey)
 	require.NoError(t, err)
-<<<<<<< HEAD
-	newRoot, err = ws.RunActions(18, []action.Action{vote15}, ctx)
-=======
-	newRoot, _, err = ws.RunActions(18, []action.Action{vote15})
->>>>>>> b9e86a7c
+	newRoot, _, err = ws.RunActions(18, []action.Action{vote15}, ctx)
 	require.Nil(t, err)
 	require.NotEqual(t, newRoot, root)
 	root = newRoot
@@ -676,11 +592,7 @@
 	vote16, err := action.NewVote(0, f.RawAddress, f.RawAddress, uint64(100000), big.NewInt(0))
 	vote16.SetVoterPublicKey(f.PublicKey)
 	require.NoError(t, err)
-<<<<<<< HEAD
-	newRoot, err = ws.RunActions(19, []action.Action{vote16}, ctx)
-=======
-	newRoot, _, err = ws.RunActions(19, []action.Action{vote16})
->>>>>>> b9e86a7c
+	newRoot, _, err = ws.RunActions(19, []action.Action{vote16}, ctx)
 	require.Nil(t, err)
 	require.NotEqual(t, newRoot, root)
 	root = newRoot
@@ -698,11 +610,7 @@
 	vote18, err := action.NewVote(1, f.RawAddress, d.RawAddress, uint64(100000), big.NewInt(0))
 	vote18.SetVoterPublicKey(f.PublicKey)
 	require.NoError(t, err)
-<<<<<<< HEAD
-	newRoot, err = ws.RunActions(20, []action.Action{vote17, vote18}, ctx)
-=======
-	newRoot, _, err = ws.RunActions(20, []action.Action{vote17, vote18})
->>>>>>> b9e86a7c
+	newRoot, _, err = ws.RunActions(20, []action.Action{vote17, vote18}, ctx)
 	require.Nil(t, err)
 	require.NotEqual(t, newRoot, root)
 	root = newRoot
@@ -716,11 +624,7 @@
 	require.NoError(t, err)
 	tx8, err := action.NewTransfer(uint64(1), big.NewInt(200), f.RawAddress, b.RawAddress, nil, uint64(0), big.NewInt(0))
 	require.NoError(t, err)
-<<<<<<< HEAD
-	newRoot, err = ws.RunActions(21, []action.Action{tx8}, ctx)
-=======
-	newRoot, _, err = ws.RunActions(21, []action.Action{tx8})
->>>>>>> b9e86a7c
+	newRoot, _, err = ws.RunActions(21, []action.Action{tx8}, ctx)
 	require.Nil(t, err)
 	require.NotEqual(t, newRoot, root)
 	root = newRoot
@@ -735,11 +639,7 @@
 	require.NoError(t, err)
 	tx9, err := action.NewTransfer(uint64(1), big.NewInt(10), b.RawAddress, a.RawAddress, nil, uint64(0), big.NewInt(0))
 	require.NoError(t, err)
-<<<<<<< HEAD
-	newRoot, err = ws.RunActions(22, []action.Action{tx9}, ctx)
-=======
-	newRoot, _, err = ws.RunActions(22, []action.Action{tx9})
->>>>>>> b9e86a7c
+	newRoot, _, err = ws.RunActions(22, []action.Action{tx9}, ctx)
 	require.Nil(t, err)
 	require.NotEqual(t, newRoot, root)
 	root = newRoot
@@ -753,11 +653,7 @@
 	require.NoError(t, err)
 	tx10, err := action.NewTransfer(uint64(1), big.NewInt(300), e.RawAddress, d.RawAddress, nil, uint64(0), big.NewInt(0))
 	require.NoError(t, err)
-<<<<<<< HEAD
-	newRoot, err = ws.RunActions(23, []action.Action{tx10}, ctx)
-=======
-	newRoot, _, err = ws.RunActions(23, []action.Action{tx10})
->>>>>>> b9e86a7c
+	newRoot, _, err = ws.RunActions(23, []action.Action{tx10}, ctx)
 	require.Nil(t, err)
 	require.NotEqual(t, newRoot, root)
 	root = newRoot
@@ -777,11 +673,7 @@
 	vote20, err := action.NewVote(3, d.RawAddress, b.RawAddress, uint64(100000), big.NewInt(0))
 	vote20.SetVoterPublicKey(d.PublicKey)
 	require.NoError(t, err)
-<<<<<<< HEAD
-	newRoot, err = ws.RunActions(24, []action.Action{vote19, vote20}, ctx)
-=======
-	newRoot, _, err = ws.RunActions(24, []action.Action{vote19, vote20})
->>>>>>> b9e86a7c
+	newRoot, _, err = ws.RunActions(24, []action.Action{vote19, vote20}, ctx)
 	require.Nil(t, err)
 	require.NotEqual(t, newRoot, root)
 	root = newRoot
@@ -798,11 +690,7 @@
 	vote21, err := action.NewVote(4, c.RawAddress, "", uint64(100000), big.NewInt(0))
 	vote21.SetVoterPublicKey(c.PublicKey)
 	require.NoError(t, err)
-<<<<<<< HEAD
-	newRoot, err = ws.RunActions(25, []action.Action{vote21}, ctx)
-=======
-	newRoot, _, err = ws.RunActions(25, []action.Action{vote21})
->>>>>>> b9e86a7c
+	newRoot, _, err = ws.RunActions(25, []action.Action{vote21}, ctx)
 	require.Nil(t, err)
 	require.NotEqual(t, newRoot, root)
 	root = newRoot
@@ -819,11 +707,7 @@
 	vote22, err := action.NewVote(4, f.RawAddress, "", uint64(100000), big.NewInt(0))
 	vote22.SetVoterPublicKey(f.PublicKey)
 	require.NoError(t, err)
-<<<<<<< HEAD
-	newRoot, err = ws.RunActions(26, []action.Action{vote22}, ctx)
-=======
-	newRoot, _, err = ws.RunActions(26, []action.Action{vote22})
->>>>>>> b9e86a7c
+	newRoot, _, err = ws.RunActions(26, []action.Action{vote22}, ctx)
 	require.Nil(t, err)
 	require.NotEqual(t, newRoot, root)
 	require.Nil(t, sf.Commit(ws))
@@ -918,13 +802,9 @@
 	vote1, err := action.NewVote(0, a.RawAddress, "", uint64(100000), big.NewInt(0))
 	vote1.SetVoterPublicKey(a.PublicKey)
 	require.NoError(t, err)
-<<<<<<< HEAD
 	gasLimit := testutil.TestGasLimit
 	ctx := Context{testaddress.Addrinfo["producer"].RawAddress, &gasLimit, testutil.EnableGasCharge}
-	_, err = ws.RunActions(0, []action.Action{vote1}, ctx)
-=======
-	_, _, err = ws.RunActions(0, []action.Action{vote1})
->>>>>>> b9e86a7c
+	_, _, err = ws.RunActions(0, []action.Action{vote1}, ctx)
 	require.Nil(t, err)
 	require.Nil(t, sf.Commit(ws))
 	h, _ := sf.Height()
@@ -934,11 +814,7 @@
 	vote2, err := action.NewVote(0, a.RawAddress, a.RawAddress, uint64(100000), big.NewInt(0))
 	vote2.SetVoterPublicKey(a.PublicKey)
 	require.NoError(t, err)
-<<<<<<< HEAD
-	_, err = ws.RunActions(0, []action.Action{vote2}, ctx)
-=======
-	_, _, err = ws.RunActions(0, []action.Action{vote2})
->>>>>>> b9e86a7c
+	_, _, err = ws.RunActions(0, []action.Action{vote2}, ctx)
 	require.Nil(t, err)
 	require.Nil(t, sf.Commit(ws))
 	h, _ = sf.Height()
@@ -948,11 +824,7 @@
 	vote3, err := action.NewVote(0, a.RawAddress, "", uint64(100000), big.NewInt(0))
 	vote3.SetVoterPublicKey(a.PublicKey)
 	require.NoError(t, err)
-<<<<<<< HEAD
-	_, err = ws.RunActions(0, []action.Action{vote3}, ctx)
-=======
-	_, _, err = ws.RunActions(0, []action.Action{vote3})
->>>>>>> b9e86a7c
+	_, _, err = ws.RunActions(0, []action.Action{vote3}, ctx)
 	require.Nil(t, err)
 	require.Nil(t, sf.Commit(ws))
 	h, _ = sf.Height()
@@ -968,11 +840,7 @@
 	vote6, err := action.NewVote(0, a.RawAddress, "", uint64(100000), big.NewInt(0))
 	vote6.SetVoterPublicKey(a.PublicKey)
 	require.NoError(t, err)
-<<<<<<< HEAD
-	_, err = ws.RunActions(0, []action.Action{vote4, vote5, vote6}, ctx)
-=======
-	_, _, err = ws.RunActions(0, []action.Action{vote4, vote5, vote6})
->>>>>>> b9e86a7c
+	_, _, err = ws.RunActions(0, []action.Action{vote4, vote5, vote6}, ctx)
 	require.Nil(t, err)
 	require.Nil(t, sf.Commit(ws))
 	h, _ = sf.Height()
