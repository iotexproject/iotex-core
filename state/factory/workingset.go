// Copyright (c) 2018 IoTeX
// This is an alpha (internal) release and is not suitable for production. This source code is provided 'as is' and no
// warranties are given as to title or non-infringement, merchantability or fitness for purpose and, to the extent
// permitted by law, all liability for your use of the code is disclaimed. This source code is governed by Apache
// License 2.0 that can be found in the LICENSE file.

package factory

import (
	"context"
	"fmt"

	"github.com/pkg/errors"
	"github.com/prometheus/client_golang/prometheus"

	"github.com/iotexproject/iotex-core/action"
	"github.com/iotexproject/iotex-core/action/protocol"
	"github.com/iotexproject/iotex-core/db"
	"github.com/iotexproject/iotex-core/db/trie"
	"github.com/iotexproject/iotex-core/pkg/hash"
	"github.com/iotexproject/iotex-core/pkg/util/byteutil"
	"github.com/iotexproject/iotex-core/state"
)

var (
	stateDBMtc = prometheus.NewCounterVec(
		prometheus.CounterOpts{
			Name: "iotex_state_db",
			Help: "IoTeX State DB",
		},
		[]string{"type"},
	)
	dbBatchSizelMtc = prometheus.NewGaugeVec(
		prometheus.GaugeOpts{
			Name: "iotex_db_batch_size",
			Help: "DB batch size",
		},
		[]string{},
	)
)

func init() {
	prometheus.MustRegister(stateDBMtc)
	prometheus.MustRegister(dbBatchSizelMtc)
}

type (
	// WorkingSet defines an interface for working set of states changes
	WorkingSet interface {
		// states and actions
<<<<<<< HEAD
		RunActions(context.Context, uint64, []action.SealedEnvelope) (hash.Hash32B, map[hash.Hash32B]*action.Receipt, error)
		RunAction(context.Context, action.SealedEnvelope) (*action.Receipt, error)
		UpdateBlockLevelInfo(blockHeight uint64) hash.Hash32B
=======
		RunActions(context.Context, uint64, []action.SealedEnvelope) (hash.Hash32B, []*action.Receipt, error)
>>>>>>> b480fe13
		Snapshot() int
		Revert(int) error
		Commit() error
		RootHash() hash.Hash32B
		Digest() hash.Hash32B
		Version() uint64
		Height() uint64
		// General state
		State(hash.PKHash, interface{}) error
		PutState(hash.PKHash, interface{}) error
		DelState(pkHash hash.PKHash) error
		GetDB() db.KVStore
		GetCachedBatch() db.CachedBatch
	}

	// workingSet implements WorkingSet interface, tracks pending changes to account/contract in local cache
	workingSet struct {
		ver            uint64
		blkHeight      uint64
		accountTrie    trie.Trie            // global account state trie
		trieRoots      map[int]hash.Hash32B // root of trie at time of snapshot
		cb             db.CachedBatch       // cached batch for pending writes
		dao            db.KVStore           // the underlying DB for account/contract storage
		actionHandlers []protocol.ActionHandler
	}
)

// NewWorkingSet creates a new working set
func NewWorkingSet(
	version uint64,
	kv db.KVStore,
	root hash.Hash32B,
	actionHandlers []protocol.ActionHandler,
) (WorkingSet, error) {
	ws := &workingSet{
		ver:            version,
		trieRoots:      make(map[int]hash.Hash32B),
		cb:             db.NewCachedBatch(),
		dao:            kv,
		actionHandlers: actionHandlers,
	}
	dbForTrie, err := db.NewKVStoreForTrie(AccountKVNameSpace, ws.dao, db.CachedBatchOption(ws.cb))
	if err != nil {
		return nil, errors.Wrap(err, "failed to generate state tire db")
	}
	tr, err := trie.NewTrie(trie.KVStoreOption(dbForTrie), trie.RootHashOption(root[:]))
	if err != nil {
		return nil, errors.Wrap(err, "failed to generate state trie from config")
	}
	ws.accountTrie = tr
	if err := ws.accountTrie.Start(context.Background()); err != nil {
		return nil, errors.Wrapf(err, "failed to load state trie from root = %x", root)
	}
	return ws, nil
}

// RootHash returns the hash of the root node of the accountTrie
func (ws *workingSet) RootHash() hash.Hash32B {
	return byteutil.BytesTo32B(ws.accountTrie.RootHash())
}

// Digest returns the delta state digest
func (ws *workingSet) Digest() hash.Hash32B { return hash.ZeroHash32B }

// Version returns the Version of this working set
func (ws *workingSet) Version() uint64 {
	return ws.ver
}

// Height returns the Height of the block being worked on
func (ws *workingSet) Height() uint64 {
	return ws.blkHeight
}

// RunActions runs actions in the block and track pending changes in working set
func (ws *workingSet) RunActions(
	ctx context.Context,
	blockHeight uint64,
	elps []action.SealedEnvelope,
<<<<<<< HEAD
) (hash.Hash32B, map[hash.Hash32B]*action.Receipt, error) {
=======
) (hash.Hash32B, []*action.Receipt, error) {
	ws.blkHeight = blockHeight
>>>>>>> b480fe13
	// Handle actions
	receipts := make([]*action.Receipt, 0)
	for _, elp := range elps {
<<<<<<< HEAD
		receipt, err := ws.RunAction(ctx, elp)
		if err != nil {
			return hash.ZeroHash32B, nil, errors.Wrap(err, "error when run action")
		}
		if receipt != nil {
			receipts[elp.Hash()] = receipt
=======
		for _, actionHandler := range ws.actionHandlers {
			receipt, err := actionHandler.Handle(ctx, elp.Action(), ws)
			if err != nil {
				return hash.ZeroHash32B, nil, errors.Wrapf(
					err,
					"error when action %x (nonce: %d) from %s mutates states",
					elp.Hash(),
					elp.Nonce(),
					elp.SrcAddr(),
				)
			}
			if receipt != nil {
				receipts = append(receipts, receipt)
			}
>>>>>>> b480fe13
		}
	}
	return ws.UpdateBlockLevelInfo(blockHeight), receipts, nil
}

// RunAction runs action in the block and track pending changes in working set
func (ws *workingSet) RunAction(
	ctx context.Context,
	elp action.SealedEnvelope,
) (*action.Receipt, error) {
	// Handle action
	for _, actionHandler := range ws.actionHandlers {
		receipt, err := actionHandler.Handle(ctx, elp.Action(), ws)
		if err != nil {
			return nil, errors.Wrapf(
				err,
				"error when action %x (nonce: %d) from %s mutates states",
				elp.Hash(),
				elp.Nonce(),
				elp.SrcAddr(),
			)
		}
		if receipt != nil {
			return receipt, nil
		}
	}
	return nil, nil
}

// UpdateBlockLevelInfo runs action in the block and track pending changes in working set
func (ws *workingSet) UpdateBlockLevelInfo(blockHeight uint64) hash.Hash32B {
	ws.blkHeight = blockHeight
	// Persist accountTrie's root hash
	rootHash := ws.accountTrie.RootHash()
	ws.cb.Put(AccountKVNameSpace, []byte(AccountTrieRootKey), rootHash, "failed to store accountTrie's root hash")
	// Persist current chain Height
	h := byteutil.Uint64ToBytes(blockHeight)
	ws.cb.Put(AccountKVNameSpace, []byte(CurrentHeightKey), h, "failed to store accountTrie's current Height")
	// Persist the historical accountTrie's root hash
	ws.cb.Put(
		AccountKVNameSpace,
		[]byte(fmt.Sprintf("%s-%d", AccountTrieRootKey, blockHeight)),
		rootHash,
		"failed to store accountTrie's root hash",
	)
	return ws.RootHash()
}

func (ws *workingSet) Snapshot() int {
	s := ws.cb.Snapshot()
	ws.trieRoots[s] = byteutil.BytesTo32B(ws.accountTrie.RootHash())
	return s
}

func (ws *workingSet) Revert(snapshot int) error {
	if err := ws.cb.Revert(snapshot); err != nil {
		return err
	}
	root, ok := ws.trieRoots[snapshot]
	if !ok {
		// this should not happen, b/c we save the trie root on a successful return of Snapshot(), but check anyway
		return errors.Wrapf(trie.ErrInvalidTrie, "failed to get trie root for snapshot = %d", snapshot)
	}
	return ws.accountTrie.SetRootHash(root[:])
}

// Commit persists all changes in RunActions() into the DB
func (ws *workingSet) Commit() error {
	// Commit all changes in a batch
	dbBatchSizelMtc.WithLabelValues().Set(float64(ws.cb.Size()))
	if err := ws.dao.Commit(ws.cb); err != nil {
		return errors.Wrap(err, "failed to Commit all changes to underlying DB in a batch")
	}
	ws.clear()
	return nil
}

// GetDB returns the underlying DB for account/contract storage
func (ws *workingSet) GetDB() db.KVStore {
	return ws.dao
}

// GetCachedBatch returns the cached batch for pending writes
func (ws *workingSet) GetCachedBatch() db.CachedBatch {
	return ws.cb
}

// State pulls a state from DB
func (ws *workingSet) State(hash hash.PKHash, s interface{}) error {
	stateDBMtc.WithLabelValues("get").Inc()
	mstate, err := ws.accountTrie.Get(hash[:])
	if errors.Cause(err) == trie.ErrNotExist {
		return errors.Wrapf(state.ErrStateNotExist, "addrHash = %x", hash[:])
	}
	if err != nil {
		return errors.Wrapf(err, "failed to get account of %x", hash)
	}
	return state.Deserialize(s, mstate)
}

// PutState puts a state into DB
func (ws *workingSet) PutState(pkHash hash.PKHash, s interface{}) error {
	stateDBMtc.WithLabelValues("put").Inc()
	ss, err := state.Serialize(s)
	if err != nil {
		return errors.Wrapf(err, "failed to convert account %v to bytes", s)
	}
	return ws.accountTrie.Upsert(pkHash[:], ss)
}

// DelState deletes a state from DB
func (ws *workingSet) DelState(pkHash hash.PKHash) error {
	return ws.accountTrie.Delete(pkHash[:])
}

// clearCache removes all local changes after committing to trie
func (ws *workingSet) clear() {
	ws.trieRoots = nil
	ws.trieRoots = make(map[int]hash.Hash32B)
}<|MERGE_RESOLUTION|>--- conflicted
+++ resolved
@@ -48,13 +48,10 @@
 	// WorkingSet defines an interface for working set of states changes
 	WorkingSet interface {
 		// states and actions
-<<<<<<< HEAD
-		RunActions(context.Context, uint64, []action.SealedEnvelope) (hash.Hash32B, map[hash.Hash32B]*action.Receipt, error)
+		//RunActions(context.Context, uint64, []action.SealedEnvelope) (hash.Hash32B, map[hash.Hash32B]*action.Receipt, error)
 		RunAction(context.Context, action.SealedEnvelope) (*action.Receipt, error)
 		UpdateBlockLevelInfo(blockHeight uint64) hash.Hash32B
-=======
 		RunActions(context.Context, uint64, []action.SealedEnvelope) (hash.Hash32B, []*action.Receipt, error)
->>>>>>> b480fe13
 		Snapshot() int
 		Revert(int) error
 		Commit() error
@@ -134,38 +131,16 @@
 	ctx context.Context,
 	blockHeight uint64,
 	elps []action.SealedEnvelope,
-<<<<<<< HEAD
-) (hash.Hash32B, map[hash.Hash32B]*action.Receipt, error) {
-=======
 ) (hash.Hash32B, []*action.Receipt, error) {
-	ws.blkHeight = blockHeight
->>>>>>> b480fe13
 	// Handle actions
 	receipts := make([]*action.Receipt, 0)
 	for _, elp := range elps {
-<<<<<<< HEAD
 		receipt, err := ws.RunAction(ctx, elp)
 		if err != nil {
 			return hash.ZeroHash32B, nil, errors.Wrap(err, "error when run action")
 		}
 		if receipt != nil {
-			receipts[elp.Hash()] = receipt
-=======
-		for _, actionHandler := range ws.actionHandlers {
-			receipt, err := actionHandler.Handle(ctx, elp.Action(), ws)
-			if err != nil {
-				return hash.ZeroHash32B, nil, errors.Wrapf(
-					err,
-					"error when action %x (nonce: %d) from %s mutates states",
-					elp.Hash(),
-					elp.Nonce(),
-					elp.SrcAddr(),
-				)
-			}
-			if receipt != nil {
-				receipts = append(receipts, receipt)
-			}
->>>>>>> b480fe13
+			receipts = append(receipts, receipt)
 		}
 	}
 	return ws.UpdateBlockLevelInfo(blockHeight), receipts, nil
