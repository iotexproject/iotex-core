// Copyright (c) 2024 IoTeX Foundation
// This source code is provided 'as is' and no warranties are given as to title or non-infringement, merchantability
// or fitness for purpose and, to the extent permitted by law, all liability for your use of the code is disclaimed.
// This source code is governed by Apache License 2.0 that can be found in the LICENSE file.

package factory

import (
	"context"
	"sync"

	"github.com/pkg/errors"
	"github.com/prometheus/client_golang/prometheus"

	"github.com/iotexproject/go-pkgs/cache"
	"github.com/iotexproject/go-pkgs/crypto"

	"github.com/iotexproject/iotex-core/v2/action"
	"github.com/iotexproject/iotex-core/v2/action/protocol"
	"github.com/iotexproject/iotex-core/v2/actpool"
	"github.com/iotexproject/iotex-core/v2/blockchain"
	"github.com/iotexproject/iotex-core/v2/blockchain/block"
	"github.com/iotexproject/iotex-core/v2/blockchain/genesis"
	"github.com/iotexproject/iotex-core/v2/db"
	"github.com/iotexproject/iotex-core/v2/db/trie"
	"github.com/iotexproject/iotex-core/v2/pkg/lifecycle"
	"github.com/iotexproject/iotex-core/v2/pkg/prometheustimer"
)

const (
	// AccountKVNamespace is the bucket name for account
	AccountKVNamespace = "Account"
	// ArchiveNamespacePrefix is the prefix of the buckets storing history data
	ArchiveNamespacePrefix = "Archive"
	// CurrentHeightKey indicates the key of current factory height in underlying DB
	CurrentHeightKey = "currentHeight"
	// ArchiveTrieNamespace is the bucket for the latest state view
	ArchiveTrieNamespace = "AccountTrie"
	// ArchiveTrieRootKey indicates the key of accountTrie root hash in underlying DB
	ArchiveTrieRootKey = "archiveTrieRoot"
)

var (
	// ErrNotSupported is the error that the statedb is not for archive mode
	ErrNotSupported = errors.New("not supported")
	// ErrNoArchiveData is the error that the node have no archive data
	ErrNoArchiveData = errors.New("no archive data")

	_dbBatchSizelMtc = prometheus.NewGaugeVec(
		prometheus.GaugeOpts{
			Name: "iotex_db_batch_size",
			Help: "DB batch size",
		},
		[]string{},
	)

	//DefaultConfig is the default config for state factory
	DefaultConfig = Config{
		Chain:   blockchain.DefaultConfig,
		Genesis: genesis.Default,
	}
)

func init() {
	prometheus.MustRegister(_dbBatchSizelMtc)
}

type (
	// Factory defines an interface for managing states
	Factory interface {
		lifecycle.StartStopper
		protocol.StateReader
		Register(protocol.Protocol) error
		Validate(context.Context, *block.Block) error
		Mint(context.Context, actpool.ActPool, crypto.PrivateKey) (*block.Block, error)
		PutBlock(context.Context, *block.Block) error
		WorkingSet(context.Context) (protocol.StateManager, error)
		WorkingSetAtHeight(context.Context, uint64, ...*action.SealedEnvelope) (protocol.StateManager, error)
		StateReaderAt(blkHeight uint64, blkHash hash.Hash256) (protocol.StateReader, error)
	}

	// factory implements StateFactory interface, tracks changes to account/contract and batch-commits to DB
	factory struct {
		lifecycle                lifecycle.Lifecycle
		mutex                    sync.RWMutex
		cfg                      Config
		registry                 *protocol.Registry
		currentChainHeight       uint64
		saveHistory              bool
		twoLayerTrie             trie.TwoLayerTrie // global state trie, this is a read only trie
		dao                      db.KVStore        // the underlying DB for account/contract storage
		timerFactory             *prometheustimer.TimerFactory
		workingsets              cache.LRUCache // lru cache for workingsets
		protocolView             *protocol.Views
		skipBlockValidationOnPut bool
		ps                       *patchStore
	}

	// Config contains the config for factory
	Config struct {
		Chain   blockchain.Config
		Genesis genesis.Genesis
	}
)

// GenerateConfig generates the factory config
func GenerateConfig(chain blockchain.Config, g genesis.Genesis) Config {
	return Config{
		Chain:   chain,
		Genesis: g,
	}
<<<<<<< HEAD
}

// Option sets Factory construction parameter
type Option func(*factory, *Config) error

// RegistryOption sets the registry in state db
func RegistryOption(reg *protocol.Registry) Option {
	return func(sf *factory, cfg *Config) error {
		sf.registry = reg
		return nil
	}
}

// SkipBlockValidationOption skips block validation on PutBlock
func SkipBlockValidationOption() Option {
	return func(sf *factory, cfg *Config) error {
		sf.skipBlockValidationOnPut = true
		return nil
	}
}

// DefaultTriePatchOption loads patchs
func DefaultTriePatchOption() Option {
	return func(sf *factory, cfg *Config) (err error) {
		sf.ps, err = newPatchStore(cfg.Chain.TrieDBPatchFile)
		return
	}
}

// NewFactory creates a new state factory
func NewFactory(cfg Config, dao db.KVStore, opts ...Option) (Factory, error) {
	sf := &factory{
		cfg:                cfg,
		currentChainHeight: 0,
		registry:           protocol.NewRegistry(),
		saveHistory:        cfg.Chain.EnableArchiveMode,
		protocolView:       &protocol.Views{},
		workingsets:        cache.NewThreadSafeLruCache(int(cfg.Chain.WorkingSetCacheSize)),
		dao:                dao,
	}

	for _, opt := range opts {
		if err := opt(sf, &cfg); err != nil {
			log.S().Errorf("Failed to execute state factory creation option %p: %v", opt, err)
			return nil, err
		}
	}
	timerFactory, err := prometheustimer.New(
		"iotex_statefactory_perf",
		"Performance of state factory module",
		[]string{"topic", "chainID"},
		[]string{"default", strconv.FormatUint(uint64(cfg.Chain.ID), 10)},
	)
	if err != nil {
		log.L().Error("Failed to generate prometheus timer factory.", zap.Error(err))
	}
	sf.timerFactory = timerFactory

	return sf, nil
}

func (sf *factory) Start(ctx context.Context) error {
	ctx = protocol.WithRegistry(ctx, sf.registry)
	err := sf.dao.Start(ctx)
	if err != nil {
		return err
	}
	if sf.twoLayerTrie, err = newTwoLayerTrie(ArchiveTrieNamespace, sf.dao, ArchiveTrieRootKey, true); err != nil {
		return errors.Wrap(err, "failed to generate accountTrie from config")
	}
	if err := sf.twoLayerTrie.Start(ctx); err != nil {
		return err
	}
	// check factory height
	// TODO: move current height from account kv namespace to some other namespace
	h, err := sf.dao.Get(AccountKVNamespace, []byte(CurrentHeightKey))
	switch errors.Cause(err) {
	case nil:
		sf.currentChainHeight = byteutil.BytesToUint64(h)
		// start all protocols
		if sf.protocolView, err = sf.registry.StartAll(ctx, sf); err != nil {
			return err
		}
	case db.ErrNotExist:
		if err = sf.dao.Put(AccountKVNamespace, []byte(CurrentHeightKey), byteutil.Uint64ToBytes(0)); err != nil {
			return errors.Wrap(err, "failed to init factory's height")
		}
		// start all protocols
		if sf.protocolView, err = sf.registry.StartAll(ctx, sf); err != nil {
			return err
		}
		ctx = protocol.WithBlockCtx(
			ctx,
			protocol.BlockCtx{
				BlockHeight:    0,
				BlockTimeStamp: time.Unix(sf.cfg.Genesis.Timestamp, 0),
				GasLimit:       sf.cfg.Genesis.BlockGasLimitByHeight(0),
			})
		ctx = protocol.WithFeatureCtx(ctx)
		// init the state factory
		if err := sf.createGenesisStates(ctx); err != nil {
			return errors.Wrap(err, "failed to create genesis states")
		}
	default:
		return err
	}
	return sf.lifecycle.OnStart(ctx)
}

func (sf *factory) Stop(ctx context.Context) error {
	sf.mutex.Lock()
	defer sf.mutex.Unlock()
	if err := sf.dao.Stop(ctx); err != nil {
		return err
	}
	sf.workingsets.Clear()
	return sf.lifecycle.OnStop(ctx)
}

// Height returns factory's height
func (sf *factory) Height() (uint64, error) {
	sf.mutex.RLock()
	defer sf.mutex.RUnlock()
	height, err := sf.dao.Get(AccountKVNamespace, []byte(CurrentHeightKey))
	if err != nil {
		return 0, errors.Wrap(err, "failed to get factory's height from underlying DB")
	}
	return byteutil.BytesToUint64(height), nil
}

func (sf *factory) newReadOnlyWorkingSet(ctx context.Context, height uint64) (*workingSet, error) {
	return sf.newWorkingSetWithKVStore(ctx, height, &readOnlyKV{sf.dao})
}

func (sf *factory) newWorkingSet(ctx context.Context, height uint64) (*workingSet, error) {
	return sf.newWorkingSetWithKVStore(ctx, height, sf.dao)
}

func (sf *factory) newWorkingSetWithKVStore(ctx context.Context, height uint64, kvstore db.KVStore) (*workingSet, error) {
	span := tracer.SpanFromContext(ctx)
	span.AddEvent("factory.newWorkingSet")
	defer span.End()

	store, err := sf.createWorkingSetStore(ctx, height, kvstore)
	if err != nil {
		return nil, err
	}
	return sf.createSfWorkingSet(ctx, height, store)
}

func (sf *factory) CreateWorkingSetStore(ctx context.Context, height uint64, kvstore db.KVStore) (workingSetStore, error) {
	return sf.createWorkingSetStore(ctx, height, kvstore)
}

func (sf *factory) createWorkingSetStore(ctx context.Context, height uint64, kvstore db.KVStore) (workingSetStore, error) {
	g := genesis.MustExtractGenesisContext(ctx)
	flusher, err := db.NewKVStoreFlusher(
		kvstore,
		batch.NewCachedBatch(),
		sf.flusherOptions(!g.IsEaster(height))...,
	)
	if err != nil {
		return nil, err
	}
	if err := flusher.KVStoreWithBuffer().Start(ctx); err != nil {
		return nil, err
	}
	for _, p := range sf.ps.Get(height) {
		if p.Type == _Delete {
			if err := flusher.KVStoreWithBuffer().Delete(p.Namespace, p.Key); err != nil {
				return nil, err
			}
		} else {
			if err := flusher.KVStoreWithBuffer().Put(p.Namespace, p.Key, p.Value); err != nil {
				return nil, err
			}
		}
	}

	return newFactoryWorkingSetStore(flusher)
}

func (sf *factory) newWorkingSetAtHeight(ctx context.Context, height uint64) (*workingSet, error) {
	span := tracer.SpanFromContext(ctx)
	span.AddEvent("factory.newWorkingSet")
	defer span.End()

	g := genesis.MustExtractGenesisContext(ctx)
	flusher, err := db.NewKVStoreFlusher(
		&readOnlyKV{sf.dao},
		batch.NewCachedBatch(),
		sf.flusherOptions(!g.IsEaster(height))...,
	)
	if err != nil {
		return nil, err
	}
	store, err := newFactoryWorkingSetStoreAtHeight(flusher, height)
	if err != nil {
		return nil, err
	}
	return sf.createSfWorkingSet(ctx, height, store)
}

func (sf *factory) createSfWorkingSet(ctx context.Context, height uint64, store workingSetStore) (*workingSet, error) {
	if err := store.Start(ctx); err != nil {
		return nil, err
	}
	for _, p := range sf.ps.Get(height) {
		if p.Type == _Delete {
			if err := store.Delete(p.Namespace, p.Key); err != nil {
				return nil, err
			}
		} else {
			if err := store.Put(p.Namespace, p.Key, p.Value); err != nil {
				return nil, err
			}
		}
	}
	views := sf.protocolView.Clone()
	if err := views.Commit(ctx, sf); err != nil {
		return nil, err
	}
	return newWorkingSet(height, views, store, sf), nil
}

func (sf *factory) flusherOptions(preEaster bool) []db.KVStoreFlusherOption {
	opts := []db.KVStoreFlusherOption{
		db.SerializeFilterOption(func(wi *batch.WriteInfo) bool {
			if wi.Namespace() == ArchiveTrieNamespace {
				return true
			}
			if wi.Namespace() != evm.CodeKVNameSpace && wi.Namespace() != staking.CandsMapNS {
				return false
			}
			return preEaster
		}),
		db.SerializeOption(func(wi *batch.WriteInfo) []byte {
			if preEaster {
				return wi.SerializeWithoutWriteType()
			}
			return wi.Serialize()
		}),
	}
	if sf.saveHistory {
		opts = append(opts, db.FlushTranslateOption(func(wi *batch.WriteInfo) *batch.WriteInfo {
			if wi.WriteType() == batch.Delete && wi.Namespace() == ArchiveTrieNamespace {
				return nil
			}
			return wi
		}))
	}

	return opts
}

func (sf *factory) Register(p protocol.Protocol) error {
	return p.Register(sf.registry)
}

func (sf *factory) Validate(ctx context.Context, blk *block.Block) error {
	ctx = protocol.WithRegistry(ctx, sf.registry)
	blkHash := blk.HashBlock()
	ws, isExist, err := sf.getFromWorkingSets(ctx, blkHash)
	if err != nil {
		return err
	}
	if !isExist {
		if err := ws.ValidateBlock(ctx, blk); err != nil {
			return errors.Wrap(err, "failed to validate block with workingset in factory")
		}
		sf.putIntoWorkingSets(blkHash, ws)
	}
	receipts, err := ws.Receipts()
	if err != nil {
		return err
	}
	blk.Receipts = receipts
	return nil
}

// Mint mints a block
func (sf *factory) Mint(
	ctx context.Context,
	ap actpool.ActPool,
	pk crypto.PrivateKey,
) (*block.Block, error) {
	sf.mutex.Lock()
	ctx = protocol.WithRegistry(ctx, sf.registry)
	ws, err := sf.newWorkingSet(ctx, sf.currentChainHeight+1)
	sf.mutex.Unlock()
	if err != nil {
		return nil, errors.Wrap(err, "Failed to obtain working set from state factory")
	}
	postSystemActions := make([]*action.SealedEnvelope, 0)
	unsignedSystemActions, err := ws.generateSystemActions(ctx)
	if err != nil {
		return nil, err
	}
	sign := func(elp action.Envelope) (*action.SealedEnvelope, error) {
		return action.Sign(elp, pk)
	}
	for _, elp := range unsignedSystemActions {
		se, err := sign(elp)
		if err != nil {
			return nil, err
		}
		postSystemActions = append(postSystemActions, se)
	}
	blkBuilder, err := ws.CreateBuilder(ctx, ap, postSystemActions, sf.cfg.Chain.AllowedBlockGasResidue)
	if err != nil {
		return nil, err
	}
	blk, err := blkBuilder.SignAndBuild(pk)
	if err != nil {
		return nil, errors.Wrapf(err, "failed to create block builder at new block height %d", sf.currentChainHeight+1)
	}

	sf.putIntoWorkingSets(blk.HashBlock(), ws)

	return &blk, nil
}

func (sf *factory) WorkingSet(ctx context.Context) (protocol.StateManager, error) {
	sf.mutex.Lock()
	defer sf.mutex.Unlock()
	return sf.newReadOnlyWorkingSet(ctx, sf.currentChainHeight+1)
}

func (sf *factory) WorkingSetAtHeight(ctx context.Context, height uint64, preacts ...*action.SealedEnvelope) (protocol.StateManager, error) {
	if !sf.saveHistory {
		return nil, ErrNoArchiveData
	}
	sf.mutex.Lock()
	if height > sf.currentChainHeight {
		sf.mutex.Unlock()
		return nil, errors.Errorf("query height %d is higher than tip height %d", height, sf.currentChainHeight)
	}
	ws, err := sf.newWorkingSetAtHeight(ctx, height)
	sf.mutex.Unlock()
	if err != nil {
		return nil, errors.Wrap(err, "failed to obtain working set from state factory")
	}
	if len(preacts) == 0 {
		return ws, nil
	}
	// prepare workingset at height, and run acts
	ws.height++
	if err := ws.Process(ctx, preacts); err != nil {
		return nil, err
	}
	return ws, nil
}

// PutBlock persists all changes in RunActions() into the DB
func (sf *factory) PutBlock(ctx context.Context, blk *block.Block) error {
	timer := sf.timerFactory.NewTimer("Commit")
	defer timer.End()
	producer := blk.PublicKey().Address()
	if producer == nil {
		return errors.New("failed to get address")
	}
	ctx = protocol.WithRegistry(ctx, sf.registry)
	ws, isExist, err := sf.getFromWorkingSets(ctx, blk.HashBlock())
	if err != nil {
		return err
	}
	if !isExist {
		// regenerate workingset
		if !sf.skipBlockValidationOnPut {
			err = ws.ValidateBlock(ctx, blk)
		} else {
			err = ws.Process(ctx, blk.RunnableActions().Actions())
		}
		if err != nil {
			log.L().Error("Failed to update state.", zap.Error(err))
			return err
		}
	}
	sf.mutex.Lock()
	defer sf.mutex.Unlock()
	receipts, err := ws.Receipts()
	if err != nil {
		return err
	}
	blk.Receipts = receipts
	h, _ := ws.Height()
	if sf.currentChainHeight+1 != h {
		// another working set with correct version already committed, do nothing
		return fmt.Errorf(
			"current state height %d + 1 doesn't match working set height %d",
			sf.currentChainHeight, h,
		)
	}

	if err := ws.Commit(ctx); err != nil {
		return err
	}
	rh, err := sf.dao.Get(ArchiveTrieNamespace, []byte(ArchiveTrieRootKey))
	if err != nil {
		return err
	}
	if err := sf.twoLayerTrie.SetRootHash(rh); err != nil {
		return err
	}
	sf.currentChainHeight = h

	return nil
}

// State returns a confirmed state in the state factory
func (sf *factory) State(s interface{}, opts ...protocol.StateOption) (uint64, error) {
	sf.mutex.RLock()
	defer sf.mutex.RUnlock()
	cfg, err := processOptions(opts...)
	if err != nil {
		return 0, err
	}
	if cfg.Keys != nil {
		return 0, errors.Wrap(ErrNotSupported, "Read state with keys option has not been implemented yet")
	}
	value, err := sf.dao.Get(cfg.Namespace, cfg.Key)
	if err != nil {
		if errors.Cause(err) == db.ErrNotExist {
			return sf.currentChainHeight, errors.Wrapf(state.ErrStateNotExist, "failed to get state of ns = %x and key = %x", cfg.Namespace, cfg.Key)
		}
		return sf.currentChainHeight, err
	}

	return sf.currentChainHeight, state.Deserialize(s, value)
}

// States returns a set states in the state factory
func (sf *factory) States(opts ...protocol.StateOption) (uint64, state.Iterator, error) {
	sf.mutex.RLock()
	defer sf.mutex.RUnlock()
	cfg, err := processOptions(opts...)
	if err != nil {
		return 0, nil, err
	}
	if cfg.Key != nil {
		return sf.currentChainHeight, nil, errors.Wrap(ErrNotSupported, "Read states with key option has not been implemented yet")
	}
	keys, values, err := readStatesFromTLT(sf.twoLayerTrie, cfg.Namespace, cfg.Keys)
	if err != nil {
		return 0, nil, err
	}
	iter, err := state.NewIterator(keys, values)
	if err != nil {
		return 0, nil, err
	}
	return sf.currentChainHeight, iter, nil
}

// ReadView reads the view
func (sf *factory) ReadView(name string) (protocol.View, error) {
	return sf.protocolView.Read(name)
}

// StateReaderAt returns a state reader at a specific height
func (sf *factory) StateReaderAt(blkHeight uint64, blkHash hash.Hash256) (protocol.StateReader, error) {
	return nil, errors.New("StateReaderAt is not supported in archive mode")
}

//======================================
// private trie constructor functions
//======================================

func (sf *factory) rootHash() ([]byte, error) {
	return sf.twoLayerTrie.RootHash()
}

func namespaceKey(ns string) []byte {
	h := hash.Hash160b([]byte(ns))
	return h[:]
}

func toLegacyKey(input []byte) []byte {
	key := hash.Hash160b(input)
	return key[:]
}

func legacyKeyLen() int {
	return 20
}

func (sf *factory) createGenesisStates(ctx context.Context) error {
	ws, err := sf.newWorkingSet(ctx, 0)
	if err != nil {
		return errors.Wrap(err, "failed to obtain working set from state factory")
	}
	// add Genesis states
	if err := ws.CreateGenesisStates(ctx); err != nil {
		return err
	}

	return ws.Commit(ctx)
}

// getFromWorkingSets returns (workingset, true) if it exists in a cache, otherwise generates new workingset and return (ws, false)
func (sf *factory) getFromWorkingSets(ctx context.Context, key hash.Hash256) (*workingSet, bool, error) {
	sf.mutex.RLock()
	defer sf.mutex.RUnlock()
	if data, ok := sf.workingsets.Get(key); ok {
		if ws, ok := data.(*workingSet); ok {
			// if it is already validated, return workingset
			return ws, true, nil
		}
		return nil, false, errors.New("type assertion failed to be WorkingSet")
	}
	ws, err := sf.newWorkingSet(ctx, sf.currentChainHeight+1)
	if err != nil {
		return nil, false, errors.Wrap(err, "failed to obtain working set from state factory")
	}
	return ws, false, nil
}

func (sf *factory) putIntoWorkingSets(key hash.Hash256, ws *workingSet) {
	sf.mutex.Lock()
	defer sf.mutex.Unlock()
	sf.workingsets.Add(key, ws)
=======
>>>>>>> 43d601ed
}<|MERGE_RESOLUTION|>--- conflicted
+++ resolved
@@ -14,6 +14,7 @@
 
 	"github.com/iotexproject/go-pkgs/cache"
 	"github.com/iotexproject/go-pkgs/crypto"
+	"github.com/iotexproject/go-pkgs/hash"
 
 	"github.com/iotexproject/iotex-core/v2/action"
 	"github.com/iotexproject/iotex-core/v2/action/protocol"
@@ -109,527 +110,4 @@
 		Chain:   chain,
 		Genesis: g,
 	}
-<<<<<<< HEAD
-}
-
-// Option sets Factory construction parameter
-type Option func(*factory, *Config) error
-
-// RegistryOption sets the registry in state db
-func RegistryOption(reg *protocol.Registry) Option {
-	return func(sf *factory, cfg *Config) error {
-		sf.registry = reg
-		return nil
-	}
-}
-
-// SkipBlockValidationOption skips block validation on PutBlock
-func SkipBlockValidationOption() Option {
-	return func(sf *factory, cfg *Config) error {
-		sf.skipBlockValidationOnPut = true
-		return nil
-	}
-}
-
-// DefaultTriePatchOption loads patchs
-func DefaultTriePatchOption() Option {
-	return func(sf *factory, cfg *Config) (err error) {
-		sf.ps, err = newPatchStore(cfg.Chain.TrieDBPatchFile)
-		return
-	}
-}
-
-// NewFactory creates a new state factory
-func NewFactory(cfg Config, dao db.KVStore, opts ...Option) (Factory, error) {
-	sf := &factory{
-		cfg:                cfg,
-		currentChainHeight: 0,
-		registry:           protocol.NewRegistry(),
-		saveHistory:        cfg.Chain.EnableArchiveMode,
-		protocolView:       &protocol.Views{},
-		workingsets:        cache.NewThreadSafeLruCache(int(cfg.Chain.WorkingSetCacheSize)),
-		dao:                dao,
-	}
-
-	for _, opt := range opts {
-		if err := opt(sf, &cfg); err != nil {
-			log.S().Errorf("Failed to execute state factory creation option %p: %v", opt, err)
-			return nil, err
-		}
-	}
-	timerFactory, err := prometheustimer.New(
-		"iotex_statefactory_perf",
-		"Performance of state factory module",
-		[]string{"topic", "chainID"},
-		[]string{"default", strconv.FormatUint(uint64(cfg.Chain.ID), 10)},
-	)
-	if err != nil {
-		log.L().Error("Failed to generate prometheus timer factory.", zap.Error(err))
-	}
-	sf.timerFactory = timerFactory
-
-	return sf, nil
-}
-
-func (sf *factory) Start(ctx context.Context) error {
-	ctx = protocol.WithRegistry(ctx, sf.registry)
-	err := sf.dao.Start(ctx)
-	if err != nil {
-		return err
-	}
-	if sf.twoLayerTrie, err = newTwoLayerTrie(ArchiveTrieNamespace, sf.dao, ArchiveTrieRootKey, true); err != nil {
-		return errors.Wrap(err, "failed to generate accountTrie from config")
-	}
-	if err := sf.twoLayerTrie.Start(ctx); err != nil {
-		return err
-	}
-	// check factory height
-	// TODO: move current height from account kv namespace to some other namespace
-	h, err := sf.dao.Get(AccountKVNamespace, []byte(CurrentHeightKey))
-	switch errors.Cause(err) {
-	case nil:
-		sf.currentChainHeight = byteutil.BytesToUint64(h)
-		// start all protocols
-		if sf.protocolView, err = sf.registry.StartAll(ctx, sf); err != nil {
-			return err
-		}
-	case db.ErrNotExist:
-		if err = sf.dao.Put(AccountKVNamespace, []byte(CurrentHeightKey), byteutil.Uint64ToBytes(0)); err != nil {
-			return errors.Wrap(err, "failed to init factory's height")
-		}
-		// start all protocols
-		if sf.protocolView, err = sf.registry.StartAll(ctx, sf); err != nil {
-			return err
-		}
-		ctx = protocol.WithBlockCtx(
-			ctx,
-			protocol.BlockCtx{
-				BlockHeight:    0,
-				BlockTimeStamp: time.Unix(sf.cfg.Genesis.Timestamp, 0),
-				GasLimit:       sf.cfg.Genesis.BlockGasLimitByHeight(0),
-			})
-		ctx = protocol.WithFeatureCtx(ctx)
-		// init the state factory
-		if err := sf.createGenesisStates(ctx); err != nil {
-			return errors.Wrap(err, "failed to create genesis states")
-		}
-	default:
-		return err
-	}
-	return sf.lifecycle.OnStart(ctx)
-}
-
-func (sf *factory) Stop(ctx context.Context) error {
-	sf.mutex.Lock()
-	defer sf.mutex.Unlock()
-	if err := sf.dao.Stop(ctx); err != nil {
-		return err
-	}
-	sf.workingsets.Clear()
-	return sf.lifecycle.OnStop(ctx)
-}
-
-// Height returns factory's height
-func (sf *factory) Height() (uint64, error) {
-	sf.mutex.RLock()
-	defer sf.mutex.RUnlock()
-	height, err := sf.dao.Get(AccountKVNamespace, []byte(CurrentHeightKey))
-	if err != nil {
-		return 0, errors.Wrap(err, "failed to get factory's height from underlying DB")
-	}
-	return byteutil.BytesToUint64(height), nil
-}
-
-func (sf *factory) newReadOnlyWorkingSet(ctx context.Context, height uint64) (*workingSet, error) {
-	return sf.newWorkingSetWithKVStore(ctx, height, &readOnlyKV{sf.dao})
-}
-
-func (sf *factory) newWorkingSet(ctx context.Context, height uint64) (*workingSet, error) {
-	return sf.newWorkingSetWithKVStore(ctx, height, sf.dao)
-}
-
-func (sf *factory) newWorkingSetWithKVStore(ctx context.Context, height uint64, kvstore db.KVStore) (*workingSet, error) {
-	span := tracer.SpanFromContext(ctx)
-	span.AddEvent("factory.newWorkingSet")
-	defer span.End()
-
-	store, err := sf.createWorkingSetStore(ctx, height, kvstore)
-	if err != nil {
-		return nil, err
-	}
-	return sf.createSfWorkingSet(ctx, height, store)
-}
-
-func (sf *factory) CreateWorkingSetStore(ctx context.Context, height uint64, kvstore db.KVStore) (workingSetStore, error) {
-	return sf.createWorkingSetStore(ctx, height, kvstore)
-}
-
-func (sf *factory) createWorkingSetStore(ctx context.Context, height uint64, kvstore db.KVStore) (workingSetStore, error) {
-	g := genesis.MustExtractGenesisContext(ctx)
-	flusher, err := db.NewKVStoreFlusher(
-		kvstore,
-		batch.NewCachedBatch(),
-		sf.flusherOptions(!g.IsEaster(height))...,
-	)
-	if err != nil {
-		return nil, err
-	}
-	if err := flusher.KVStoreWithBuffer().Start(ctx); err != nil {
-		return nil, err
-	}
-	for _, p := range sf.ps.Get(height) {
-		if p.Type == _Delete {
-			if err := flusher.KVStoreWithBuffer().Delete(p.Namespace, p.Key); err != nil {
-				return nil, err
-			}
-		} else {
-			if err := flusher.KVStoreWithBuffer().Put(p.Namespace, p.Key, p.Value); err != nil {
-				return nil, err
-			}
-		}
-	}
-
-	return newFactoryWorkingSetStore(flusher)
-}
-
-func (sf *factory) newWorkingSetAtHeight(ctx context.Context, height uint64) (*workingSet, error) {
-	span := tracer.SpanFromContext(ctx)
-	span.AddEvent("factory.newWorkingSet")
-	defer span.End()
-
-	g := genesis.MustExtractGenesisContext(ctx)
-	flusher, err := db.NewKVStoreFlusher(
-		&readOnlyKV{sf.dao},
-		batch.NewCachedBatch(),
-		sf.flusherOptions(!g.IsEaster(height))...,
-	)
-	if err != nil {
-		return nil, err
-	}
-	store, err := newFactoryWorkingSetStoreAtHeight(flusher, height)
-	if err != nil {
-		return nil, err
-	}
-	return sf.createSfWorkingSet(ctx, height, store)
-}
-
-func (sf *factory) createSfWorkingSet(ctx context.Context, height uint64, store workingSetStore) (*workingSet, error) {
-	if err := store.Start(ctx); err != nil {
-		return nil, err
-	}
-	for _, p := range sf.ps.Get(height) {
-		if p.Type == _Delete {
-			if err := store.Delete(p.Namespace, p.Key); err != nil {
-				return nil, err
-			}
-		} else {
-			if err := store.Put(p.Namespace, p.Key, p.Value); err != nil {
-				return nil, err
-			}
-		}
-	}
-	views := sf.protocolView.Clone()
-	if err := views.Commit(ctx, sf); err != nil {
-		return nil, err
-	}
-	return newWorkingSet(height, views, store, sf), nil
-}
-
-func (sf *factory) flusherOptions(preEaster bool) []db.KVStoreFlusherOption {
-	opts := []db.KVStoreFlusherOption{
-		db.SerializeFilterOption(func(wi *batch.WriteInfo) bool {
-			if wi.Namespace() == ArchiveTrieNamespace {
-				return true
-			}
-			if wi.Namespace() != evm.CodeKVNameSpace && wi.Namespace() != staking.CandsMapNS {
-				return false
-			}
-			return preEaster
-		}),
-		db.SerializeOption(func(wi *batch.WriteInfo) []byte {
-			if preEaster {
-				return wi.SerializeWithoutWriteType()
-			}
-			return wi.Serialize()
-		}),
-	}
-	if sf.saveHistory {
-		opts = append(opts, db.FlushTranslateOption(func(wi *batch.WriteInfo) *batch.WriteInfo {
-			if wi.WriteType() == batch.Delete && wi.Namespace() == ArchiveTrieNamespace {
-				return nil
-			}
-			return wi
-		}))
-	}
-
-	return opts
-}
-
-func (sf *factory) Register(p protocol.Protocol) error {
-	return p.Register(sf.registry)
-}
-
-func (sf *factory) Validate(ctx context.Context, blk *block.Block) error {
-	ctx = protocol.WithRegistry(ctx, sf.registry)
-	blkHash := blk.HashBlock()
-	ws, isExist, err := sf.getFromWorkingSets(ctx, blkHash)
-	if err != nil {
-		return err
-	}
-	if !isExist {
-		if err := ws.ValidateBlock(ctx, blk); err != nil {
-			return errors.Wrap(err, "failed to validate block with workingset in factory")
-		}
-		sf.putIntoWorkingSets(blkHash, ws)
-	}
-	receipts, err := ws.Receipts()
-	if err != nil {
-		return err
-	}
-	blk.Receipts = receipts
-	return nil
-}
-
-// Mint mints a block
-func (sf *factory) Mint(
-	ctx context.Context,
-	ap actpool.ActPool,
-	pk crypto.PrivateKey,
-) (*block.Block, error) {
-	sf.mutex.Lock()
-	ctx = protocol.WithRegistry(ctx, sf.registry)
-	ws, err := sf.newWorkingSet(ctx, sf.currentChainHeight+1)
-	sf.mutex.Unlock()
-	if err != nil {
-		return nil, errors.Wrap(err, "Failed to obtain working set from state factory")
-	}
-	postSystemActions := make([]*action.SealedEnvelope, 0)
-	unsignedSystemActions, err := ws.generateSystemActions(ctx)
-	if err != nil {
-		return nil, err
-	}
-	sign := func(elp action.Envelope) (*action.SealedEnvelope, error) {
-		return action.Sign(elp, pk)
-	}
-	for _, elp := range unsignedSystemActions {
-		se, err := sign(elp)
-		if err != nil {
-			return nil, err
-		}
-		postSystemActions = append(postSystemActions, se)
-	}
-	blkBuilder, err := ws.CreateBuilder(ctx, ap, postSystemActions, sf.cfg.Chain.AllowedBlockGasResidue)
-	if err != nil {
-		return nil, err
-	}
-	blk, err := blkBuilder.SignAndBuild(pk)
-	if err != nil {
-		return nil, errors.Wrapf(err, "failed to create block builder at new block height %d", sf.currentChainHeight+1)
-	}
-
-	sf.putIntoWorkingSets(blk.HashBlock(), ws)
-
-	return &blk, nil
-}
-
-func (sf *factory) WorkingSet(ctx context.Context) (protocol.StateManager, error) {
-	sf.mutex.Lock()
-	defer sf.mutex.Unlock()
-	return sf.newReadOnlyWorkingSet(ctx, sf.currentChainHeight+1)
-}
-
-func (sf *factory) WorkingSetAtHeight(ctx context.Context, height uint64, preacts ...*action.SealedEnvelope) (protocol.StateManager, error) {
-	if !sf.saveHistory {
-		return nil, ErrNoArchiveData
-	}
-	sf.mutex.Lock()
-	if height > sf.currentChainHeight {
-		sf.mutex.Unlock()
-		return nil, errors.Errorf("query height %d is higher than tip height %d", height, sf.currentChainHeight)
-	}
-	ws, err := sf.newWorkingSetAtHeight(ctx, height)
-	sf.mutex.Unlock()
-	if err != nil {
-		return nil, errors.Wrap(err, "failed to obtain working set from state factory")
-	}
-	if len(preacts) == 0 {
-		return ws, nil
-	}
-	// prepare workingset at height, and run acts
-	ws.height++
-	if err := ws.Process(ctx, preacts); err != nil {
-		return nil, err
-	}
-	return ws, nil
-}
-
-// PutBlock persists all changes in RunActions() into the DB
-func (sf *factory) PutBlock(ctx context.Context, blk *block.Block) error {
-	timer := sf.timerFactory.NewTimer("Commit")
-	defer timer.End()
-	producer := blk.PublicKey().Address()
-	if producer == nil {
-		return errors.New("failed to get address")
-	}
-	ctx = protocol.WithRegistry(ctx, sf.registry)
-	ws, isExist, err := sf.getFromWorkingSets(ctx, blk.HashBlock())
-	if err != nil {
-		return err
-	}
-	if !isExist {
-		// regenerate workingset
-		if !sf.skipBlockValidationOnPut {
-			err = ws.ValidateBlock(ctx, blk)
-		} else {
-			err = ws.Process(ctx, blk.RunnableActions().Actions())
-		}
-		if err != nil {
-			log.L().Error("Failed to update state.", zap.Error(err))
-			return err
-		}
-	}
-	sf.mutex.Lock()
-	defer sf.mutex.Unlock()
-	receipts, err := ws.Receipts()
-	if err != nil {
-		return err
-	}
-	blk.Receipts = receipts
-	h, _ := ws.Height()
-	if sf.currentChainHeight+1 != h {
-		// another working set with correct version already committed, do nothing
-		return fmt.Errorf(
-			"current state height %d + 1 doesn't match working set height %d",
-			sf.currentChainHeight, h,
-		)
-	}
-
-	if err := ws.Commit(ctx); err != nil {
-		return err
-	}
-	rh, err := sf.dao.Get(ArchiveTrieNamespace, []byte(ArchiveTrieRootKey))
-	if err != nil {
-		return err
-	}
-	if err := sf.twoLayerTrie.SetRootHash(rh); err != nil {
-		return err
-	}
-	sf.currentChainHeight = h
-
-	return nil
-}
-
-// State returns a confirmed state in the state factory
-func (sf *factory) State(s interface{}, opts ...protocol.StateOption) (uint64, error) {
-	sf.mutex.RLock()
-	defer sf.mutex.RUnlock()
-	cfg, err := processOptions(opts...)
-	if err != nil {
-		return 0, err
-	}
-	if cfg.Keys != nil {
-		return 0, errors.Wrap(ErrNotSupported, "Read state with keys option has not been implemented yet")
-	}
-	value, err := sf.dao.Get(cfg.Namespace, cfg.Key)
-	if err != nil {
-		if errors.Cause(err) == db.ErrNotExist {
-			return sf.currentChainHeight, errors.Wrapf(state.ErrStateNotExist, "failed to get state of ns = %x and key = %x", cfg.Namespace, cfg.Key)
-		}
-		return sf.currentChainHeight, err
-	}
-
-	return sf.currentChainHeight, state.Deserialize(s, value)
-}
-
-// States returns a set states in the state factory
-func (sf *factory) States(opts ...protocol.StateOption) (uint64, state.Iterator, error) {
-	sf.mutex.RLock()
-	defer sf.mutex.RUnlock()
-	cfg, err := processOptions(opts...)
-	if err != nil {
-		return 0, nil, err
-	}
-	if cfg.Key != nil {
-		return sf.currentChainHeight, nil, errors.Wrap(ErrNotSupported, "Read states with key option has not been implemented yet")
-	}
-	keys, values, err := readStatesFromTLT(sf.twoLayerTrie, cfg.Namespace, cfg.Keys)
-	if err != nil {
-		return 0, nil, err
-	}
-	iter, err := state.NewIterator(keys, values)
-	if err != nil {
-		return 0, nil, err
-	}
-	return sf.currentChainHeight, iter, nil
-}
-
-// ReadView reads the view
-func (sf *factory) ReadView(name string) (protocol.View, error) {
-	return sf.protocolView.Read(name)
-}
-
-// StateReaderAt returns a state reader at a specific height
-func (sf *factory) StateReaderAt(blkHeight uint64, blkHash hash.Hash256) (protocol.StateReader, error) {
-	return nil, errors.New("StateReaderAt is not supported in archive mode")
-}
-
-//======================================
-// private trie constructor functions
-//======================================
-
-func (sf *factory) rootHash() ([]byte, error) {
-	return sf.twoLayerTrie.RootHash()
-}
-
-func namespaceKey(ns string) []byte {
-	h := hash.Hash160b([]byte(ns))
-	return h[:]
-}
-
-func toLegacyKey(input []byte) []byte {
-	key := hash.Hash160b(input)
-	return key[:]
-}
-
-func legacyKeyLen() int {
-	return 20
-}
-
-func (sf *factory) createGenesisStates(ctx context.Context) error {
-	ws, err := sf.newWorkingSet(ctx, 0)
-	if err != nil {
-		return errors.Wrap(err, "failed to obtain working set from state factory")
-	}
-	// add Genesis states
-	if err := ws.CreateGenesisStates(ctx); err != nil {
-		return err
-	}
-
-	return ws.Commit(ctx)
-}
-
-// getFromWorkingSets returns (workingset, true) if it exists in a cache, otherwise generates new workingset and return (ws, false)
-func (sf *factory) getFromWorkingSets(ctx context.Context, key hash.Hash256) (*workingSet, bool, error) {
-	sf.mutex.RLock()
-	defer sf.mutex.RUnlock()
-	if data, ok := sf.workingsets.Get(key); ok {
-		if ws, ok := data.(*workingSet); ok {
-			// if it is already validated, return workingset
-			return ws, true, nil
-		}
-		return nil, false, errors.New("type assertion failed to be WorkingSet")
-	}
-	ws, err := sf.newWorkingSet(ctx, sf.currentChainHeight+1)
-	if err != nil {
-		return nil, false, errors.Wrap(err, "failed to obtain working set from state factory")
-	}
-	return ws, false, nil
-}
-
-func (sf *factory) putIntoWorkingSets(key hash.Hash256, ws *workingSet) {
-	sf.mutex.Lock()
-	defer sf.mutex.Unlock()
-	sf.workingsets.Add(key, ws)
-=======
->>>>>>> 43d601ed
 }