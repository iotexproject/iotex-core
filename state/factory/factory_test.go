--- conflicted
+++ resolved
@@ -307,29 +307,22 @@
 		SignAndBuild(identityset.PrivateKey(27))
 	require.NoError(t, err)
 	require.NoError(t, sf.PutBlock(
-<<<<<<< HEAD
 		protocol.WithFeatureCtx(protocol.WithFeatureWithHeightCtx(
-=======
-		protocol.WithBlockchainCtx(
->>>>>>> c1cea448
-			protocol.WithBlockCtx(
-				genesis.WithGenesisContext(context.Background(), cfg.Genesis),
-				protocol.BlockCtx{
-					BlockHeight: 1,
-					Producer:    identityset.Address(27),
-					GasLimit:    gasLimit,
+			protocol.WithBlockchainCtx(
+				protocol.WithBlockCtx(
+					genesis.WithGenesisContext(context.Background(), cfg.Genesis),
+					protocol.BlockCtx{
+						BlockHeight: 1,
+						Producer:    identityset.Address(27),
+						GasLimit:    gasLimit,
+					},
+				),
+				protocol.BlockchainCtx{
+					ChainID: 1,
 				},
 			),
-<<<<<<< HEAD
-		)),
-=======
-			protocol.BlockchainCtx{
-				ChainID: 1,
-			},
 		),
->>>>>>> c1cea448
-		&blk,
-	))
+		), &blk))
 
 	candidates, _, err := candidatesutil.CandidatesFromDB(sf, 1, true, false)
 	require.NoError(t, err)
