--- conflicted
+++ resolved
@@ -21,150 +21,45 @@
 	"github.com/iotexproject/go-pkgs/crypto"
 )
 
-<<<<<<< HEAD
-//I am working on it~
-=======
-func TestDB_SplitDBSize(t *testing.T) {
-	var db = DB{SplitDBSizeMB: uint64(1)}
-	var expected = uint64(1 * 1024 * 1024)
-	require.Equal(t, expected, db.SplitDBSize())
-}
-
-func TestStrs_String(t *testing.T) {
-	ss := strs{"test"}
-	str := "TEST"
-	require.Nil(t, ss.Set(str))
-}
-
->>>>>>> dbf4fd23
-func TestNewDefaultConfig(t *testing.T) {
-	_, err := New()
-	require.NoError(t, err)
-}
-
-func TestNewConfigWithoutValidation(t *testing.T) {
-	cfg, err := New(DoNotValidate)
-	require.NoError(t, err)
-	require.NotNil(t, cfg)
-	exp := Default
-	exp.Network.MasterKey = cfg.Chain.ProducerPrivKey
-	require.Equal(t, exp, cfg)
-}
-
-func TestNewConfigWithWrongConfigPath(t *testing.T) {
-	_overwritePath = "wrong_path"
-	defer func() { _overwritePath = "" }()
-
-	cfg, err := New()
-	require.Error(t, err)
-	require.Equal(t, Config{}, cfg)
-	if strings.Contains(err.Error(),
-		"open wrong_path: The system cannot find the file specified") == false { // for Windows
-		require.Contains(t, err.Error(), "open wrong_path: no such file or directory")
-	}
-}
-
-func TestNewConfigWithPlugins(t *testing.T) {
-	_plugins = strs{
-		"gateway",
-	}
-	cfg, err := New()
-
-	require.Nil(t, cfg.Plugins[GatewayPlugin])
-	require.NoError(t, err)
-
-	_plugins = strs{
-		"trick",
-	}
-
-	cfg, err = New()
-
-	require.Equal(t, Config{}, cfg)
-	require.Error(t, err)
-
-	defer func() {
-		_plugins = nil
-	}()
-}
-
-func TestNewConfigWithOverride(t *testing.T) {
-	sk, err := crypto.GenerateKey()
-	require.NoError(t, err)
-	cfgStr := fmt.Sprintf(`
-chain:
-    producerPrivKey: "%s"
-`,
-		sk.HexString(),
-	)
-	_overwritePath = filepath.Join(os.TempDir(), "config.yaml")
-	err = ioutil.WriteFile(_overwritePath, []byte(cfgStr), 0666)
-	require.NoError(t, err)
-	defer func() {
-		err := os.Remove(_overwritePath)
-		_overwritePath = ""
-		require.NoError(t, err)
-	}()
-
-	cfg, err := New()
-	require.NoError(t, err)
-	require.NotNil(t, cfg)
-	require.Equal(t, sk.HexString(), cfg.Chain.ProducerPrivKey)
-}
-
-func TestNewConfigWithSecret(t *testing.T) {
-	sk, err := crypto.GenerateKey()
-	require.NoError(t, err)
-	cfgStr := fmt.Sprintf(`
-chain:
-    producerPrivKey: "%s"
-`,
-		sk.HexString(),
-	)
-	_overwritePath = filepath.Join(os.TempDir(), "config.yaml")
-	err = ioutil.WriteFile(_overwritePath, []byte(cfgStr), 0666)
-	require.NoError(t, err)
-
-	cfgStr = fmt.Sprintf(`
-chain:
-    producerPrivKey: "%s"
-`,
-		sk.HexString(),
-	)
-	_secretPath = filepath.Join(os.TempDir(), "secret.yaml")
-	err = ioutil.WriteFile(_secretPath, []byte(cfgStr), 0666)
-	require.NoError(t, err)
-
-	defer func() {
-		err := os.Remove(_overwritePath)
-		require.NoError(t, err)
-		_overwritePath = ""
-		err = os.Remove(_secretPath)
-		require.NoError(t, err)
-		_secretPath = ""
-	}()
-
-	cfg, err := New()
-	require.NoError(t, err)
-	require.NotNil(t, cfg)
-	require.Equal(t, sk.HexString(), cfg.Chain.ProducerPrivKey)
-}
-
-func TestNewConfigWithLookupEnv(t *testing.T) {
-	oldEnv, oldExist := os.LookupEnv("IOTEX_TEST_NODE_TYPE")
-
-	sk, err := crypto.GenerateKey()
-	require.NoError(t, err)
-	cfgStr := fmt.Sprintf(`
-chain:
-    producerPrivKey: "%s"
-`,
-		sk.HexString(),
-	)
-	_overwritePath = filepath.Join(os.TempDir(), "config.yaml")
-	err = ioutil.WriteFile(_overwritePath, []byte(cfgStr), 0666)
-	require.NoError(t, err)
-
-	defer func() {
+func makePathAndWriteFile(cfgStr string, flagForPath string) (err error) {
+	switch flagForPath {
+	case "_overwritePath":
+		_overwritePath = filepath.Join(os.TempDir(), "config.yaml")
+		err = ioutil.WriteFile(_overwritePath, []byte(cfgStr), 0666)
+	case "_secretPath":
+		_secretPath = filepath.Join(os.TempDir(), "secret.yaml")
+		err = ioutil.WriteFile(_secretPath, []byte(cfgStr), 0666)
+	case "_subChainPath":
+		_subChainPath = filepath.Join(os.TempDir(), "config.yaml")
+		err = ioutil.WriteFile(_subChainPath, []byte(cfgStr), 0666)
+	default:
+		return errors.New("wrong path to the config file!")
+	}
+	return err
+}
+
+func resetPathValues(t *testing.T, flagForPath []string) {
+	for _, pathValue := range flagForPath {
+		switch pathValue {
+		case "_overwritePath":
+			err := os.Remove(_overwritePath)
+			_overwritePath = ""
+			require.NoError(t, err)
+		case "_secretPath":
+			err := os.Remove(_secretPath)
+			_secretPath = ""
+			require.NoError(t, err)
+		case "_subChainPath":
+			err := os.Remove(_subChainPath)
+			_subChainPath = ""
+			require.NoError(t, err)
+		}
+	}
+}
+
+func resetPathValuesWithLookupEnv(t *testing.T, oldEnv string, oldExist bool, flagForPath string) {
+	switch flagForPath {
+	case "_overwritePath":
 		err := os.Remove(_overwritePath)
 		require.NoError(t, err)
 		_overwritePath = ""
@@ -174,207 +69,8 @@
 			err = os.Unsetenv("IOTEX_TEST_NODE_TYPE")
 		}
 		require.NoError(t, err)
-	}()
-
-	cfg, err := New()
-	require.NoError(t, err)
-	require.NotNil(t, cfg)
-
-	err = os.Unsetenv("IOTEX_TEST_NODE_TYPE")
-	require.NoError(t, err)
-
-	cfg, err = New()
-	require.NoError(t, err)
-	require.NotNil(t, cfg)
-}
-
-func TestValidateDispatcher(t *testing.T) {
-	cfg := Default
-	cfg.Dispatcher.EventChanSize = 0
-	err := ValidateDispatcher(cfg)
-	require.Error(t, err)
-	require.Equal(t, ErrInvalidCfg, errors.Cause(err))
-	require.True(
-		t,
-		strings.Contains(err.Error(), "dispatcher event chan size should be greater than 0"),
-	)
-}
-
-func TestValidateRollDPoS(t *testing.T) {
-	cfg := Default
-	cfg.Consensus.Scheme = RollDPoSScheme
-
-	cfg.Consensus.RollDPoS.FSM.EventChanSize = 0
-	err := ValidateRollDPoS(cfg)
-	require.Error(t, err)
-	require.Equal(t, ErrInvalidCfg, errors.Cause(err))
-	require.True(
-		t,
-		strings.Contains(err.Error(), "roll-DPoS event chan size should be greater than 0"),
-	)
-}
-
-func TestValidateActPool(t *testing.T) {
-	cfg := Default
-	cfg.ActPool.MaxNumActsPerAcct = 0
-	err := ValidateActPool(cfg)
-	require.Error(t, err)
-	require.Equal(t, ErrInvalidCfg, errors.Cause(err))
-	require.True(
-		t,
-		strings.Contains(
-			err.Error(),
-			"maximum number of actions per pool or per account cannot be zero or negative",
-		),
-	)
-
-	cfg.ActPool.MaxNumActsPerAcct = 100
-	cfg.ActPool.MaxNumActsPerPool = 0
-	err = ValidateActPool(cfg)
-	require.Error(t, err)
-	require.Equal(t, ErrInvalidCfg, errors.Cause(err))
-	require.True(
-		t,
-		strings.Contains(
-			err.Error(),
-			"maximum number of actions per pool or per account cannot be zero or negative",
-		),
-	)
-
-	cfg.ActPool.MaxNumActsPerPool = 99
-	err = ValidateActPool(cfg)
-	require.Error(t, err)
-	require.Equal(t, ErrInvalidCfg, errors.Cause(err))
-	require.True(
-		t,
-		strings.Contains(
-			err.Error(),
-			"maximum number of actions per pool cannot be less than maximum number of actions per account",
-		),
-	)
-}
-
-func TestValidateMinGasPrice(t *testing.T) {
-	ap := ActPool{MinGasPriceStr: Default.ActPool.MinGasPriceStr}
-	mgp := ap.MinGasPrice()
-	fmt.Printf("%T,%v", mgp, mgp)
-	require.IsType(t, &big.Int{}, mgp)
-}
-
-func TestValidateProducerPrivateKey(t *testing.T) {
-	cfg := Default
-	sk := cfg.ProducerPrivateKey()
-	require.NotNil(t, sk)
-}
-
-func TestValidateProducerAddress(t *testing.T) {
-	cfg := Default
-	addr := cfg.ProducerAddress()
-	require.NotNil(t, addr)
-}
-
-func TestNewSubDefaultConfig(t *testing.T) {
-	_, err := NewSub()
-	require.NoError(t, err)
-}
-
-func TestNewSubConfigWithoutValidation(t *testing.T) {
-	cfg, err := NewSub(DoNotValidate)
-	require.NoError(t, err)
-	require.NotNil(t, cfg)
-}
-
-func TestNewSubConfigWithWrongConfigPath(t *testing.T) {
-	_subChainPath = "wrong_path"
-	defer func() { _subChainPath = "" }()
-	cfg, err := NewSub()
-	require.Error(t, err)
-	require.Equal(t, Config{}, cfg)
-	if strings.Contains(err.Error(),
-		"open wrong_path: The system cannot find the file specified") == false { // for Windows
-		require.Contains(t, err.Error(), "open wrong_path: no such file or directory")
-	}
-}
-
-func TestNewSubConfigWithSubChainPath(t *testing.T) {
-	sk, err := crypto.GenerateKey()
-	require.NoError(t, err)
-	cfgStr := fmt.Sprintf(`
-chain:
-    producerPrivKey: "%s"
-`,
-		sk.HexString(),
-	)
-	_subChainPath = filepath.Join(os.TempDir(), "config.yaml")
-	err = ioutil.WriteFile(_subChainPath, []byte(cfgStr), 0666)
-	require.NoError(t, err)
-	defer func() {
-		err = os.Remove(_subChainPath)
-		_subChainPath = ""
-		require.NoError(t, err)
-	}()
-
-	cfg, err := NewSub()
-	require.NoError(t, err)
-	require.NotNil(t, cfg)
-	require.Equal(t, sk.HexString(), cfg.Chain.ProducerPrivKey)
-}
-
-func TestNewSubConfigWithSecret(t *testing.T) {
-	sk, err := crypto.GenerateKey()
-	require.NoError(t, err)
-	cfgStr := fmt.Sprintf(`
-chain:
-    producerPrivKey: "%s"
-`,
-		sk.HexString(),
-	)
-	_subChainPath = filepath.Join(os.TempDir(), "config.yaml")
-	err = ioutil.WriteFile(_subChainPath, []byte(cfgStr), 0666)
-	require.NoError(t, err)
-
-	cfgStr = fmt.Sprintf(`
-chain:
-    producerPrivKey: "%s"
-`,
-		sk.HexString(),
-	)
-	_secretPath = filepath.Join(os.TempDir(), "secret.yaml")
-	err = ioutil.WriteFile(_secretPath, []byte(cfgStr), 0666)
-	require.NoError(t, err)
-
-	defer func() {
-		err = os.Remove(_subChainPath)
-		require.NoError(t, err)
-		_subChainPath = ""
-		err = os.Remove(_secretPath)
-		require.NoError(t, err)
-		_secretPath = ""
-	}()
-
-	cfg, err := NewSub()
-	require.NoError(t, err)
-	require.NotNil(t, cfg)
-	require.Equal(t, sk.HexString(), cfg.Chain.ProducerPrivKey)
-}
-
-func TestNewSubConfigWithLookupEnv(t *testing.T) {
-	oldEnv, oldExist := os.LookupEnv("IOTEX_TEST_NODE_TYPE")
-
-	sk, err := crypto.GenerateKey()
-	require.NoError(t, err)
-	cfgStr := fmt.Sprintf(`
-chain:
-    producerPrivKey: "%s"
-`,
-		sk.HexString(),
-	)
-	_subChainPath = filepath.Join(os.TempDir(), "config.yaml")
-	err = ioutil.WriteFile(_subChainPath, []byte(cfgStr), 0666)
-	require.NoError(t, err)
-
-	defer func() {
-		err = os.Remove(_subChainPath)
+	case "_subChainPath":
+		err := os.Remove(_subChainPath)
 		require.NoError(t, err)
 		_subChainPath = ""
 		if oldExist {
@@ -383,7 +79,285 @@
 			err = os.Unsetenv("IOTEX_TEST_NODE_TYPE")
 		}
 		require.NoError(t, err)
+	}
+}
+
+func generateProducerPrivKey() (crypto.PrivateKey, string, error) {
+	sk, err := crypto.GenerateKey()
+	cfgStr := fmt.Sprintf(`
+chain:
+    producerPrivKey: "%s"
+`,
+		sk.HexString(),
+	)
+	return sk, cfgStr, err
+}
+
+func TestDB_SplitDBSize(t *testing.T) {
+	var db = DB{SplitDBSizeMB: uint64(1)}
+	var expected = uint64(1 * 1024 * 1024)
+	require.Equal(t, expected, db.SplitDBSize())
+}
+
+func TestStrs_String(t *testing.T) {
+	ss := strs{"test"}
+	str := "TEST"
+	require.Nil(t, ss.Set(str))
+}
+
+func TestNewDefaultConfig(t *testing.T) {
+	_, err := New()
+	require.NoError(t, err)
+}
+
+func TestNewConfigWithoutValidation(t *testing.T) {
+	cfg, err := New(DoNotValidate)
+	require.NoError(t, err)
+	require.NotNil(t, cfg)
+	exp := Default
+	exp.Network.MasterKey = cfg.Chain.ProducerPrivKey
+	require.Equal(t, exp, cfg)
+}
+
+func TestNewConfigWithWrongConfigPath(t *testing.T) {
+	_overwritePath = "wrong_path"
+	defer func() { _overwritePath = "" }()
+
+	cfg, err := New()
+	require.Error(t, err)
+	require.Equal(t, Config{}, cfg)
+	if strings.Contains(err.Error(),
+		"open wrong_path: The system cannot find the file specified") == false { // for Windows
+		require.Contains(t, err.Error(), "open wrong_path: no such file or directory")
+	}
+}
+
+func TestNewConfigWithPlugins(t *testing.T) {
+	_plugins = strs{
+		"gateway",
+	}
+	cfg, err := New()
+
+	require.Nil(t, cfg.Plugins[GatewayPlugin])
+	require.NoError(t, err)
+
+	_plugins = strs{
+		"trick",
+	}
+
+	cfg, err = New()
+
+	require.Equal(t, Config{}, cfg)
+	require.Error(t, err)
+
+	defer func() {
+		_plugins = nil
 	}()
+}
+
+func TestNewConfigWithOverride(t *testing.T) {
+	sk, cfgStr, err := generateProducerPrivKey()
+	require.NoError(t, err)
+
+	err = makePathAndWriteFile(cfgStr, "_overwritePath")
+	require.NoError(t, err)
+
+	defer resetPathValues(t, []string{"_overwritePath"})
+
+	cfg, err := New()
+	require.NoError(t, err)
+	require.NotNil(t, cfg)
+	require.Equal(t, sk.HexString(), cfg.Chain.ProducerPrivKey)
+}
+
+func TestNewConfigWithSecret(t *testing.T) {
+	sk, cfgStr, err := generateProducerPrivKey()
+	require.NoError(t, err)
+
+	err = makePathAndWriteFile(cfgStr, "_overwritePath")
+	require.NoError(t, err)
+
+	err = makePathAndWriteFile(cfgStr, "_secretPath")
+	require.NoError(t, err)
+
+	defer resetPathValues(t, []string{"_overwritePath", "_secretPath"})
+
+	cfg, err := New()
+	require.NoError(t, err)
+	require.NotNil(t, cfg)
+	require.Equal(t, sk.HexString(), cfg.Chain.ProducerPrivKey)
+}
+
+func TestNewConfigWithLookupEnv(t *testing.T) {
+	oldEnv, oldExist := os.LookupEnv("IOTEX_TEST_NODE_TYPE")
+
+	_, cfgStr, err := generateProducerPrivKey()
+	require.NoError(t, err)
+	err = makePathAndWriteFile(cfgStr, "_overwritePath")
+	require.NoError(t, err)
+
+	defer resetPathValuesWithLookupEnv(t, oldEnv, oldExist, "_overwritePath")
+
+	cfg, err := New()
+	require.NoError(t, err)
+	require.NotNil(t, cfg)
+
+	err = os.Unsetenv("IOTEX_TEST_NODE_TYPE")
+	require.NoError(t, err)
+
+	cfg, err = New()
+	require.NoError(t, err)
+	require.NotNil(t, cfg)
+}
+
+func TestValidateDispatcher(t *testing.T) {
+	cfg := Default
+	cfg.Dispatcher.EventChanSize = 0
+	err := ValidateDispatcher(cfg)
+	require.Error(t, err)
+	require.Equal(t, ErrInvalidCfg, errors.Cause(err))
+	require.True(
+		t,
+		strings.Contains(err.Error(), "dispatcher event chan size should be greater than 0"),
+	)
+}
+
+func TestValidateRollDPoS(t *testing.T) {
+	cfg := Default
+	cfg.Consensus.Scheme = RollDPoSScheme
+
+	cfg.Consensus.RollDPoS.FSM.EventChanSize = 0
+	err := ValidateRollDPoS(cfg)
+	require.Error(t, err)
+	require.Equal(t, ErrInvalidCfg, errors.Cause(err))
+	require.True(
+		t,
+		strings.Contains(err.Error(), "roll-DPoS event chan size should be greater than 0"),
+	)
+}
+
+func TestValidateActPool(t *testing.T) {
+	cfg := Default
+	cfg.ActPool.MaxNumActsPerAcct = 0
+	err := ValidateActPool(cfg)
+	require.Error(t, err)
+	require.Equal(t, ErrInvalidCfg, errors.Cause(err))
+	require.True(
+		t,
+		strings.Contains(
+			err.Error(),
+			"maximum number of actions per pool or per account cannot be zero or negative",
+		),
+	)
+
+	cfg.ActPool.MaxNumActsPerAcct = 100
+	cfg.ActPool.MaxNumActsPerPool = 0
+	err = ValidateActPool(cfg)
+	require.Error(t, err)
+	require.Equal(t, ErrInvalidCfg, errors.Cause(err))
+	require.True(
+		t,
+		strings.Contains(
+			err.Error(),
+			"maximum number of actions per pool or per account cannot be zero or negative",
+		),
+	)
+
+	cfg.ActPool.MaxNumActsPerPool = 99
+	err = ValidateActPool(cfg)
+	require.Error(t, err)
+	require.Equal(t, ErrInvalidCfg, errors.Cause(err))
+	require.True(
+		t,
+		strings.Contains(
+			err.Error(),
+			"maximum number of actions per pool cannot be less than maximum number of actions per account",
+		),
+	)
+}
+
+func TestValidateMinGasPrice(t *testing.T) {
+	ap := ActPool{MinGasPriceStr: Default.ActPool.MinGasPriceStr}
+	mgp := ap.MinGasPrice()
+	fmt.Printf("%T,%v", mgp, mgp)
+	require.IsType(t, &big.Int{}, mgp)
+}
+
+func TestValidateProducerPrivateKey(t *testing.T) {
+	cfg := Default
+	sk := cfg.ProducerPrivateKey()
+	require.NotNil(t, sk)
+}
+
+func TestValidateProducerAddress(t *testing.T) {
+	cfg := Default
+	addr := cfg.ProducerAddress()
+	require.NotNil(t, addr)
+}
+
+func TestNewSubDefaultConfig(t *testing.T) {
+	_, err := NewSub()
+	require.NoError(t, err)
+}
+
+func TestNewSubConfigWithoutValidation(t *testing.T) {
+	cfg, err := NewSub(DoNotValidate)
+	require.NoError(t, err)
+	require.NotNil(t, cfg)
+}
+
+func TestNewSubConfigWithWrongConfigPath(t *testing.T) {
+	_subChainPath = "wrong_path"
+	defer func() { _subChainPath = "" }()
+	cfg, err := NewSub()
+	require.Error(t, err)
+	require.Equal(t, Config{}, cfg)
+	if strings.Contains(err.Error(),
+		"open wrong_path: The system cannot find the file specified") == false { // for Windows
+		require.Contains(t, err.Error(), "open wrong_path: no such file or directory")
+	}
+}
+
+func TestNewSubConfigWithSubChainPath(t *testing.T) {
+	sk, cfgStr, err := generateProducerPrivKey()
+	require.NoError(t, err)
+	err = makePathAndWriteFile(cfgStr, "_subChainPath")
+	require.NoError(t, err)
+
+	defer resetPathValues(t, []string{"_subChainPath"})
+	cfg, err := NewSub()
+	require.NoError(t, err)
+	require.NotNil(t, cfg)
+	require.Equal(t, sk.HexString(), cfg.Chain.ProducerPrivKey)
+}
+
+func TestNewSubConfigWithSecret(t *testing.T) {
+	sk, cfgStr, err := generateProducerPrivKey()
+	require.NoError(t, err)
+	err = makePathAndWriteFile(cfgStr, "_subChainPath")
+	require.NoError(t, err)
+
+	err = makePathAndWriteFile(cfgStr, "_secretPath")
+	require.NoError(t, err)
+
+	defer resetPathValues(t, []string{"_subChainPath", "_secretPath"})
+
+	cfg, err := NewSub()
+	require.NoError(t, err)
+	require.NotNil(t, cfg)
+	require.Equal(t, sk.HexString(), cfg.Chain.ProducerPrivKey)
+}
+
+func TestNewSubConfigWithLookupEnv(t *testing.T) {
+	oldEnv, oldExist := os.LookupEnv("IOTEX_TEST_NODE_TYPE")
+
+	_, cfgStr, err := generateProducerPrivKey()
+	require.NoError(t, err)
+
+	err = makePathAndWriteFile(cfgStr, "_subChainPath")
+	require.NoError(t, err)
+
+	defer resetPathValuesWithLookupEnv(t, oldEnv, oldExist, "_subChainPath")
 
 	cfg, err := NewSub()
 	require.NoError(t, err)
