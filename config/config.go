// Copyright (c) 2018 IoTeX
// This is an alpha (internal) release and is not suitable for production. This source code is provided 'as is' and no
// warranties are given as to title or non-infringement, merchantability or fitness for purpose and, to the extent
// permitted by law, all liability for your use of the code is disclaimed. This source code is governed by Apache
// License 2.0 that can be found in the LICENSE file.

package config

import (
	"flag"
	"os"
	"time"

	"github.com/pkg/errors"
	uconfig "go.uber.org/config"
	"google.golang.org/grpc/keepalive"

	"github.com/iotexproject/iotex-core/address"
	"github.com/iotexproject/iotex-core/crypto"
	"github.com/iotexproject/iotex-core/pkg/keypair"
)

// IMPORTANT: to define a config, add a field or a new config type to the existing config types. In addition, provide
// the default value in Default var.

func init() {
	flag.StringVar(&_overwritePath, "config-path", "", "Config path")
	flag.StringVar(&_secretPath, "secret-path", "", "Secret path")
	flag.StringVar(&_subChainPath, "sub-config-path", "", "Sub chain Config path")
}

var (
	// overwritePath is the path to the config file which overwrite default values
	_overwritePath string
	// secretPath is the path to the  config file store secret values
	_secretPath   string
	_subChainPath string
)

const (
	// DelegateType represents the delegate node type
	DelegateType = "delegate"
	// FullNodeType represents the full node type
	FullNodeType = "full_node"
	// LightweightType represents the lightweight type
	LightweightType = "lightweight"

	// RollDPoSScheme means randomized delegated proof of stake
	RollDPoSScheme = "ROLLDPOS"
	// StandaloneScheme means that the node creates a block periodically regardless of others (if there is any)
	StandaloneScheme = "STANDALONE"
	// NOOPScheme means that the node does not create only block
	NOOPScheme = "NOOP"
)

var (
	// Default is the default config
	Default = Config{
		NodeType: FullNodeType,
		Network: Network{
			Host: "127.0.0.1",
			Port: 4689,
			MsgLogsCleaningInterval:             2 * time.Second,
			MsgLogRetention:                     5 * time.Second,
			HealthCheckInterval:                 time.Second,
			SilentInterval:                      5 * time.Second,
			PeerMaintainerInterval:              time.Second,
			PeerForceDisconnectionRoundInterval: 0,
			AllowMultiConnsPerHost:              false,
			NumPeersLowerBound:                  5,
			NumPeersUpperBound:                  5,
			PingInterval:                        time.Second,
			RateLimitEnabled:                    false,
			RateLimitPerSec:                     10000,
			RateLimitWindowSize:                 60 * time.Second,
			BootstrapNodes:                      make([]string, 0),
			TLSEnabled:                          false,
			CACrtPath:                           "",
			PeerCrtPath:                         "",
			PeerKeyPath:                         "",
			KLClientParams:                      keepalive.ClientParameters{},
			KLServerParams:                      keepalive.ServerParameters{},
			KLPolicy:                            keepalive.EnforcementPolicy{},
			MaxMsgSize:                          10485760,
			PeerDiscovery:                       true,
			TopologyPath:                        "",
			TTL:                                 3,
		},
		Chain: Chain{
			ChainDBPath:                  "/tmp/chain.db",
			TrieDBPath:                   "/tmp/trie.db",
			ID:                           1,
			Address:                      "",
			ProducerPubKey:               keypair.EncodePublicKey(keypair.ZeroPublicKey),
			ProducerPrivKey:              keypair.EncodePrivateKey(keypair.ZeroPrivateKey),
			InMemTest:                    false,
			GenesisActionsPath:           "",
			NumCandidates:                101,
			EnableFallBackToFreshDB:      false,
			EnableSubChainStartInGenesis: false,
			EnableGasCharge:              false,
		},
		ActPool: ActPool{
			MaxNumActsPerPool: 32000,
			MaxNumActsPerAcct: 2000,
			MaxNumActsToPick:  0,
		},
		Consensus: Consensus{
			Scheme: NOOPScheme,
			RollDPoS: RollDPoS{
				DelegateInterval:         10 * time.Second,
				ProposerInterval:         10 * time.Second,
				UnmatchedEventTTL:        3 * time.Second,
				UnmatchedEventInterval:   100 * time.Millisecond,
				RoundStartTTL:            10 * time.Second,
				AcceptProposeTTL:         time.Second,
				AcceptProposalEndorseTTL: time.Second,
				AcceptCommitEndorseTTL:   time.Second,
				Delay:             5 * time.Second,
				NumSubEpochs:      1,
				EventChanSize:     10000,
				NumDelegates:      21,
				TimeBasedRotation: false,
				EnableDKG:         false,
			},
			BlockCreationInterval: 10 * time.Second,
		},
		BlockSync: BlockSync{
			Interval:   10 * time.Second,
			BufferSize: 16,
		},
		Dispatcher: Dispatcher{
			EventChanSize: 10000,
		},
		Explorer: Explorer{
			Enabled:                 false,
			IsTest:                  false,
			UseRDS:                  false,
			Port:                    14004,
			TpsWindow:               10,
			SuggestBlockWindow:      20,
			DefaultGas:              1,
			Percentile:              60,
			MaxTransferPayloadBytes: 1024,
		},
		Indexer: Indexer{
			Enabled:  false,
			NodeAddr: "",
		},
		System: System{
			HeartbeatInterval:     10 * time.Second,
			HTTPProfilingPort:     0,
			HTTPMetricsPort:       8080,
			StartSubChainInterval: 10 * time.Second,
		},
		DB: DB{
			NumRetries: 3,
		},
	}

	// ErrInvalidCfg indicates the invalid config value
	ErrInvalidCfg = errors.New("invalid config value")

	// Validates is the collection config validation functions
	Validates = []Validate{
		ValidateKeyPair,
		ValidateConsensusScheme,
		ValidateRollDPoS,
		ValidateDispatcher,
		ValidateExplorer,
		ValidateNetwork,
		ValidateActPool,
		ValidateChain,
	}
)

// Network is the config struct for network package
type (
	Network struct {
		Host                    string        `yaml:"host"`
		Port                    int           `yaml:"port"`
		MsgLogsCleaningInterval time.Duration `yaml:"msgLogsCleaningInterval"`
		MsgLogRetention         time.Duration `yaml:"msgLogRetention"`
		HealthCheckInterval     time.Duration `yaml:"healthCheckInterval"`
		SilentInterval          time.Duration `yaml:"silentInterval"`
		PeerMaintainerInterval  time.Duration `yaml:"peerMaintainerInterval"`
		// Force disconnecting a random peer every given number of peer maintenance round
		PeerForceDisconnectionRoundInterval int                         `yaml:"peerForceDisconnectionRoundInterval"`
		AllowMultiConnsPerHost              bool                        `yaml:"allowMultiConnsPerHost"`
		NumPeersLowerBound                  uint                        `yaml:"numPeersLowerBound"`
		NumPeersUpperBound                  uint                        `yaml:"numPeersUpperBound"`
		PingInterval                        time.Duration               `yaml:"pingInterval"`
		RateLimitEnabled                    bool                        `yaml:"rateLimitEnabled"`
		RateLimitPerSec                     uint64                      `yaml:"rateLimitPerSec"`
		RateLimitWindowSize                 time.Duration               `yaml:"rateLimitWindowSize"`
		BootstrapNodes                      []string                    `yaml:"bootstrapNodes"`
		TLSEnabled                          bool                        `yaml:"tlsEnabled"`
		CACrtPath                           string                      `yaml:"caCrtPath"`
		PeerCrtPath                         string                      `yaml:"peerCrtPath"`
		PeerKeyPath                         string                      `yaml:"peerKeyPath"`
		KLClientParams                      keepalive.ClientParameters  `yaml:"klClientParams"`
		KLServerParams                      keepalive.ServerParameters  `yaml:"klServerParams"`
		KLPolicy                            keepalive.EnforcementPolicy `yaml:"klPolicy"`
		MaxMsgSize                          int                         `yaml:"maxMsgSize"`
		PeerDiscovery                       bool                        `yaml:"peerDiscovery"`
		TopologyPath                        string                      `yaml:"topologyPath"`
		TTL                                 int32                       `yaml:"ttl"`
	}

	// Chain is the config struct for blockchain package
	Chain struct {
		ChainDBPath string `yaml:"chainDBPath"`
		TrieDBPath  string `yaml:"trieDBPath"`

		ID              uint32 `yaml:"id"`
		Address         string `yaml:"address"`
		ProducerPubKey  string `yaml:"producerPubKey"`
		ProducerPrivKey string `yaml:"producerPrivKey"`

		// InMemTest creates in-memory DB file for local testing
		InMemTest                    bool   `yaml:"inMemTest"`
		GenesisActionsPath           string `yaml:"genesisActionsPath"`
		NumCandidates                uint   `yaml:"numCandidates"`
		EnableFallBackToFreshDB      bool   `yaml:"enableFallbackToFreshDb"`
		EnableSubChainStartInGenesis bool   `yaml:"enableSubChainStartInGenesis"`

		// enable gas charge for block producer
		EnableGasCharge bool `yaml:"enableGasCharge"`
	}

	// Consensus is the config struct for consensus package
	Consensus struct {
		// There are three schemes that are supported
		Scheme                string        `yaml:"scheme"`
		RollDPoS              RollDPoS      `yaml:"rollDPoS"`
		BlockCreationInterval time.Duration `yaml:"blockCreationInterval"`
	}

	// BlockSync is the config struct for the BlockSync
	BlockSync struct {
		Interval   time.Duration `yaml:"interval"` // update duration
		BufferSize uint64        `yaml:"bufferSize"`
	}

	// RollDPoS is the config struct for RollDPoS consensus package
	RollDPoS struct {
		DelegateInterval         time.Duration `yaml:"delegateInterval"`
		ProposerInterval         time.Duration `yaml:"proposerInterval"`
		UnmatchedEventTTL        time.Duration `yaml:"unmatchedEventTTL"`
		UnmatchedEventInterval   time.Duration `yaml:"unmatchedEventInterval"`
		RoundStartTTL            time.Duration `yaml:"roundStartTTL"`
		AcceptProposeTTL         time.Duration `yaml:"acceptProposeTTL"`
		AcceptProposalEndorseTTL time.Duration `yaml:"acceptProposalEndorseTTL"`
		AcceptCommitEndorseTTL   time.Duration `yaml:"acceptCommitEndorseTTL"`
		Delay                    time.Duration `yaml:"delay"`
		NumSubEpochs             uint          `yaml:"numSubEpochs"`
		EventChanSize            uint          `yaml:"eventChanSize"`
		NumDelegates             uint          `yaml:"numDelegates"`
		TimeBasedRotation        bool          `yaml:"timeBasedRotation"`
		EnableDKG                bool          `yaml:"enableDKG"`
	}

	// Dispatcher is the dispatcher config
	Dispatcher struct {
		EventChanSize uint `yaml:"eventChanSize"`
	}

	// Explorer is the explorer service config
	Explorer struct {
<<<<<<< HEAD
		Enabled            bool `yaml:"enabled"`
		IsTest             bool `yaml:"isTest"`
		UseRDS             bool `yaml:"useRDS"`
		Port               int  `yaml:"addr"`
		TpsWindow          int  `yaml:"tpsWindow"`
		SuggestBlockWindow int  `yaml:"suggestBlockWindow"`
		DefaultGas         int  `yaml:"defaultGas"`
		Percentile         int  `yaml:"Percentile"`
=======
		Enabled   bool `yaml:"enabled"`
		IsTest    bool `yaml:"isTest"`
		UseRDS    bool `yaml:"useRDS"`
		Port      int  `yaml:"port"`
		TpsWindow int  `yaml:"tpsWindow"`
>>>>>>> baedd7d9
		// MaxTransferPayloadBytes limits how many bytes a playload can contain at most
		MaxTransferPayloadBytes uint64 `yaml:"maxTransferPayloadBytes"`
	}

	// Indexer is the index service config
	Indexer struct {
		Enabled  bool   `yaml:"enabled"`
		NodeAddr string `yaml:"nodeAddr"`
	}

	// System is the system config
	System struct {
		HeartbeatInterval time.Duration `yaml:"heartbeatInterval"`
		// HTTPProfilingPort is the port number to access golang performance profiling data of a blockchain node. It is
		// 0 by default, meaning performance profiling has been disabled
		HTTPProfilingPort     int           `yaml:"httpProfilingPort"`
		HTTPMetricsPort       int           `yaml:"httpMetricsPort"`
		StartSubChainInterval time.Duration `yaml:"startSubChainInterval"`
	}

	// ActPool is the actpool config
	ActPool struct {
		// MaxNumActsPerPool indicates maximum number of actions the whole actpool can hold
		MaxNumActsPerPool uint64 `yaml:"maxNumActsPerPool"`
		// MaxNumActsPerAcct indicates maximum number of actions an account queue can hold
		MaxNumActsPerAcct uint64 `yaml:"maxNumActsPerAcct"`
		// MaxNumActsToPick indicates maximum number of actions to pick to mint a block. Default is 0, which means no
		// limit on the number of actions to pick.
		MaxNumActsToPick uint64 `yaml:"maxNumActsToPick"`
	}

	// DB is the blotDB config
	DB struct {
		// NumRetries is the number of retries
		NumRetries uint8 `yaml:"numRetries"`

		// RDS is the config fot rds
		RDS RDS `yaml:"RDS"`
	}

	// RDS is the cloud rds config
	RDS struct {
		// AwsRDSEndpoint is the endpoint of aws rds
		AwsRDSEndpoint string `yaml:"awsRDSEndpoint"`
		// AwsRDSPort is the port of aws rds
		AwsRDSPort uint64 `yaml:"awsRDSPort"`
		// AwsRDSUser is the user to access aws rds
		AwsRDSUser string `yaml:"awsRDSUser"`
		// AwsPass is the pass to access aws rds
		AwsPass string `yaml:"awsPass"`
		// AwsDBName is the db name of aws rds
		AwsDBName string `yaml:"awsDBName"`
	}

	// Config is the root config struct, each package's config should be put as its sub struct
	Config struct {
		NodeType   string     `yaml:"nodeType"`
		Network    Network    `yaml:"network"`
		Chain      Chain      `yaml:"chain"`
		ActPool    ActPool    `yaml:"actPool"`
		Consensus  Consensus  `yaml:"consensus"`
		BlockSync  BlockSync  `yaml:"blockSync"`
		Dispatcher Dispatcher `yaml:"dispatcher"`
		Explorer   Explorer   `yaml:"explorer"`
		Indexer    Indexer    `yaml:"indexer"`
		System     System     `yaml:"system"`
		DB         DB         `yaml:"db"`
	}

	// Validate is the interface of validating the config
	Validate func(*Config) error
)

// New creates a config instance. It first loads the default configs. If the config path is not empty, it will read from
// the file and override the default configs. By default, it will apply all validation functions. To bypass validation,
// use DoNotValidate instead.
func New(validates ...Validate) (*Config, error) {
	opts := make([]uconfig.YAMLOption, 0)
	opts = append(opts, uconfig.Static(Default))
	opts = append(opts, uconfig.Expand(os.LookupEnv))
	if _overwritePath != "" {
		opts = append(opts, uconfig.File(_overwritePath))
	}
	if _secretPath != "" {
		opts = append(opts, uconfig.File(_secretPath))
	}
	yaml, err := uconfig.NewYAML(opts...)
	if err != nil {
		return nil, errors.Wrap(err, "failed to init config")
	}

	var cfg Config
	if err := yaml.Get(uconfig.Root).Populate(&cfg); err != nil {
		return nil, errors.Wrap(err, "failed to unmarshal YAML config to struct")
	}

	// By default, the config needs to pass all the validation
	if len(validates) == 0 {
		validates = Validates
	}
	for _, validate := range validates {
		if err := validate(&cfg); err != nil {
			return nil, errors.Wrap(err, "failed to validate config")
		}
	}
	return &cfg, nil
}

// NewSub create config for sub chain.
func NewSub(validates ...Validate) (*Config, error) {
	if _subChainPath == "" {
		return nil, nil
	}
	opts := make([]uconfig.YAMLOption, 0)
	opts = append(opts, uconfig.Static(Default))
	opts = append(opts, uconfig.Expand(os.LookupEnv))
	opts = append(opts, uconfig.File(_subChainPath))
	if _secretPath != "" {
		opts = append(opts, uconfig.File(_secretPath))
	}
	yaml, err := uconfig.NewYAML(opts...)
	if err != nil {
		return nil, errors.Wrap(err, "failed to init config")
	}

	var cfg Config
	if err := yaml.Get(uconfig.Root).Populate(&cfg); err != nil {
		return nil, errors.Wrap(err, "failed to unmarshal YAML config to struct")
	}

	// By default, the config needs to pass all the validation
	if len(validates) == 0 {
		validates = Validates
	}
	for _, validate := range validates {
		if err := validate(&cfg); err != nil {
			return nil, errors.Wrap(err, "failed to validate config")
		}
	}
	return &cfg, nil
}

// IsDelegate returns true if the node type is Delegate
func (cfg *Config) IsDelegate() bool {
	return cfg.NodeType == DelegateType
}

// IsFullnode returns true if the node type is Fullnode
func (cfg *Config) IsFullnode() bool {
	return cfg.NodeType == FullNodeType
}

// IsLightweight returns true if the node type is Lightweight
func (cfg *Config) IsLightweight() bool {
	return cfg.NodeType == LightweightType
}

// BlockchainAddress returns the address derived from the configured chain ID and public key
func (cfg *Config) BlockchainAddress() (address.Address, error) {
	pk, err := keypair.DecodePublicKey(cfg.Chain.ProducerPubKey)
	if err != nil {
		return nil, errors.Wrapf(err, "error when decoding public key %s", cfg.Chain.ProducerPubKey)
	}
	pkHash := keypair.HashPubKey(pk)
	return address.New(cfg.Chain.ID, pkHash[:]), nil
}

// KeyPair returns the decoded public and private key pair
func (cfg *Config) KeyPair() (keypair.PublicKey, keypair.PrivateKey, error) {
	pk, err := keypair.DecodePublicKey(cfg.Chain.ProducerPubKey)
	if err != nil {
		return keypair.ZeroPublicKey,
			keypair.ZeroPrivateKey,
			errors.Wrapf(err, "error when decoding public key %s", cfg.Chain.ProducerPubKey)
	}
	sk, err := keypair.DecodePrivateKey(cfg.Chain.ProducerPrivKey)
	if err != nil {
		return keypair.ZeroPublicKey,
			keypair.ZeroPrivateKey,
			errors.Wrapf(err, "error when decoding private key %s", cfg.Chain.ProducerPrivKey)
	}
	return pk, sk, nil
}

// ValidateKeyPair validates the block producer address
func ValidateKeyPair(cfg *Config) error {
	priKey, err := keypair.DecodePrivateKey(cfg.Chain.ProducerPrivKey)
	if err != nil {
		return err
	}
	pubKey, err := keypair.DecodePublicKey(cfg.Chain.ProducerPubKey)
	if err != nil {
		return err
	}
	// Validate producer pubkey and prikey by signing a dummy message and verify it
	validationMsg := "connecting the physical world block by block"
	sig := crypto.EC283.Sign(priKey, []byte(validationMsg))
	if !crypto.EC283.Verify(pubKey, []byte(validationMsg), sig) {
		return errors.Wrap(ErrInvalidCfg, "block producer has unmatched pubkey and prikey")
	}
	return nil
}

// ValidateChain validates the chain configure
func ValidateChain(cfg *Config) error {
	if cfg.Chain.NumCandidates <= 0 {
		return errors.Wrapf(ErrInvalidCfg, "candidate number should be greater than 0")
	}
	if cfg.Consensus.Scheme == RollDPoSScheme && cfg.Chain.NumCandidates < cfg.Consensus.RollDPoS.NumDelegates {
		return errors.Wrapf(ErrInvalidCfg, "candidate number should be greater than or equal to delegate number")
	}
	return nil
}

// ValidateConsensusScheme validates the if scheme and node type match
func ValidateConsensusScheme(cfg *Config) error {
	switch cfg.NodeType {
	case DelegateType:
	case FullNodeType:
		if cfg.Consensus.Scheme != NOOPScheme {
			return errors.Wrap(ErrInvalidCfg, "consensus scheme of fullnode should be NOOP")
		}
	case LightweightType:
		if cfg.Consensus.Scheme != NOOPScheme {
			return errors.Wrap(ErrInvalidCfg, "consensus scheme of lightweight node should be NOOP")
		}
	default:
		return errors.Wrapf(ErrInvalidCfg, "unknown node type %s", cfg.NodeType)
	}
	return nil
}

// ValidateDispatcher validates the dispatcher configs
func ValidateDispatcher(cfg *Config) error {
	if cfg.Dispatcher.EventChanSize <= 0 {
		return errors.Wrap(ErrInvalidCfg, "dispatcher event chan size should be greater than 0")
	}
	return nil
}

// ValidateRollDPoS validates the roll-DPoS configs
func ValidateRollDPoS(cfg *Config) error {
	if cfg.Consensus.Scheme != RollDPoSScheme {
		return nil
	}
	rollDPoS := cfg.Consensus.RollDPoS
	if rollDPoS.EventChanSize <= 0 {
		return errors.Wrap(ErrInvalidCfg, "roll-DPoS event chan size should be greater than 0")
	}
	if rollDPoS.NumDelegates <= 0 {
		return errors.Wrap(ErrInvalidCfg, "roll-DPoS event delegate number should be greater than 0")
	}
	ttl := rollDPoS.AcceptCommitEndorseTTL + rollDPoS.AcceptProposeTTL + rollDPoS.AcceptProposalEndorseTTL
	if ttl >= rollDPoS.ProposerInterval {
		return errors.Wrap(ErrInvalidCfg, "roll-DPoS ttl sum is larger than proposer interval")
	}

	return nil
}

// ValidateExplorer validates the explorer configs
func ValidateExplorer(cfg *Config) error {
	if cfg.Explorer.Enabled && cfg.Explorer.TpsWindow <= 0 {
		return errors.Wrap(ErrInvalidCfg, "tps window is not a positive integer when the explorer is enabled")
	}
	return nil
}

// ValidateNetwork validates the network configs
func ValidateNetwork(cfg *Config) error {
	if !cfg.Network.PeerDiscovery && cfg.Network.TopologyPath == "" {
		return errors.Wrap(ErrInvalidCfg, "either peer discover should be enabled or a topology should be given")
	}
	return nil
}

// ValidateActPool validates the given config
func ValidateActPool(cfg *Config) error {
	maxNumActPerPool := cfg.ActPool.MaxNumActsPerPool
	maxNumActPerAcct := cfg.ActPool.MaxNumActsPerAcct
	if maxNumActPerPool <= 0 || maxNumActPerAcct <= 0 {
		return errors.Wrap(
			ErrInvalidCfg,
			"maximum number of actions per pool or per account cannot be zero or negative",
		)
	}
	if maxNumActPerPool < maxNumActPerAcct {
		return errors.Wrap(
			ErrInvalidCfg,
			"maximum number of actions per pool cannot be less than maximum number of actions per account",
		)
	}
	return nil
}

// DoNotValidate validates the given config
func DoNotValidate(cfg *Config) error { return nil }<|MERGE_RESOLUTION|>--- conflicted
+++ resolved
@@ -267,22 +267,14 @@
 
 	// Explorer is the explorer service config
 	Explorer struct {
-<<<<<<< HEAD
 		Enabled            bool `yaml:"enabled"`
 		IsTest             bool `yaml:"isTest"`
 		UseRDS             bool `yaml:"useRDS"`
-		Port               int  `yaml:"addr"`
+		Port               int  `yaml:"port"`
 		TpsWindow          int  `yaml:"tpsWindow"`
 		SuggestBlockWindow int  `yaml:"suggestBlockWindow"`
 		DefaultGas         int  `yaml:"defaultGas"`
 		Percentile         int  `yaml:"Percentile"`
-=======
-		Enabled   bool `yaml:"enabled"`
-		IsTest    bool `yaml:"isTest"`
-		UseRDS    bool `yaml:"useRDS"`
-		Port      int  `yaml:"port"`
-		TpsWindow int  `yaml:"tpsWindow"`
->>>>>>> baedd7d9
 		// MaxTransferPayloadBytes limits how many bytes a playload can contain at most
 		MaxTransferPayloadBytes uint64 `yaml:"maxTransferPayloadBytes"`
 	}
