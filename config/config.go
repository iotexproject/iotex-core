// Copyright (c) 2018 IoTeX
// This is an alpha (internal) release and is not suitable for production. This source code is provided 'as is' and no
// warranties are given as to title or non-infringement, merchantability or fitness for purpose and, to the extent
// permitted by law, all liability for your use of the code is disclaimed. This source code is governed by Apache
// License 2.0 that can be found in the LICENSE file.

package config

import (
	"flag"
	"os"
	"time"

	"github.com/pkg/errors"
	uconfig "go.uber.org/config"
	"google.golang.org/grpc/keepalive"

	"github.com/iotexproject/iotex-core/address"
	"github.com/iotexproject/iotex-core/crypto"
	"github.com/iotexproject/iotex-core/pkg/keypair"
)

// IMPORTANT: to define a config, add a field or a new config type to the existing config types. In addition, provide
// the default value in Default var.

func init() {
	flag.StringVar(&_overwritePath, "config-path", "", "Config path")
	flag.StringVar(&_secretPath, "secret-path", "", "Secret path")
	flag.StringVar(&_subChainPath, "sub-config-path", "", "Sub chain Config path")
}

var (
	// overwritePath is the path to the config file which overwrite default values
	_overwritePath string
	// secretPath is the path to the  config file store secret values
	_secretPath   string
	_subChainPath string
)

const (
	// DelegateType represents the delegate node type
	DelegateType = "delegate"
	// FullNodeType represents the full node type
	FullNodeType = "full_node"
	// LightweightType represents the lightweight type
	LightweightType = "lightweight"

	// RollDPoSScheme means randomized delegated proof of stake
	RollDPoSScheme = "ROLLDPOS"
	// StandaloneScheme means that the node creates a block periodically regardless of others (if there is any)
	StandaloneScheme = "STANDALONE"
	// NOOPScheme means that the node does not create only block
	NOOPScheme = "NOOP"
)

var (
	// Default is the default config
	Default = Config{
		NodeType: FullNodeType,
		Network: Network{
			Host: "127.0.0.1",
			Port: 4689,
			MsgLogsCleaningInterval:             2 * time.Second,
			MsgLogRetention:                     5 * time.Second,
			HealthCheckInterval:                 time.Second,
			SilentInterval:                      5 * time.Second,
			PeerMaintainerInterval:              time.Second,
			PeerForceDisconnectionRoundInterval: 0,
			AllowMultiConnsPerHost:              false,
			NumPeersLowerBound:                  5,
			NumPeersUpperBound:                  5,
			PingInterval:                        time.Second,
			RateLimitEnabled:                    false,
			RateLimitPerSec:                     10000,
			RateLimitWindowSize:                 60 * time.Second,
			BootstrapNodes:                      make([]string, 0),
			TLSEnabled:                          false,
			CACrtPath:                           "",
			PeerCrtPath:                         "",
			PeerKeyPath:                         "",
			KLClientParams:                      keepalive.ClientParameters{},
			KLServerParams:                      keepalive.ServerParameters{},
			KLPolicy:                            keepalive.EnforcementPolicy{},
			MaxMsgSize:                          10485760,
			PeerDiscovery:                       true,
			TopologyPath:                        "",
			TTL:                                 3,
		},
		Chain: Chain{
			ChainDBPath:                  "/tmp/chain.db",
			TrieDBPath:                   "/tmp/trie.db",
			ID:                           1,
			Address:                      "",
			ProducerPubKey:               keypair.EncodePublicKey(keypair.ZeroPublicKey),
			ProducerPrivKey:              keypair.EncodePrivateKey(keypair.ZeroPrivateKey),
			InMemTest:                    false,
			GenesisActionsPath:           "",
			NumCandidates:                101,
			EnableFallBackToFreshDB:      false,
			EnableSubChainStartInGenesis: false,
		},
		ActPool: ActPool{
			MaxNumActsPerPool: 32000,
			MaxNumActsPerAcct: 2000,
			MaxNumActsToPick:  0,
		},
		Consensus: Consensus{
			Scheme: NOOPScheme,
			RollDPoS: RollDPoS{
				DelegateInterval:         10 * time.Second,
				ProposerInterval:         10 * time.Second,
				UnmatchedEventTTL:        3 * time.Second,
				UnmatchedEventInterval:   100 * time.Millisecond,
				RoundStartTTL:            10 * time.Second,
				AcceptProposeTTL:         time.Second,
				AcceptProposalEndorseTTL: time.Second,
				AcceptCommitEndorseTTL:   time.Second,
				Delay:             5 * time.Second,
				NumSubEpochs:      1,
				EventChanSize:     10000,
				NumDelegates:      21,
<<<<<<< HEAD
				EnableDummyBlock:  true,
=======
>>>>>>> bc65c9b2
				TimeBasedRotation: false,
				EnableDKG:         false,
			},
			BlockCreationInterval: 10 * time.Second,
		},
		BlockSync: BlockSync{
			Interval:   10 * time.Second,
			BufferSize: 16,
		},
		Dispatcher: Dispatcher{
			EventChanSize: 10000,
		},
		Explorer: Explorer{
			Enabled:                 false,
			IsTest:                  false,
			UseRDS:                  false,
			Port:                    14004,
			TpsWindow:               10,
			MaxTransferPayloadBytes: 1024,
		},
		Indexer: Indexer{
			Enabled:  false,
			NodeAddr: "",
		},
		System: System{
			HeartbeatInterval: 10 * time.Second,
			HTTPProfilingPort: 0,
			HTTPMetricsPort:   8080,
		},
		DB: DB{
			NumRetries: 3,
		},
	}

	// ErrInvalidCfg indicates the invalid config value
	ErrInvalidCfg = errors.New("invalid config value")

	// Validates is the collection config validation functions
	Validates = []Validate{
		ValidateKeyPair,
		ValidateConsensusScheme,
		ValidateRollDPoS,
		ValidateDispatcher,
		ValidateExplorer,
		ValidateNetwork,
		ValidateActPool,
		ValidateChain,
	}
)

// Network is the config struct for network package
type (
	Network struct {
		Host                    string        `yaml:"host"`
		Port                    int           `yaml:"port"`
		MsgLogsCleaningInterval time.Duration `yaml:"msgLogsCleaningInterval"`
		MsgLogRetention         time.Duration `yaml:"msgLogRetention"`
		HealthCheckInterval     time.Duration `yaml:"healthCheckInterval"`
		SilentInterval          time.Duration `yaml:"silentInterval"`
		PeerMaintainerInterval  time.Duration `yaml:"peerMaintainerInterval"`
		// Force disconnecting a random peer every given number of peer maintenance round
		PeerForceDisconnectionRoundInterval int                         `yaml:"peerForceDisconnectionRoundInterval"`
		AllowMultiConnsPerHost              bool                        `yaml:"allowMultiConnsPerHost"`
		NumPeersLowerBound                  uint                        `yaml:"numPeersLowerBound"`
		NumPeersUpperBound                  uint                        `yaml:"numPeersUpperBound"`
		PingInterval                        time.Duration               `yaml:"pingInterval"`
		RateLimitEnabled                    bool                        `yaml:"rateLimitEnabled"`
		RateLimitPerSec                     uint64                      `yaml:"rateLimitPerSec"`
		RateLimitWindowSize                 time.Duration               `yaml:"rateLimitWindowSize"`
		BootstrapNodes                      []string                    `yaml:"bootstrapNodes"`
		TLSEnabled                          bool                        `yaml:"tlsEnabled"`
		CACrtPath                           string                      `yaml:"caCrtPath"`
		PeerCrtPath                         string                      `yaml:"peerCrtPath"`
		PeerKeyPath                         string                      `yaml:"peerKeyPath"`
		KLClientParams                      keepalive.ClientParameters  `yaml:"klClientParams"`
		KLServerParams                      keepalive.ServerParameters  `yaml:"klServerParams"`
		KLPolicy                            keepalive.EnforcementPolicy `yaml:"klPolicy"`
		MaxMsgSize                          int                         `yaml:"maxMsgSize"`
		PeerDiscovery                       bool                        `yaml:"peerDiscovery"`
		TopologyPath                        string                      `yaml:"topologyPath"`
		TTL                                 int32                       `yaml:"ttl"`
	}

	// Chain is the config struct for blockchain package
	Chain struct {
		ChainDBPath string `yaml:"chainDBPath"`
		TrieDBPath  string `yaml:"trieDBPath"`

		ID              uint32 `yaml:"id"`
		Address         string `yaml:"address"`
		ProducerPubKey  string `yaml:"producerPubKey"`
		ProducerPrivKey string `yaml:"producerPrivKey"`

		// InMemTest creates in-memory DB file for local testing
		InMemTest                    bool   `yaml:"inMemTest"`
		GenesisActionsPath           string `yaml:"genesisActionsPath"`
		NumCandidates                uint   `yaml:"numCandidates"`
		EnableFallBackToFreshDB      bool   `yaml:"enablefallbacktofreshdb"`
		EnableSubChainStartInGenesis bool   `yaml:"enableSubChainStartInGenesis"`
	}

	// Consensus is the config struct for consensus package
	Consensus struct {
		// There are three schemes that are supported
		Scheme                string        `yaml:"scheme"`
		RollDPoS              RollDPoS      `yaml:"rollDPoS"`
		BlockCreationInterval time.Duration `yaml:"blockCreationInterval"`
	}

	// BlockSync is the config struct for the BlockSync
	BlockSync struct {
		Interval   time.Duration `yaml:"interval"` // update duration
		BufferSize uint64        `yaml:"bufferSize"`
	}

	// RollDPoS is the config struct for RollDPoS consensus package
	RollDPoS struct {
		DelegateInterval         time.Duration `yaml:"delegateInterval"`
		ProposerInterval         time.Duration `yaml:"proposerInterval"`
		UnmatchedEventTTL        time.Duration `yaml:"unmatchedEventTTL"`
		UnmatchedEventInterval   time.Duration `yaml:"unmatchedEventInterval"`
		RoundStartTTL            time.Duration `yaml:"roundStartTTL"`
		AcceptProposeTTL         time.Duration `yaml:"acceptProposeTTL"`
		AcceptProposalEndorseTTL time.Duration `yaml:"acceptProposalEndorseTTL"`
		AcceptCommitEndorseTTL   time.Duration `yaml:"acceptCommitEndorseTTL"`
		Delay                    time.Duration `yaml:"delay"`
		NumSubEpochs             uint          `yaml:"numSubEpochs"`
		EventChanSize            uint          `yaml:"eventChanSize"`
		NumDelegates             uint          `yaml:"numDelegates"`
		TimeBasedRotation        bool          `yaml:"timeBasedRotation"`
		EnableDKG                bool          `yaml:"enableDKG"`
	}

	// Dispatcher is the dispatcher config
	Dispatcher struct {
		EventChanSize uint `yaml:"eventChanSize"`
	}

	// Explorer is the explorer service config
	Explorer struct {
		Enabled   bool `yaml:"enabled"`
		IsTest    bool `yaml:"isTest"`
		UseRDS    bool `yaml:"useRDS"`
		Port      int  `yaml:"addr"`
		TpsWindow int  `yaml:"tpsWindow"`
		// MaxTransferPayloadBytes limits how many bytes a playload can contain at most
		MaxTransferPayloadBytes uint64 `yaml:"maxTransferPayloadBytes"`
	}

	// Indexer is the index service config
	Indexer struct {
		Enabled  bool   `yaml:"enabled"`
		NodeAddr string `yaml:"nodeAddr"`
	}

	// System is the system config
	System struct {
		HeartbeatInterval time.Duration `yaml:"heartbeatInterval"`
		// HTTPProfilingPort is the port number to access golang performance profiling data of a blockchain node. It is
		// 0 by default, meaning performance profiling has been disabled
		HTTPProfilingPort int `yaml:"httpProfilingPort"`
		HTTPMetricsPort   int `yaml:"httpMetricsPort"`
	}

	// ActPool is the actpool config
	ActPool struct {
		// MaxNumActsPerPool indicates maximum number of actions the whole actpool can hold
		MaxNumActsPerPool uint64 `yaml:"maxNumActsPerPool"`
		// MaxNumActsPerAcct indicates maximum number of actions an account queue can hold
		MaxNumActsPerAcct uint64 `yaml:"maxNumActsPerAcct"`
		// MaxNumActsToPick indicates maximum number of actions to pick to mint a block. Default is 0, which means no
		// limit on the number of actions to pick.
		MaxNumActsToPick uint64 `yaml:"maxNumActsToPick"`
	}

	// DB is the blotDB config
	DB struct {
		// NumRetries is the number of retries
		NumRetries uint8 `yaml:"numRetries"`

		// RDS is the config fot rds
		RDS RDS `yaml:"RDS"`
	}

	// RDS is the cloud rds config
	RDS struct {
		// AwsRDSEndpoint is the endpoint of aws rds
		AwsRDSEndpoint string `yaml:"awsRDSEndpoint"`
		// AwsRDSPort is the port of aws rds
		AwsRDSPort uint64 `yaml:"awsRDSPort"`
		// AwsRDSUser is the user to access aws rds
		AwsRDSUser string `yaml:"awsRDSUser"`
		// AwsPass is the pass to access aws rds
		AwsPass string `yaml:"awsPass"`
		// AwsDBName is the db name of aws rds
		AwsDBName string `yaml:"awsDBName"`
	}

	// Config is the root config struct, each package's config should be put as its sub struct
	Config struct {
		NodeType   string     `yaml:"nodeType"`
		Network    Network    `yaml:"network"`
		Chain      Chain      `yaml:"chain"`
		ActPool    ActPool    `yaml:"actPool"`
		Consensus  Consensus  `yaml:"consensus"`
		BlockSync  BlockSync  `yaml:"blockSync"`
		Dispatcher Dispatcher `yaml:"dispatcher"`
		Explorer   Explorer   `yaml:"explorer"`
		Indexer    Indexer    `yaml:"indexer"`
		System     System     `yaml:"system"`
		DB         DB         `yaml:"db"`
	}

	// Validate is the interface of validating the config
	Validate func(*Config) error
)

// New creates a config instance. It first loads the default configs. If the config path is not empty, it will read from
// the file and override the default configs. By default, it will apply all validation functions. To bypass validation,
// use DoNotValidate instead.
func New(validates ...Validate) (*Config, error) {
	opts := make([]uconfig.YAMLOption, 0)
	opts = append(opts, uconfig.Static(Default))
	opts = append(opts, uconfig.Expand(os.LookupEnv))
	if _overwritePath != "" {
		opts = append(opts, uconfig.File(_overwritePath))
	}
	if _secretPath != "" {
		opts = append(opts, uconfig.File(_secretPath))
	}
	yaml, err := uconfig.NewYAML(opts...)
	if err != nil {
		return nil, errors.Wrap(err, "failed to init config")
	}

	var cfg Config
	if err := yaml.Get(uconfig.Root).Populate(&cfg); err != nil {
		return nil, errors.Wrap(err, "failed to unmarshal YAML config to struct")
	}

	// By default, the config needs to pass all the validation
	if len(validates) == 0 {
		validates = Validates
	}
	for _, validate := range validates {
		if err := validate(&cfg); err != nil {
			return nil, errors.Wrap(err, "failed to validate config")
		}
	}
	return &cfg, nil
}

// NewSub create config for sub chain.
func NewSub(validates ...Validate) (*Config, error) {
	if _subChainPath == "" {
		return nil, nil
	}
	opts := make([]uconfig.YAMLOption, 0)
	opts = append(opts, uconfig.Static(Default))
	opts = append(opts, uconfig.Expand(os.LookupEnv))
	opts = append(opts, uconfig.File(_subChainPath))
	if _secretPath != "" {
		opts = append(opts, uconfig.File(_secretPath))
	}
	yaml, err := uconfig.NewYAML(opts...)
	if err != nil {
		return nil, errors.Wrap(err, "failed to init config")
	}

	var cfg Config
	if err := yaml.Get(uconfig.Root).Populate(&cfg); err != nil {
		return nil, errors.Wrap(err, "failed to unmarshal YAML config to struct")
	}

	// By default, the config needs to pass all the validation
	if len(validates) == 0 {
		validates = Validates
	}
	for _, validate := range validates {
		if err := validate(&cfg); err != nil {
			return nil, errors.Wrap(err, "failed to validate config")
		}
	}
	return &cfg, nil
}

// IsDelegate returns true if the node type is Delegate
func (cfg *Config) IsDelegate() bool {
	return cfg.NodeType == DelegateType
}

// IsFullnode returns true if the node type is Fullnode
func (cfg *Config) IsFullnode() bool {
	return cfg.NodeType == FullNodeType
}

// IsLightweight returns true if the node type is Lightweight
func (cfg *Config) IsLightweight() bool {
	return cfg.NodeType == LightweightType
}

// BlockchainAddress returns the address derived from the configured chain ID and public key
func (cfg *Config) BlockchainAddress() (address.Address, error) {
	pk, err := keypair.DecodePublicKey(cfg.Chain.ProducerPubKey)
	if err != nil {
		return nil, errors.Wrapf(err, "error when decoding public key %s", cfg.Chain.ProducerPubKey)
	}
	pkHash := keypair.HashPubKey(pk)
	return address.New(cfg.Chain.ID, pkHash[:]), nil
}

// KeyPair returns the decoded public and private key pair
func (cfg *Config) KeyPair() (keypair.PublicKey, keypair.PrivateKey, error) {
	pk, err := keypair.DecodePublicKey(cfg.Chain.ProducerPubKey)
	if err != nil {
		return keypair.ZeroPublicKey,
			keypair.ZeroPrivateKey,
			errors.Wrapf(err, "error when decoding public key %s", cfg.Chain.ProducerPubKey)
	}
	sk, err := keypair.DecodePrivateKey(cfg.Chain.ProducerPrivKey)
	if err != nil {
		return keypair.ZeroPublicKey,
			keypair.ZeroPrivateKey,
			errors.Wrapf(err, "error when decoding private key %s", cfg.Chain.ProducerPrivKey)
	}
	return pk, sk, nil
}

// ValidateKeyPair validates the block producer address
func ValidateKeyPair(cfg *Config) error {
	priKey, err := keypair.DecodePrivateKey(cfg.Chain.ProducerPrivKey)
	if err != nil {
		return err
	}
	pubKey, err := keypair.DecodePublicKey(cfg.Chain.ProducerPubKey)
	if err != nil {
		return err
	}
	// Validate producer pubkey and prikey by signing a dummy message and verify it
	validationMsg := "connecting the physical world block by block"
	sig := crypto.EC283.Sign(priKey, []byte(validationMsg))
	if !crypto.EC283.Verify(pubKey, []byte(validationMsg), sig) {
		return errors.Wrap(ErrInvalidCfg, "block producer has unmatched pubkey and prikey")
	}
	return nil
}

// ValidateChain validates the chain configure
func ValidateChain(cfg *Config) error {
	if cfg.Chain.NumCandidates <= 0 {
		return errors.Wrapf(ErrInvalidCfg, "candidate number should be greater than 0")
	}
	if cfg.Consensus.Scheme == RollDPoSScheme && cfg.Chain.NumCandidates < cfg.Consensus.RollDPoS.NumDelegates {
		return errors.Wrapf(ErrInvalidCfg, "candidate number should be greater than or equal to delegate number")
	}
	return nil
}

// ValidateConsensusScheme validates the if scheme and node type match
func ValidateConsensusScheme(cfg *Config) error {
	switch cfg.NodeType {
	case DelegateType:
	case FullNodeType:
		if cfg.Consensus.Scheme != NOOPScheme {
			return errors.Wrap(ErrInvalidCfg, "consensus scheme of fullnode should be NOOP")
		}
	case LightweightType:
		if cfg.Consensus.Scheme != NOOPScheme {
			return errors.Wrap(ErrInvalidCfg, "consensus scheme of lightweight node should be NOOP")
		}
	default:
		return errors.Wrapf(ErrInvalidCfg, "unknown node type %s", cfg.NodeType)
	}
	return nil
}

// ValidateDispatcher validates the dispatcher configs
func ValidateDispatcher(cfg *Config) error {
	if cfg.Dispatcher.EventChanSize <= 0 {
		return errors.Wrap(ErrInvalidCfg, "dispatcher event chan size should be greater than 0")
	}
	return nil
}

// ValidateRollDPoS validates the roll-DPoS configs
func ValidateRollDPoS(cfg *Config) error {
	if cfg.Consensus.Scheme == RollDPoSScheme && cfg.Consensus.RollDPoS.EventChanSize <= 0 {
		return errors.Wrap(ErrInvalidCfg, "roll-DPoS event chan size should be greater than 0")
	}
	if cfg.Consensus.Scheme == RollDPoSScheme && cfg.Consensus.RollDPoS.NumDelegates <= 0 {
		return errors.Wrap(ErrInvalidCfg, "roll-DPoS event delegate number should be greater than 0")
	}
	return nil
}

// ValidateExplorer validates the explorer configs
func ValidateExplorer(cfg *Config) error {
	if cfg.Explorer.Enabled && cfg.Explorer.TpsWindow <= 0 {
		return errors.Wrap(ErrInvalidCfg, "tps window is not a positive integer when the explorer is enabled")
	}
	return nil
}

// ValidateNetwork validates the network configs
func ValidateNetwork(cfg *Config) error {
	if !cfg.Network.PeerDiscovery && cfg.Network.TopologyPath == "" {
		return errors.Wrap(ErrInvalidCfg, "either peer discover should be enabled or a topology should be given")
	}
	return nil
}

// ValidateActPool validates the given config
func ValidateActPool(cfg *Config) error {
	maxNumActPerPool := cfg.ActPool.MaxNumActsPerPool
	maxNumActPerAcct := cfg.ActPool.MaxNumActsPerAcct
	if maxNumActPerPool <= 0 || maxNumActPerAcct <= 0 {
		return errors.Wrap(
			ErrInvalidCfg,
			"maximum number of actions per pool or per account cannot be zero or negative",
		)
	}
	if maxNumActPerPool < maxNumActPerAcct {
		return errors.Wrap(
			ErrInvalidCfg,
			"maximum number of actions per pool cannot be less than maximum number of actions per account",
		)
	}
	return nil
}

// DoNotValidate validates the given config
func DoNotValidate(cfg *Config) error { return nil }<|MERGE_RESOLUTION|>--- conflicted
+++ resolved
@@ -119,10 +119,6 @@
 				NumSubEpochs:      1,
 				EventChanSize:     10000,
 				NumDelegates:      21,
-<<<<<<< HEAD
-				EnableDummyBlock:  true,
-=======
->>>>>>> bc65c9b2
 				TimeBasedRotation: false,
 				EnableDKG:         false,
 			},
