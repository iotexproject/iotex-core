--- conflicted
+++ resolved
@@ -87,13 +87,8 @@
 		actionMap := ap.PendingActionMap()
 		log.L().Debug("Pick actions.", zap.Int("actions", len(actionMap)))
 
-<<<<<<< HEAD
-		blk, err := bc.MintNewBlock(actionMap, GetAddr(cfg), nil,
-			nil, "")
-=======
-		blk, err := bc.MintNewBlock(acts, GetAddr(cfg).PublicKey, GetAddr(cfg).PrivateKey, GetAddr(cfg).RawAddress,
+		blk, err := bc.MintNewBlock(actionMap, GetAddr(cfg).PublicKey, GetAddr(cfg).PrivateKey, GetAddr(cfg).RawAddress,
 			nil, nil, "")
->>>>>>> 4bb8029a
 		if err != nil {
 			log.L().Error("Failed to mint a block.", zap.Error(err))
 			return nil, err
