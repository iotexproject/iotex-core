--- conflicted
+++ resolved
@@ -573,14 +573,6 @@
 		b.clock = clock.New()
 	}
 	ctx := rollDPoSCtx{
-<<<<<<< HEAD
-		cfg:     b.cfg,
-		addr:    b.addr,
-		chain:   b.chain,
-		actPool: b.actPool,
-		p2p:     b.p2p,
-		clock:   b.clock,
-=======
 		cfg:                    b.cfg,
 		addr:                   b.addr,
 		chain:                  b.chain,
@@ -588,7 +580,6 @@
 		p2p:                    b.p2p,
 		clock:                  b.clock,
 		rootChainAPI:           b.rootChainAPI,
->>>>>>> bc65c9b2
 		candidatesByHeightFunc: b.candidatesByHeightFunc,
 	}
 	cfsm, err := newConsensusFSM(&ctx)
