package e2etest

import (
	"context"
	"fmt"
	"math/big"
	"math/rand"
	"os"
	"strconv"
	"sync"
	"testing"
	"time"

	"github.com/cenkalti/backoff"
	"github.com/stretchr/testify/assert"
	"github.com/stretchr/testify/require"
	"go.uber.org/zap"
	"google.golang.org/grpc"

	"github.com/iotexproject/go-pkgs/crypto"
	"github.com/iotexproject/go-pkgs/hash"
	"github.com/iotexproject/iotex-proto/golang/iotexapi"
	"github.com/iotexproject/iotex-proto/golang/iotextypes"

	"github.com/iotexproject/iotex-core/action"
	"github.com/iotexproject/iotex-core/action/protocol"
	accountutil "github.com/iotexproject/iotex-core/action/protocol/account/util"
	"github.com/iotexproject/iotex-core/action/protocol/rewarding"
	"github.com/iotexproject/iotex-core/api"
	"github.com/iotexproject/iotex-core/blockchain"
	"github.com/iotexproject/iotex-core/blockchain/genesis"
	"github.com/iotexproject/iotex-core/config"
	"github.com/iotexproject/iotex-core/pkg/log"
	"github.com/iotexproject/iotex-core/pkg/probe"
	"github.com/iotexproject/iotex-core/pkg/util/fileutil"
	"github.com/iotexproject/iotex-core/server/itx"
	"github.com/iotexproject/iotex-core/state/factory"
	"github.com/iotexproject/iotex-core/test/identityset"
	"github.com/iotexproject/iotex-core/testutil"
	"github.com/iotexproject/iotex-core/tools/util"
)

type claimTestCaseID int

const (
	//To claim amount 0
	caseClaimZero claimTestCaseID = iota
	//To claim all unclaimed balance
	caseClaimAll
	//To claim more than unclaimed balance
	caseClaimMoreThanBalance
	//To claim only part of available balance
	caseClaimPartOfBalance
	//To claim a negative amount
	caseClaimNegative
	//To claim with an operator address other than the rewarding address
	caseClaimToNonRewardingAddr
	//Total number of claim test cases, keep this at the bottom the enum
	totalClaimCasesNum
)

func TestBlockReward(t *testing.T) {
	r := require.New(t)
	testTriePath, err := testutil.PathOfTempFile("trie")
	r.NoError(err)
	testDBPath, err := testutil.PathOfTempFile("db")
	r.NoError(err)
	testIndexPath, err := testutil.PathOfTempFile("index")
	r.NoError(err)
	testConsensusPath, err := testutil.PathOfTempFile("cons")
	r.NoError(err)

	cfg := config.Default
	cfg.Consensus.Scheme = config.RollDPoSScheme
	cfg.Genesis.NumDelegates = 1
	cfg.Genesis.NumSubEpochs = 10
	cfg.Genesis.Delegates = []genesis.Delegate{
		{
			OperatorAddrStr: identityset.Address(0).String(),
			RewardAddrStr:   identityset.Address(0).String(),
			VotesStr:        "10",
		},
	}
	cfg.Genesis.BlockInterval = time.Second
	cfg.Consensus.RollDPoS.FSM.AcceptBlockTTL = 300 * time.Millisecond
	cfg.Consensus.RollDPoS.FSM.AcceptProposalEndorsementTTL = 300 * time.Millisecond
	cfg.Consensus.RollDPoS.FSM.AcceptLockEndorsementTTL = 300 * time.Millisecond
	cfg.Consensus.RollDPoS.FSM.CommitTTL = 100 * time.Millisecond
	cfg.Consensus.RollDPoS.ConsensusDBPath = testConsensusPath
	cfg.Genesis.EnableGravityChainVoting = false
	cfg.Chain.ProducerPrivKey = identityset.PrivateKey(0).HexString()
	cfg.Chain.TrieDBPatchFile = ""
	cfg.Chain.TrieDBPath = testTriePath
	cfg.Chain.ChainDBPath = testDBPath
	cfg.Chain.IndexDBPath = testIndexPath
	cfg.Network.Port = testutil.RandomPort()
	cfg.Genesis.PollMode = "lifeLong"

	svr, err := itx.NewServer(cfg)
	require.NoError(t, err)
	require.NoError(t, svr.Start(context.Background()))
	defer func() {
		require.NoError(t, svr.Stop(context.Background()))
	}()

	require.NoError(t, testutil.WaitUntil(100*time.Millisecond, 20*time.Second, func() (b bool, e error) {
		return svr.ChainService(1).Blockchain().TipHeight() >= 5, nil
	}))

	ctx := protocol.WithBlockCtx(
		context.Background(),
		protocol.BlockCtx{
			BlockHeight: 0,
		},
	)
	ctx = genesis.WithGenesisContext(ctx, cfg.Genesis)
	ctx = protocol.WithFeatureCtx(ctx)

	rp := rewarding.FindProtocol(svr.ChainService(1).Registry())
	require.NotNil(t, rp)
	sf := svr.ChainService(1).StateFactory()

	sk, err := crypto.HexStringToPrivateKey(cfg.Chain.ProducerPrivKey)
	require.NoError(t, err)
	addr := sk.PublicKey().Address()
	require.NotNil(t, addr)

	blockReward, err := rp.BlockReward(ctx, sf)
	require.NoError(t, err)
	balance, _, err := rp.UnclaimedBalance(ctx, sf, addr)
	require.NoError(t, err)
	assert.True(t, balance.Cmp(big.NewInt(0).Mul(blockReward, big.NewInt(5))) <= 0)

	for i := 1; i <= 5; i++ {
		blk, err := svr.ChainService(1).BlockDAO().GetBlockByHeight(uint64(i))
		require.NoError(t, err)
		ok := false
		var gr *action.GrantReward
		for _, act := range blk.Body.Actions {
			gr, ok = act.Action().(*action.GrantReward)
			if ok {
				assert.Equal(t, uint64(i), gr.Height())
				break
			}
		}
		assert.True(t, ok)
	}
}

func TestBlockEpochReward(t *testing.T) {
	// TODO: fix the test
	t.Skip()

	dbFilePaths := make([]string, 0)

	//Test will stop after reaching this height
	runToHeight := uint64(60)

	//Number of nodes
	numNodes := 4

	// Set mini-cluster configurations
	rand.Seed(time.Now().UnixNano())
	configs := make([]config.Config, numNodes)
	for i := 0; i < numNodes; i++ {
		chainDBPath := fmt.Sprintf("./chain%d.db", i+1)
		dbFilePaths = append(dbFilePaths, chainDBPath)
		trieDBPath := fmt.Sprintf("./trie%d.db", i+1)
		dbFilePaths = append(dbFilePaths, trieDBPath)
		indexDBPath := fmt.Sprintf("./index%d.db", i+1)
		dbFilePaths = append(dbFilePaths, indexDBPath)
		consensusDBPath := fmt.Sprintf("./consensus%d.db", i+1)
		dbFilePaths = append(dbFilePaths, consensusDBPath)
		networkPort := 4689 + i
		apiPort := 14014 + i
		HTTPStatsPort := 8080 + i
		HTTPAdminPort := 9009 + i
		cfg := newConfig(chainDBPath, trieDBPath, indexDBPath, identityset.PrivateKey(i),
			networkPort, apiPort, uint64(numNodes))
		cfg.Consensus.RollDPoS.ConsensusDBPath = consensusDBPath
		if i == 0 {
			cfg.Network.BootstrapNodes = []string{}
			cfg.Network.MasterKey = "bootnode"
		}

		//Set Operator and Reward address
		cfg.Genesis.Delegates[i].RewardAddrStr = identityset.Address(i + numNodes).String()
		cfg.Genesis.Delegates[i].OperatorAddrStr = identityset.Address(i).String()
		//Generate random votes  from [1000,2000]
		cfg.Genesis.Delegates[i].VotesStr = strconv.Itoa(1000 + rand.Intn(1000))
		cfg.System.HTTPStatsPort = HTTPStatsPort
		cfg.System.HTTPAdminPort = HTTPAdminPort
		configs[i] = cfg
	}

	for _, dbFilePath := range dbFilePaths {
		if fileutil.FileExists(dbFilePath) && os.RemoveAll(dbFilePath) != nil {
			log.L().Error("Failed to delete db file")
		}
	}

	defer func() {
		for _, dbFilePath := range dbFilePaths {
			if fileutil.FileExists(dbFilePath) && os.RemoveAll(dbFilePath) != nil {
				log.L().Error("Failed to delete db file")
			}
		}

	}()
	// Create mini-cluster
	svrs := make([]*itx.Server, numNodes)
	for i := 0; i < numNodes; i++ {
		svr, err := itx.NewServer(configs[i])
		if err != nil {
			log.L().Fatal("Failed to create server.", zap.Error(err))
		}
		svrs[i] = svr
	}

	// Start mini-cluster
	for i := 0; i < numNodes; i++ {
		go itx.StartServer(context.Background(), svrs[i], probe.New(7788+i), configs[i])
	}

	// target address for grpc connection. Default is "127.0.0.1:14014"
	grpcAddr := "127.0.0.1:14014"

	grpcctx, cancel := context.WithTimeout(context.Background(), 10*time.Second)
	defer cancel()
	conn, err := grpc.DialContext(grpcctx, grpcAddr, grpc.WithBlock(), grpc.WithInsecure())
	if err != nil {
		log.L().Error("Failed to connect to API server.")
	}
	defer conn.Close()

	client := iotexapi.NewAPIServiceClient(conn)

	// Get each server's parameters: rewarding protocol, working set, block chain etc.
	rps := make([]*rewarding.Protocol, numNodes)
	sfs := make([]factory.Factory, numNodes)
	chains := make([]blockchain.Blockchain, numNodes)
<<<<<<< HEAD
	coreServices := make([]api.CoreService, numNodes)
=======
	apis := make([]*api.ServerV2, numNodes)
>>>>>>> a4b3aece
	//Map of expected unclaimed balance for each reward address
	exptUnclaimed := make(map[string]*big.Int, numNodes)
	//Map of real unclaimed balance for each reward address
	unClaimedBalances := make(map[string]*big.Int, numNodes)
	//Map of initial balance of both reward and operator address
	initBalances := make(map[string]*big.Int, numNodes)
	//Map of claimed amount for each reward address
	claimedAmount := make(map[string]*big.Int, numNodes)
	//Map to translate from operator address to reward address
	getRewardAddStr := make(map[string]string)

	for i := 0; i < numNodes; i++ {
		rp := rewarding.FindProtocol(svrs[i].ChainService(configs[i].Chain.ID).Registry())
		require.NotNil(t, rp)
		rps[i] = rp

		sfs[i] = svrs[i].ChainService(configs[i].Chain.ID).StateFactory()

		chains[i] = svrs[i].ChainService(configs[i].Chain.ID).Blockchain()
<<<<<<< HEAD
		coreServices[i] = svrs[i].ChainService(configs[i].Chain.ID).APIServer()
=======
		apis[i] = svrs[i].APIServer(configs[i].Chain.ID)
>>>>>>> a4b3aece

		rewardAddr := identityset.Address(i + numNodes)
		rewardAddrStr := identityset.Address(i + numNodes).String()
		exptUnclaimed[rewardAddrStr] = big.NewInt(0)
		initState, err := accountutil.AccountState(sfs[i], rewardAddr)
		require.NoError(t, err)
		initBalances[rewardAddrStr] = initState.Balance

		operatorAddr := identityset.Address(i)
		operatorAddrStr := identityset.Address(i).String()
		initState, err = accountutil.AccountState(sfs[i], operatorAddr)
		require.NoError(t, err)
		initBalances[operatorAddrStr] = initState.Balance

		claimedAmount[rewardAddrStr] = big.NewInt(0)

		getRewardAddStr[identityset.Address(i).String()] = rewardAddrStr

	}

	blocksPerEpoch := configs[0].Genesis.Blockchain.NumDelegates * configs[0].Genesis.Blockchain.NumSubEpochs

	blockReward, err := rps[0].BlockReward(context.Background(), sfs[0])
	require.NoError(t, err)

	//Calculate epoch reward shares for each delegate based on their weight (votes number)
	epochReward, err := rps[0].EpochReward(context.Background(), sfs[0])
	require.NoError(t, err)
	epRwdShares := make(map[string]*big.Int, numNodes)

	totalVotes := big.NewInt(0)
	for i := 0; i < numNodes; i++ {
		totalVotes = totalVotes.Add(configs[0].Genesis.Delegates[i].Votes(), totalVotes)
	}

	for i := 0; i < numNodes; i++ {
		tempShare := big.NewInt(0).Mul(epochReward, configs[0].Genesis.Delegates[i].Votes())
		rewardAddrStr := identityset.Address(i + numNodes).String()
		epRwdShares[rewardAddrStr] = big.NewInt(0).Div(tempShare, totalVotes)
	}

	//Map from action hash to expected result(Fail-false or Success-true), storing pending injected claim actions,
	pendingClaimActions := make(map[hash.Hash256]bool)
	//Start testing
	preHeight := uint64(0)
	preEpochNum := uint64(0)
	preExpectHigh := uint64(0)

	fmt.Println("Starting test")

	if err := testutil.WaitUntil(100*time.Millisecond, 120*time.Second, func() (bool, error) {
		height := chains[0].TipHeight()

		//New height is reached, need to update block reward
		if height > preHeight {

			err = testutil.WaitUntil(100*time.Millisecond, 15*time.Second, func() (bool, error) {
				//This Waituntil block guarantees that we can get a consistent snapshot of the followings at some height:
				// 1) all unclaimed balance live
				// 2) expected unclaimed balance
				// The test keeps comparing these values (after Waituntil block) to make sure everything is correct
				curHigh := chains[0].TipHeight()

				//check pending Claim actions, if a claim is executed, then adjust the expectation accordingly
				//Wait until all the pending actions are settled

<<<<<<< HEAD
				updateExpectationWithPendingClaimList(t, coreServices[0], exptUnclaimed, claimedAmount, pendingClaimActions)
=======
				updateExpectationWithPendingClaimList(t, apis[0].GrpcServer, exptUnclaimed, claimedAmount, pendingClaimActions)
>>>>>>> a4b3aece
				if len(pendingClaimActions) > 0 {
					// if there is pending action, retry
					return false, nil
				}

				for i := 0; i < numNodes; i++ {
					rewardAddr := identityset.Address(i + numNodes)
					unClaimedBalances[rewardAddr.String()], _, err =
						rps[0].UnclaimedBalance(context.Background(), sfs[0], rewardAddr)
				}

				if curHigh != chains[0].TipHeight() {
					return false, nil
				}

				//add expected block/epoch reward
				for h := preExpectHigh + 1; h <= curHigh; h++ {
					//Add block reward to current block producer
					header, err := chains[0].BlockHeaderByHeight(h)
					require.NoError(t, err)
					exptUnclaimed[getRewardAddStr[header.ProducerAddress()]] =
						big.NewInt(0).Add(exptUnclaimed[getRewardAddStr[header.ProducerAddress()]], blockReward)

					//update Epoch rewards
					epochNum := h / blocksPerEpoch
					if epochNum > preEpochNum {
						require.Equal(t, epochNum, preEpochNum+1)
						preEpochNum = epochNum

						//Add normal epoch reward
						for i := 0; i < numNodes; i++ {
							rewardAddrStr := identityset.Address(i + numNodes).String()
							expectAfterEpoch := big.NewInt(0).Add(exptUnclaimed[rewardAddrStr], epRwdShares[rewardAddrStr])
							exptUnclaimed[rewardAddrStr] = expectAfterEpoch
						}
						//Add foundation bonus
						foundationBonusLastEpoch, err := rps[0].FoundationBonusLastEpoch(context.Background(), sfs[0])
						require.NoError(t, err)
						foundationBonus, err := rps[0].FoundationBonus(context.Background(), sfs[0])
						require.NoError(t, err)
						if epochNum <= foundationBonusLastEpoch {
							for i := 0; i < numNodes; i++ {
								rewardAddrStr := identityset.Address(i + numNodes).String()
								expectAfterEpochBonus := big.NewInt(0).Add(exptUnclaimed[rewardAddrStr], foundationBonus)
								exptUnclaimed[rewardAddrStr] = expectAfterEpochBonus
							}
						}

					}
					preExpectHigh = h
				}

				//check pending Claim actions, if a claim is executed, then adjust the expectation accordingly
<<<<<<< HEAD
				updateExpectationWithPendingClaimList(t, coreServices[0], exptUnclaimed, claimedAmount, pendingClaimActions)
=======
				updateExpectationWithPendingClaimList(t, apis[0].GrpcServer, exptUnclaimed, claimedAmount, pendingClaimActions)
>>>>>>> a4b3aece

				curHighCheck := chains[0].TipHeight()
				preHeight = curHighCheck
				//If chain height changes, we need to take snapshot again.
				return curHigh == curHighCheck, nil

			})
			require.NoError(t, err)

			//Comparing the expected and real unclaimed balance
			for i := 0; i < numNodes; i++ {
				rewardAddrStr := identityset.Address(i + numNodes).String()

				fmt.Println("Server ", i, " ", rewardAddrStr,
					" unclaimed ", unClaimedBalances[rewardAddrStr].String(), " height ", preHeight)
				fmt.Println("Server ", i, " ", rewardAddrStr,
					"  expected ", exptUnclaimed[rewardAddrStr].String())

				require.Equal(t, exptUnclaimed[rewardAddrStr].String(), unClaimedBalances[rewardAddrStr].String())
			}

			// perform a random claim and record the amount
			// chose a random node to claim
			d := rand.Intn(numNodes)
			var amount *big.Int
			rewardAddrStr := identityset.Address(d + numNodes).String()
			rewardPriKey := identityset.PrivateKey(d + numNodes)
			expectedSuccess := true

			rand.Seed(time.Now().UnixNano())
			switch r := rand.Intn(int(totalClaimCasesNum)); claimTestCaseID(r) {
			case caseClaimZero:
				//Claim 0
				amount = big.NewInt(0)
			case caseClaimAll:
				//Claim all
				amount = exptUnclaimed[rewardAddrStr]
			case caseClaimMoreThanBalance:
				//Claim more than available unclaimed balance
				amount = big.NewInt(0).Mul(exptUnclaimed[rewardAddrStr], big.NewInt(2))
			case caseClaimPartOfBalance:
				//Claim random part of available
				amount = big.NewInt(0).Div(exptUnclaimed[rewardAddrStr], big.NewInt(int64(rand.Intn(100000))))
			case caseClaimNegative:
				//Claim negative
				amount = big.NewInt(-100000)
				expectedSuccess = false
			case caseClaimToNonRewardingAddr:
				//Claim to operator address instead of reward address
				rewardPriKey = identityset.PrivateKey(d)
				amount = big.NewInt(12345)
				expectedSuccess = false
			}

			injectClaim(t, nil, client, rewardPriKey, amount,
				expectedSuccess, 3, 1, pendingClaimActions)

		}

		return height > runToHeight, nil
	}); err != nil {

		log.L().Error(err.Error())
	}

	//Wait until all the pending actions are settled
	err = testutil.WaitUntil(100*time.Millisecond, 40*time.Second, func() (bool, error) {
<<<<<<< HEAD
		updateExpectationWithPendingClaimList(t, coreServices[0], exptUnclaimed, claimedAmount, pendingClaimActions)
=======
		updateExpectationWithPendingClaimList(t, apis[0].GrpcServer, exptUnclaimed, claimedAmount, pendingClaimActions)
>>>>>>> a4b3aece
		return len(pendingClaimActions) == 0, nil
	})
	require.NoError(t, err)

	for i := 0; i < numNodes; i++ {
		//Check Reward address balance
		rewardAddr := identityset.Address(i + numNodes)
		rewardAddrStr := rewardAddr.String()
		endState, err := accountutil.AccountState(sfs[0], rewardAddr)
		require.NoError(t, err)
		fmt.Println("Server ", i, " ", rewardAddrStr, " Closing Balance ", endState.Balance.String())
		expectBalance := big.NewInt(0).Add(initBalances[rewardAddrStr], claimedAmount[rewardAddrStr])
		fmt.Println("Server ", i, " ", rewardAddrStr, "Expected Balance ", expectBalance.String())
		require.Equal(t, expectBalance.String(), endState.Balance.String())

		//Make sure the non-reward addresses have not received money
		operatorAddr := identityset.Address(i)
		operatorAddrStr := identityset.Address(i).String()
		operatorState, err := accountutil.AccountState(sfs[i], operatorAddr)
		require.NoError(t, err)
		require.Equal(t, initBalances[operatorAddrStr], operatorState.Balance)
	}
}

func injectClaim(
	t *testing.T,
	wg *sync.WaitGroup,
	c iotexapi.APIServiceClient,
	beneficiaryPri crypto.PrivateKey,
	amount *big.Int,
	expectedSuccess bool,
	retryNum int,
	retryInterval int,
	pendingClaimActions map[hash.Hash256]bool,
) {
	if wg != nil {
		wg.Add(1)
	}
	payload := []byte{}
	beneficiaryAddr := beneficiaryPri.PublicKey().Address()
	require.NotNil(t, beneficiaryAddr)
	ctx := context.Background()
	request := iotexapi.GetAccountRequest{Address: beneficiaryAddr.String()}
	response, err := c.GetAccount(ctx, &request)
	require.NoError(t, err)
	nonce := response.AccountMeta.PendingNonce

	b := &action.ClaimFromRewardingFundBuilder{}
	act := b.SetAmount(amount).SetData(payload).Build()
	bd := &action.EnvelopeBuilder{}
	elp := bd.SetNonce(nonce).
		SetGasPrice(big.NewInt(0)).
		SetGasLimit(100000).
		SetAction(&act).Build()

	selp, err := action.Sign(elp, beneficiaryPri)
	require.NoError(t, err)

	bo := backoff.WithMaxRetries(backoff.NewConstantBackOff(time.Duration(retryInterval)*time.Second), uint64(retryNum))
	if err := backoff.Retry(func() error {
		_, err := c.SendAction(context.Background(), &iotexapi.SendActionRequest{Action: selp.Proto()})
		return err
	}, bo); err != nil {
		log.L().Error("Failed to inject claim", zap.Error(err))
	}

	if err == nil {
		selpHash, err1 := selp.Hash()
		if err1 != nil {
			log.L().Error("Failed to get hash", zap.Error(err1))
		}
		pendingClaimActions[selpHash] = expectedSuccess
	}

	if wg != nil {
		wg.Done()
	}
}

func updateExpectationWithPendingClaimList(
	t *testing.T,
<<<<<<< HEAD
	coreServices api.CoreService,
=======
	api *api.GRPCServer,
>>>>>>> a4b3aece
	exptUnclaimed map[string]*big.Int,
	claimedAmount map[string]*big.Int,
	pendingClaimActions map[hash.Hash256]bool,
) bool {
	updated := false
	for selpHash, expectedSuccess := range pendingClaimActions {
		receipt, err := util.GetReceiptByAction(coreServices, selpHash)
		if err == nil {
			actInfo, err := util.GetActionByActionHash(coreServices, selpHash)
			require.NoError(t, err)
			addr := actInfo.GetSender()
			require.NotNil(t, addr)

			act := &action.ClaimFromRewardingFund{}
			err = act.LoadProto(actInfo.GetAction().Core.GetClaimFromRewardingFund())
			require.NoError(t, err)
			amount := act.Amount()

			if receipt.Status == uint64(iotextypes.ReceiptStatus_Success) {
				newExpectUnclaimed := big.NewInt(0).Sub(exptUnclaimed[addr], amount)
				exptUnclaimed[addr] = newExpectUnclaimed

				newClaimedAmount := big.NewInt(0).Add(claimedAmount[addr], amount)
				claimedAmount[addr] = newClaimedAmount
				updated = true

				//An test case expected to fail should never success
				require.NotEqual(t, expectedSuccess, false)
			}

			delete(pendingClaimActions, selpHash)
		}
	}

	return updated
}

func newConfig(
	chainDBPath,
	trieDBPath,
	indexDBPath string,
	producerPriKey crypto.PrivateKey,
	networkPort,
	apiPort int,
	numNodes uint64,
) config.Config {
	cfg := config.Default

	cfg.Network.Port = networkPort
	cfg.Network.BootstrapNodes = []string{"/ip4/127.0.0.1/tcp/4689/ipfs/12D3KooWJwW6pUpTkxPTMv84RPLPMQVEAjZ6fvJuX4oZrvW5DAGQ"}

	cfg.Chain.ID = 1
	cfg.Chain.ChainDBPath = chainDBPath
	cfg.Chain.TrieDBPath = trieDBPath
	cfg.Chain.IndexDBPath = indexDBPath
	cfg.Chain.CompressBlock = true
	cfg.Chain.ProducerPrivKey = producerPriKey.HexString()
	cfg.Chain.EnableAsyncIndexWrite = false

	cfg.ActPool.MinGasPriceStr = big.NewInt(0).String()

	cfg.Consensus.Scheme = config.RollDPoSScheme
	cfg.Consensus.RollDPoS.FSM.UnmatchedEventInterval = 120 * time.Millisecond
	cfg.Consensus.RollDPoS.FSM.AcceptBlockTTL = 200 * time.Millisecond
	cfg.Consensus.RollDPoS.FSM.AcceptProposalEndorsementTTL = 100 * time.Millisecond
	cfg.Consensus.RollDPoS.FSM.AcceptLockEndorsementTTL = 100 * time.Millisecond
	cfg.Consensus.RollDPoS.FSM.CommitTTL = 100 * time.Millisecond
	cfg.Consensus.RollDPoS.FSM.EventChanSize = 100000
	cfg.Consensus.RollDPoS.ToleratedOvertime = 1200 * time.Millisecond
	cfg.Consensus.RollDPoS.Delay = 6 * time.Second

	cfg.API.GRPCPort = apiPort

	cfg.Genesis.Blockchain.NumSubEpochs = 4
	cfg.Genesis.Blockchain.NumDelegates = numNodes
	cfg.Genesis.Blockchain.TimeBasedRotation = true
	cfg.Genesis.Delegates = cfg.Genesis.Delegates[0:numNodes]

	cfg.Genesis.BlockInterval = 500 * time.Millisecond
	cfg.Genesis.EnableGravityChainVoting = true
	cfg.Genesis.Rewarding.FoundationBonusLastEpoch = 2
	return cfg
}<|MERGE_RESOLUTION|>--- conflicted
+++ resolved
@@ -239,11 +239,8 @@
 	rps := make([]*rewarding.Protocol, numNodes)
 	sfs := make([]factory.Factory, numNodes)
 	chains := make([]blockchain.Blockchain, numNodes)
-<<<<<<< HEAD
-	coreServices := make([]api.CoreService, numNodes)
-=======
-	apis := make([]*api.ServerV2, numNodes)
->>>>>>> a4b3aece
+	apis := make([]api.CoreService, numNodes)
+
 	//Map of expected unclaimed balance for each reward address
 	exptUnclaimed := make(map[string]*big.Int, numNodes)
 	//Map of real unclaimed balance for each reward address
@@ -263,11 +260,7 @@
 		sfs[i] = svrs[i].ChainService(configs[i].Chain.ID).StateFactory()
 
 		chains[i] = svrs[i].ChainService(configs[i].Chain.ID).Blockchain()
-<<<<<<< HEAD
-		coreServices[i] = svrs[i].ChainService(configs[i].Chain.ID).APIServer()
-=======
-		apis[i] = svrs[i].APIServer(configs[i].Chain.ID)
->>>>>>> a4b3aece
+		apis[i] = svrs[i].ChainService(configs[i].Chain.ID).APIServer()
 
 		rewardAddr := identityset.Address(i + numNodes)
 		rewardAddrStr := identityset.Address(i + numNodes).String()
@@ -333,12 +326,7 @@
 
 				//check pending Claim actions, if a claim is executed, then adjust the expectation accordingly
 				//Wait until all the pending actions are settled
-
-<<<<<<< HEAD
-				updateExpectationWithPendingClaimList(t, coreServices[0], exptUnclaimed, claimedAmount, pendingClaimActions)
-=======
-				updateExpectationWithPendingClaimList(t, apis[0].GrpcServer, exptUnclaimed, claimedAmount, pendingClaimActions)
->>>>>>> a4b3aece
+				updateExpectationWithPendingClaimList(t, apis[0], exptUnclaimed, claimedAmount, pendingClaimActions)
 				if len(pendingClaimActions) > 0 {
 					// if there is pending action, retry
 					return false, nil
@@ -392,11 +380,7 @@
 				}
 
 				//check pending Claim actions, if a claim is executed, then adjust the expectation accordingly
-<<<<<<< HEAD
-				updateExpectationWithPendingClaimList(t, coreServices[0], exptUnclaimed, claimedAmount, pendingClaimActions)
-=======
-				updateExpectationWithPendingClaimList(t, apis[0].GrpcServer, exptUnclaimed, claimedAmount, pendingClaimActions)
->>>>>>> a4b3aece
+				updateExpectationWithPendingClaimList(t, apis[0], exptUnclaimed, claimedAmount, pendingClaimActions)
 
 				curHighCheck := chains[0].TipHeight()
 				preHeight = curHighCheck
@@ -464,11 +448,7 @@
 
 	//Wait until all the pending actions are settled
 	err = testutil.WaitUntil(100*time.Millisecond, 40*time.Second, func() (bool, error) {
-<<<<<<< HEAD
-		updateExpectationWithPendingClaimList(t, coreServices[0], exptUnclaimed, claimedAmount, pendingClaimActions)
-=======
-		updateExpectationWithPendingClaimList(t, apis[0].GrpcServer, exptUnclaimed, claimedAmount, pendingClaimActions)
->>>>>>> a4b3aece
+		updateExpectationWithPendingClaimList(t, apis[0], exptUnclaimed, claimedAmount, pendingClaimActions)
 		return len(pendingClaimActions) == 0, nil
 	})
 	require.NoError(t, err)
@@ -550,11 +530,7 @@
 
 func updateExpectationWithPendingClaimList(
 	t *testing.T,
-<<<<<<< HEAD
-	coreServices api.CoreService,
-=======
-	api *api.GRPCServer,
->>>>>>> a4b3aece
+	api api.CoreService,
 	exptUnclaimed map[string]*big.Int,
 	claimedAmount map[string]*big.Int,
 	pendingClaimActions map[hash.Hash256]bool,
