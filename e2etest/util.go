--- conflicted
+++ resolved
@@ -42,15 +42,11 @@
 		SetGasPrice(big.NewInt(10)).Build()
 	selp := action.AssembleSealedEnvelope(elp, blockchain.Gen.CreatorAddr(config.Default.Chain.ID), pubk, sig)
 
-<<<<<<< HEAD
 	actionMap := make(map[string][]action.SealedEnvelope)
 	actionMap[selp.SrcAddr()] = []action.SealedEnvelope{selp}
-	blk, err := bc.MintNewBlock(actionMap, ta.IotxAddrinfo["producer"], nil, nil, "")
-=======
-	blk, err := bc.MintNewBlock([]action.SealedEnvelope{selp}, ta.IotxAddrinfo["producer"].PublicKey,
+	blk, err := bc.MintNewBlock(actionMap, ta.IotxAddrinfo["producer"].PublicKey,
 		ta.IotxAddrinfo["producer"].PrivateKey, ta.IotxAddrinfo["producer"].RawAddress, nil,
 		nil, "")
->>>>>>> 4bb8029a
 	if err != nil {
 		return err
 	}
@@ -87,15 +83,11 @@
 		return err
 	}
 
-<<<<<<< HEAD
 	actionMap = make(map[string][]action.SealedEnvelope)
 	actionMap[tsf1.SrcAddr()] = []action.SealedEnvelope{tsf1, tsf2, tsf3, tsf4, tsf5, tsf6}
-	blk, err = bc.MintNewBlock(actionMap, ta.IotxAddrinfo["producer"], nil, nil, "")
-=======
-	blk, err = bc.MintNewBlock([]action.SealedEnvelope{tsf1, tsf2, tsf3, tsf4, tsf5, tsf6}, ta.IotxAddrinfo["producer"].PublicKey,
+	blk, err = bc.MintNewBlock(actionMap, ta.IotxAddrinfo["producer"].PublicKey,
 		ta.IotxAddrinfo["producer"].PrivateKey, ta.IotxAddrinfo["producer"].RawAddress, nil,
 		nil, "")
->>>>>>> 4bb8029a
 	if err != nil {
 		return err
 	}
@@ -128,15 +120,11 @@
 	if err != nil {
 		return err
 	}
-<<<<<<< HEAD
 	actionMap = make(map[string][]action.SealedEnvelope)
 	actionMap[tsf1.SrcAddr()] = []action.SealedEnvelope{tsf1, tsf2, tsf3, tsf4, tsf5}
-	blk, err = bc.MintNewBlock(actionMap, ta.IotxAddrinfo["producer"], nil, nil, "")
-=======
-	blk, err = bc.MintNewBlock([]action.SealedEnvelope{tsf1, tsf2, tsf3, tsf4, tsf5},
+	blk, err = bc.MintNewBlock(actionMap,
 		ta.IotxAddrinfo["producer"].PublicKey, ta.IotxAddrinfo["producer"].PrivateKey,
 		ta.IotxAddrinfo["producer"].RawAddress, nil, nil, "")
->>>>>>> 4bb8029a
 	if err != nil {
 		return err
 	}
@@ -165,15 +153,11 @@
 	if err != nil {
 		return err
 	}
-<<<<<<< HEAD
 	actionMap = make(map[string][]action.SealedEnvelope)
 	actionMap[tsf1.SrcAddr()] = []action.SealedEnvelope{tsf1, tsf2, tsf3, tsf4}
-	blk, err = bc.MintNewBlock(actionMap, ta.IotxAddrinfo["producer"], nil, nil, "")
-=======
-	blk, err = bc.MintNewBlock([]action.SealedEnvelope{tsf1, tsf2, tsf3, tsf4}, ta.IotxAddrinfo["producer"].PublicKey,
+	blk, err = bc.MintNewBlock(actionMap, ta.IotxAddrinfo["producer"].PublicKey,
 		ta.IotxAddrinfo["producer"].PrivateKey, ta.IotxAddrinfo["producer"].RawAddress, nil,
 		nil, "")
->>>>>>> 4bb8029a
 	if err != nil {
 		return err
 	}
@@ -210,15 +194,12 @@
 	if err != nil {
 		return err
 	}
-<<<<<<< HEAD
+
 	actionMap = make(map[string][]action.SealedEnvelope)
 	actionMap[tsf1.SrcAddr()] = []action.SealedEnvelope{tsf1, tsf2, tsf3, tsf4, tsf5, tsf6}
-	blk, err = bc.MintNewBlock(actionMap, ta.IotxAddrinfo["producer"], nil, nil, "")
-=======
-	blk, err = bc.MintNewBlock([]action.SealedEnvelope{tsf1, tsf2, tsf3, tsf4, tsf5, tsf6},
+	blk, err = bc.MintNewBlock(actionMap,
 		ta.IotxAddrinfo["producer"].PublicKey, ta.IotxAddrinfo["producer"].PrivateKey,
 		ta.IotxAddrinfo["producer"].RawAddress, nil, nil, "")
->>>>>>> 4bb8029a
 	if err != nil {
 		return err
 	}
