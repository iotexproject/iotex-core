// Copyright (c) 2018 IoTeX
// This is an alpha (internal) release and is not suitable for production. This source code is provided 'as is' and no
// warranties are given as to title or non-infringement, merchantability or fitness for purpose and, to the extent
// permitted by law, all liability for your use of the code is disclaimed. This source code is governed by Apache
// License 2.0 that can be found in the LICENSE file.

package e2etest

import (
	"encoding/hex"
	"io/ioutil"
	"math/big"

	"github.com/pkg/errors"

	"github.com/iotexproject/iotex-core/action"
	"github.com/iotexproject/iotex-core/blockchain"
	"github.com/iotexproject/iotex-core/config"
	"github.com/iotexproject/iotex-core/pkg/keypair"
	ta "github.com/iotexproject/iotex-core/test/testaddress"
	"github.com/iotexproject/iotex-core/testutil"
)

func addTestingTsfBlocks(bc blockchain.Blockchain) error {
	// Add block 1
	tsf0, _ := action.NewTransfer(
		1,
		blockchain.ConvertIotxToRau(3000000000),
		blockchain.Gen.CreatorAddr(config.Default.Chain.ID),
		ta.Addrinfo["producer"].Bech32(),
		[]byte{}, uint64(100000),
		big.NewInt(0),
	)
	pubk, _ := keypair.DecodePublicKey(blockchain.Gen.CreatorPubKey)
	sig, _ := hex.DecodeString("e19cea05762603b898e32ecac1c6330946c21e668bd5af1f0f47d89887fc6736acf7cd012f21834f4379dfb6ab2badf4c54fb0e61fe8a64ac517c96f41589c9fcec848ecfae1be01")
	bd := &action.EnvelopeBuilder{}
	elp := bd.SetAction(tsf0).
		SetDestinationAddress(ta.Addrinfo["producer"].Bech32()).
		SetNonce(1).
		SetGasLimit(100000).
		SetGasPrice(big.NewInt(10)).Build()

	selp := action.AssembleSealedEnvelope(elp, blockchain.Gen.CreatorAddr(config.Default.Chain.ID), pubk, sig)

<<<<<<< HEAD
	actionMap := make(map[string][]action.SealedEnvelope)
	actionMap[selp.SrcAddr()] = []action.SealedEnvelope{selp}
	blk, err := bc.MintNewBlock(actionMap, ta.IotxAddrinfo["producer"].PublicKey,
		ta.IotxAddrinfo["producer"].PrivateKey, ta.IotxAddrinfo["producer"].RawAddress, nil,
=======
	blk, err := bc.MintNewBlock([]action.SealedEnvelope{selp}, ta.Keyinfo["producer"].PubKey,
		ta.Keyinfo["producer"].PriKey, ta.Addrinfo["producer"].Bech32(), nil,
>>>>>>> ce5ce6b7
		nil, "")
	if err != nil {
		return err
	}
	if err := bc.ValidateBlock(blk, true); err != nil {
		return err
	}
	if err := bc.CommitBlock(blk); err != nil {
		return err
	}

	addr0 := ta.Addrinfo["producer"].Bech32()
	priKey0 := ta.Keyinfo["producer"].PriKey
	addr1 := ta.Addrinfo["alfa"].Bech32()
	addr2 := ta.Addrinfo["bravo"].Bech32()
	addr3 := ta.Addrinfo["charlie"].Bech32()
	priKey3 := ta.Keyinfo["charlie"].PriKey
	addr4 := ta.Addrinfo["delta"].Bech32()
	priKey4 := ta.Keyinfo["delta"].PriKey
	addr5 := ta.Addrinfo["echo"].Bech32()
	priKey5 := ta.Keyinfo["echo"].PriKey
	addr6 := ta.Addrinfo["foxtrot"].Bech32()
	// Add block 2
	// test --> A, B, C, D, E, F
	tsf1, err := testutil.SignedTransfer(addr0, addr1, priKey0, 1, big.NewInt(20), []byte{}, testutil.TestGasLimit, big.NewInt(testutil.TestGasPrice))
	if err != nil {
		return err
	}
	tsf2, err := testutil.SignedTransfer(addr0, addr2, priKey0, 2, big.NewInt(30), []byte{}, testutil.TestGasLimit, big.NewInt(testutil.TestGasPrice))
	if err != nil {
		return err
	}
	tsf3, err := testutil.SignedTransfer(addr0, addr3, priKey0, 3, big.NewInt(50), []byte{}, testutil.TestGasLimit, big.NewInt(testutil.TestGasPrice))
	if err != nil {
		return err
	}
	tsf4, err := testutil.SignedTransfer(addr0, addr4, priKey0, 4, big.NewInt(70), []byte{}, testutil.TestGasLimit, big.NewInt(testutil.TestGasPrice))
	if err != nil {
		return err
	}
	tsf5, err := testutil.SignedTransfer(addr0, addr5, priKey0, 5, big.NewInt(110), []byte{}, testutil.TestGasLimit, big.NewInt(testutil.TestGasPrice))
	if err != nil {
		return err
	}
	tsf6, err := testutil.SignedTransfer(addr0, addr6, priKey0, 6, big.NewInt(5<<20), []byte{}, testutil.TestGasLimit, big.NewInt(testutil.TestGasPrice))
	if err != nil {
		return err
	}

<<<<<<< HEAD
	actionMap = make(map[string][]action.SealedEnvelope)
	actionMap[tsf1.SrcAddr()] = []action.SealedEnvelope{tsf1, tsf2, tsf3, tsf4, tsf5, tsf6}
	blk, err = bc.MintNewBlock(actionMap, ta.IotxAddrinfo["producer"].PublicKey,
		ta.IotxAddrinfo["producer"].PrivateKey, ta.IotxAddrinfo["producer"].RawAddress, nil,
=======
	blk, err = bc.MintNewBlock([]action.SealedEnvelope{tsf1, tsf2, tsf3, tsf4, tsf5, tsf6}, ta.Keyinfo["producer"].PubKey,
		ta.Keyinfo["producer"].PriKey, ta.Addrinfo["producer"].Bech32(), nil,
>>>>>>> ce5ce6b7
		nil, "")
	if err != nil {
		return err
	}
	if err := bc.ValidateBlock(blk, true); err != nil {
		return err
	}
	if err := bc.CommitBlock(blk); err != nil {
		return err
	}

	// Add block 3
	// Charlie --> A, B, D, E, test
	tsf1, err = testutil.SignedTransfer(addr3, addr1, priKey3, 1, big.NewInt(1), []byte{}, testutil.TestGasLimit, big.NewInt(testutil.TestGasPrice))
	if err != nil {
		return err
	}
	tsf2, err = testutil.SignedTransfer(addr3, addr2, priKey3, 2, big.NewInt(1), []byte{}, testutil.TestGasLimit, big.NewInt(testutil.TestGasPrice))
	if err != nil {
		return err
	}
	tsf3, err = testutil.SignedTransfer(addr3, addr4, priKey3, 3, big.NewInt(1), []byte{}, testutil.TestGasLimit, big.NewInt(testutil.TestGasPrice))
	if err != nil {
		return err
	}
	tsf4, err = testutil.SignedTransfer(addr3, addr5, priKey3, 4, big.NewInt(1), []byte{}, testutil.TestGasLimit, big.NewInt(testutil.TestGasPrice))
	if err != nil {
		return err
	}
	tsf5, err = testutil.SignedTransfer(addr3, addr0, priKey3, 5, big.NewInt(1), []byte{}, testutil.TestGasLimit, big.NewInt(testutil.TestGasPrice))
	if err != nil {
		return err
	}
<<<<<<< HEAD
	actionMap = make(map[string][]action.SealedEnvelope)
	actionMap[tsf1.SrcAddr()] = []action.SealedEnvelope{tsf1, tsf2, tsf3, tsf4, tsf5}
	blk, err = bc.MintNewBlock(actionMap,
		ta.IotxAddrinfo["producer"].PublicKey, ta.IotxAddrinfo["producer"].PrivateKey,
		ta.IotxAddrinfo["producer"].RawAddress, nil, nil, "")
=======
	blk, err = bc.MintNewBlock([]action.SealedEnvelope{tsf1, tsf2, tsf3, tsf4, tsf5},
		ta.Keyinfo["producer"].PubKey, ta.Keyinfo["producer"].PriKey,
		ta.Addrinfo["producer"].Bech32(), nil, nil, "")
>>>>>>> ce5ce6b7
	if err != nil {
		return err
	}
	if err := bc.ValidateBlock(blk, true); err != nil {
		return err
	}
	if err := bc.CommitBlock(blk); err != nil {
		return err
	}

	// Add block 4
	// Delta --> B, E, F, test
	tsf1, err = testutil.SignedTransfer(addr4, addr2, priKey4, 1, big.NewInt(1), []byte{}, testutil.TestGasLimit, big.NewInt(testutil.TestGasPrice))
	if err != nil {
		return err
	}
	tsf2, err = testutil.SignedTransfer(addr4, addr5, priKey4, 2, big.NewInt(1), []byte{}, testutil.TestGasLimit, big.NewInt(testutil.TestGasPrice))
	if err != nil {
		return err
	}
	tsf3, err = testutil.SignedTransfer(addr4, addr6, priKey4, 3, big.NewInt(1), []byte{}, testutil.TestGasLimit, big.NewInt(testutil.TestGasPrice))
	if err != nil {
		return err
	}
	tsf4, err = testutil.SignedTransfer(addr4, addr0, priKey4, 4, big.NewInt(1), []byte{}, testutil.TestGasLimit, big.NewInt(testutil.TestGasPrice))
	if err != nil {
		return err
	}
<<<<<<< HEAD
	actionMap = make(map[string][]action.SealedEnvelope)
	actionMap[tsf1.SrcAddr()] = []action.SealedEnvelope{tsf1, tsf2, tsf3, tsf4}
	blk, err = bc.MintNewBlock(actionMap, ta.IotxAddrinfo["producer"].PublicKey,
		ta.IotxAddrinfo["producer"].PrivateKey, ta.IotxAddrinfo["producer"].RawAddress, nil,
=======
	blk, err = bc.MintNewBlock([]action.SealedEnvelope{tsf1, tsf2, tsf3, tsf4}, ta.Keyinfo["producer"].PubKey,
		ta.Keyinfo["producer"].PriKey, ta.Addrinfo["producer"].Bech32(), nil,
>>>>>>> ce5ce6b7
		nil, "")
	if err != nil {
		return err
	}
	if err := bc.ValidateBlock(blk, true); err != nil {
		return err
	}
	if err := bc.CommitBlock(blk); err != nil {
		return err
	}

	// Add block 5
	// Delta --> A, B, C, D, F, test
	tsf1, err = testutil.SignedTransfer(addr5, addr1, priKey5, 1, big.NewInt(2), []byte{}, testutil.TestGasLimit, big.NewInt(testutil.TestGasPrice))
	if err != nil {
		return err
	}
	tsf2, err = testutil.SignedTransfer(addr5, addr2, priKey5, 2, big.NewInt(2), []byte{}, testutil.TestGasLimit, big.NewInt(testutil.TestGasPrice))
	if err != nil {
		return err
	}
	tsf3, err = testutil.SignedTransfer(addr5, addr3, priKey5, 3, big.NewInt(2), []byte{}, testutil.TestGasLimit, big.NewInt(testutil.TestGasPrice))
	if err != nil {
		return err
	}
	tsf4, err = testutil.SignedTransfer(addr5, addr4, priKey5, 4, big.NewInt(2), []byte{}, testutil.TestGasLimit, big.NewInt(testutil.TestGasPrice))
	if err != nil {
		return err
	}
	tsf5, err = testutil.SignedTransfer(addr5, addr6, priKey5, 5, big.NewInt(2), []byte{}, testutil.TestGasLimit, big.NewInt(testutil.TestGasPrice))
	if err != nil {
		return err
	}
	tsf6, err = testutil.SignedTransfer(addr5, addr0, priKey5, 6, big.NewInt(2), []byte{}, testutil.TestGasLimit, big.NewInt(testutil.TestGasPrice))
	if err != nil {
		return err
	}
<<<<<<< HEAD

	actionMap = make(map[string][]action.SealedEnvelope)
	actionMap[tsf1.SrcAddr()] = []action.SealedEnvelope{tsf1, tsf2, tsf3, tsf4, tsf5, tsf6}
	blk, err = bc.MintNewBlock(actionMap,
		ta.IotxAddrinfo["producer"].PublicKey, ta.IotxAddrinfo["producer"].PrivateKey,
		ta.IotxAddrinfo["producer"].RawAddress, nil, nil, "")
=======
	blk, err = bc.MintNewBlock([]action.SealedEnvelope{tsf1, tsf2, tsf3, tsf4, tsf5, tsf6},
		ta.Keyinfo["producer"].PubKey, ta.Keyinfo["producer"].PriKey,
		ta.Addrinfo["producer"].Bech32(), nil, nil, "")
>>>>>>> ce5ce6b7
	if err != nil {
		return err
	}
	if err := bc.ValidateBlock(blk, true); err != nil {
		return err
	}
	return bc.CommitBlock(blk)
}

func copyDB(srcDB, dstDB string) error {
	input, err := ioutil.ReadFile(srcDB)
	if err != nil {
		return errors.Wrap(err, "failed to read source db file")
	}
	if err := ioutil.WriteFile(dstDB, input, 0644); err != nil {
		return errors.Wrap(err, "failed to copy db file")
	}
	return nil
}<|MERGE_RESOLUTION|>--- conflicted
+++ resolved
@@ -42,15 +42,10 @@
 
 	selp := action.AssembleSealedEnvelope(elp, blockchain.Gen.CreatorAddr(config.Default.Chain.ID), pubk, sig)
 
-<<<<<<< HEAD
 	actionMap := make(map[string][]action.SealedEnvelope)
 	actionMap[selp.SrcAddr()] = []action.SealedEnvelope{selp}
-	blk, err := bc.MintNewBlock(actionMap, ta.IotxAddrinfo["producer"].PublicKey,
-		ta.IotxAddrinfo["producer"].PrivateKey, ta.IotxAddrinfo["producer"].RawAddress, nil,
-=======
-	blk, err := bc.MintNewBlock([]action.SealedEnvelope{selp}, ta.Keyinfo["producer"].PubKey,
+	blk, err := bc.MintNewBlock(actionMap, ta.Keyinfo["producer"].PubKey,
 		ta.Keyinfo["producer"].PriKey, ta.Addrinfo["producer"].Bech32(), nil,
->>>>>>> ce5ce6b7
 		nil, "")
 	if err != nil {
 		return err
@@ -100,15 +95,10 @@
 		return err
 	}
 
-<<<<<<< HEAD
 	actionMap = make(map[string][]action.SealedEnvelope)
 	actionMap[tsf1.SrcAddr()] = []action.SealedEnvelope{tsf1, tsf2, tsf3, tsf4, tsf5, tsf6}
-	blk, err = bc.MintNewBlock(actionMap, ta.IotxAddrinfo["producer"].PublicKey,
-		ta.IotxAddrinfo["producer"].PrivateKey, ta.IotxAddrinfo["producer"].RawAddress, nil,
-=======
-	blk, err = bc.MintNewBlock([]action.SealedEnvelope{tsf1, tsf2, tsf3, tsf4, tsf5, tsf6}, ta.Keyinfo["producer"].PubKey,
+	blk, err = bc.MintNewBlock(actionMap, ta.Keyinfo["producer"].PubKey,
 		ta.Keyinfo["producer"].PriKey, ta.Addrinfo["producer"].Bech32(), nil,
->>>>>>> ce5ce6b7
 		nil, "")
 	if err != nil {
 		return err
@@ -142,17 +132,12 @@
 	if err != nil {
 		return err
 	}
-<<<<<<< HEAD
+
 	actionMap = make(map[string][]action.SealedEnvelope)
 	actionMap[tsf1.SrcAddr()] = []action.SealedEnvelope{tsf1, tsf2, tsf3, tsf4, tsf5}
 	blk, err = bc.MintNewBlock(actionMap,
-		ta.IotxAddrinfo["producer"].PublicKey, ta.IotxAddrinfo["producer"].PrivateKey,
-		ta.IotxAddrinfo["producer"].RawAddress, nil, nil, "")
-=======
-	blk, err = bc.MintNewBlock([]action.SealedEnvelope{tsf1, tsf2, tsf3, tsf4, tsf5},
 		ta.Keyinfo["producer"].PubKey, ta.Keyinfo["producer"].PriKey,
 		ta.Addrinfo["producer"].Bech32(), nil, nil, "")
->>>>>>> ce5ce6b7
 	if err != nil {
 		return err
 	}
@@ -181,15 +166,11 @@
 	if err != nil {
 		return err
 	}
-<<<<<<< HEAD
+
 	actionMap = make(map[string][]action.SealedEnvelope)
 	actionMap[tsf1.SrcAddr()] = []action.SealedEnvelope{tsf1, tsf2, tsf3, tsf4}
-	blk, err = bc.MintNewBlock(actionMap, ta.IotxAddrinfo["producer"].PublicKey,
-		ta.IotxAddrinfo["producer"].PrivateKey, ta.IotxAddrinfo["producer"].RawAddress, nil,
-=======
-	blk, err = bc.MintNewBlock([]action.SealedEnvelope{tsf1, tsf2, tsf3, tsf4}, ta.Keyinfo["producer"].PubKey,
+	blk, err = bc.MintNewBlock(actionMap, ta.Keyinfo["producer"].PubKey,
 		ta.Keyinfo["producer"].PriKey, ta.Addrinfo["producer"].Bech32(), nil,
->>>>>>> ce5ce6b7
 		nil, "")
 	if err != nil {
 		return err
@@ -227,18 +208,12 @@
 	if err != nil {
 		return err
 	}
-<<<<<<< HEAD
 
 	actionMap = make(map[string][]action.SealedEnvelope)
 	actionMap[tsf1.SrcAddr()] = []action.SealedEnvelope{tsf1, tsf2, tsf3, tsf4, tsf5, tsf6}
 	blk, err = bc.MintNewBlock(actionMap,
-		ta.IotxAddrinfo["producer"].PublicKey, ta.IotxAddrinfo["producer"].PrivateKey,
-		ta.IotxAddrinfo["producer"].RawAddress, nil, nil, "")
-=======
-	blk, err = bc.MintNewBlock([]action.SealedEnvelope{tsf1, tsf2, tsf3, tsf4, tsf5, tsf6},
 		ta.Keyinfo["producer"].PubKey, ta.Keyinfo["producer"].PriKey,
 		ta.Addrinfo["producer"].Bech32(), nil, nil, "")
->>>>>>> ce5ce6b7
 	if err != nil {
 		return err
 	}
