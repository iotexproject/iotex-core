// Copyright (c) 2019 IoTeX Foundation
// This is an alpha (internal) release and is not suitable for production. This source code is provided 'as is' and no
// warranties are given as to title or non-infringement, merchantability or fitness for purpose and, to the extent
// permitted by law, all liability for your use of the code is disclaimed. This source code is governed by Apache
// License 2.0 that can be found in the LICENSE file.

package e2etest

import (
	"context"
	"math/big"
	"strings"
	"testing"
	"time"

	"github.com/libp2p/go-libp2p-core/peer"
	"github.com/multiformats/go-multiaddr"
	"github.com/stretchr/testify/require"
	"google.golang.org/protobuf/proto"

	"github.com/iotexproject/go-pkgs/crypto"
	"github.com/iotexproject/go-pkgs/hash"

	"github.com/iotexproject/iotex-core/action"
	"github.com/iotexproject/iotex-core/action/protocol"
	"github.com/iotexproject/iotex-core/action/protocol/account"
	accountutil "github.com/iotexproject/iotex-core/action/protocol/account/util"
	"github.com/iotexproject/iotex-core/action/protocol/rewarding"
	"github.com/iotexproject/iotex-core/action/protocol/rolldpos"
	"github.com/iotexproject/iotex-core/actpool"
	"github.com/iotexproject/iotex-core/blockchain"
	"github.com/iotexproject/iotex-core/blockchain/block"
	"github.com/iotexproject/iotex-core/blockchain/blockdao"
	"github.com/iotexproject/iotex-core/blockchain/genesis"
	"github.com/iotexproject/iotex-core/config"
	"github.com/iotexproject/iotex-core/p2p"
	"github.com/iotexproject/iotex-core/pkg/unit"
	"github.com/iotexproject/iotex-core/server/itx"
	"github.com/iotexproject/iotex-core/state/factory"
	"github.com/iotexproject/iotex-core/test/identityset"
	"github.com/iotexproject/iotex-core/testutil"
)

const (
	_dBPath     = "db.test"
	_dBPath2    = "db.test2"
	_triePath   = "trie.test"
	_triePath2  = "trie.test2"
	_disabledIP = "169.254."
)

func TestLocalCommit(t *testing.T) {
	require := require.New(t)

	cfg, err := newTestConfig()
	require.NoError(err)
	testTriePath, err := testutil.PathOfTempFile(_triePath)
	require.NoError(err)
	testDBPath, err := testutil.PathOfTempFile(_dBPath)
	require.NoError(err)
	indexDBPath, err := testutil.PathOfTempFile(_dBPath)
	require.NoError(err)
	cfg.Chain.TrieDBPatchFile = ""
	cfg.Chain.TrieDBPath = testTriePath
	cfg.Chain.ChainDBPath = testDBPath
	cfg.Chain.IndexDBPath = indexDBPath
	defer func() {
		testutil.CleanupPath(testTriePath)
		testutil.CleanupPath(testDBPath)
		testutil.CleanupPath(indexDBPath)
	}()

	// create server
	ctx := context.Background()
	svr, err := itx.NewServer(cfg)
	require.NoError(err)
	require.NoError(svr.Start(ctx))
	defer func() {
		require.NoError(svr.Stop(ctx))
	}()
	cs := svr.ChainService(cfg.Chain.ID)
	bc := cs.Blockchain()
	sf := cs.StateFactory()
	ap := cs.ActionPool()
	require.NotNil(bc)
	require.NotNil(sf)
	require.NotNil(ap)

	i27State, err := accountutil.AccountState(sf, identityset.Address(27))
	require.NoError(err)
	require.NoError(addTestingTsfBlocks(bc, ap))
	require.EqualValues(5, bc.TipHeight())

	// check balance
	change := &big.Int{}
	for _, v := range []struct {
		addrIndex int
		balance   string
	}{
		{28, "23"},
		{29, "34"},
		{30, "47"},
		{31, "69"},
		{32, "100"},
		{33, "5242883"},
	} {
		s, err := accountutil.AccountState(sf, identityset.Address(v.addrIndex))
		require.NoError(err)
		require.Equal(v.balance, s.Balance.String())
		change.Add(change, s.Balance)
	}
	s, err := accountutil.AccountState(sf, identityset.Address(27))
	require.NoError(err)
	change.Add(change, s.Balance)
	change.Sub(change, i27State.Balance)
	require.Equal(unit.ConvertIotxToRau(90000000), change)

	// create client
	cfg, err = newTestConfig()
	require.NoError(err)
	addrs, err := svr.P2PAgent().Self()
	require.NoError(err)
	cfg.Network.BootstrapNodes = []string{validNetworkAddr(addrs)}
	p := p2p.NewAgent(
		cfg.Network,
		cfg.Chain.ID,
		cfg.Genesis.Hash(),
		func(_ context.Context, _ uint32, _ string, _ proto.Message) {
		},
		func(_ context.Context, _ uint32, _ peer.AddrInfo, _ proto.Message) {
		},
	)
	require.NotNil(p)
	require.NoError(p.Start(ctx))
	defer func() {
		require.NoError(p.Stop(ctx))
	}()

	// create local chain
	testTriePath2, err := testutil.PathOfTempFile(_triePath2)
	require.NoError(err)
	testDBPath2, err := testutil.PathOfTempFile(_dBPath2)
	require.NoError(err)
	indexDBPath2, err := testutil.PathOfTempFile(_dBPath2)
	require.NoError(err)
	defer func() {
		testutil.CleanupPath(testTriePath2)
		testutil.CleanupPath(testDBPath2)
		testutil.CleanupPath(indexDBPath2)
	}()
	cfg.Chain.TrieDBPath = testTriePath2
	cfg.Chain.ChainDBPath = testDBPath2
	cfg.Chain.IndexDBPath = indexDBPath2
	require.NoError(copyDB(testTriePath, testTriePath2))
	require.NoError(copyDB(testDBPath, testDBPath2))
	require.NoError(copyDB(indexDBPath, indexDBPath2))
	registry := protocol.NewRegistry()
	sf2, err := factory.NewStateDB(cfg, factory.CachedStateDBOption(), factory.RegistryStateDBOption(registry))
	require.NoError(err)
	ap2, err := actpool.NewActPool(sf2, cfg.ActPool)
	require.NoError(err)
	dbcfg := cfg.DB
	dbcfg.DbPath = cfg.Chain.ChainDBPath
	dao := blockdao.NewBlockDAO([]blockdao.BlockIndexer{sf2}, dbcfg)
	chain := blockchain.NewBlockchain(
		cfg,
		dao,
		factory.NewMinter(sf2, ap2),
		blockchain.BlockValidatorOption(block.NewValidator(
			sf2,
			protocol.NewGenericValidator(sf2, accountutil.AccountState),
		)),
	)
	rolldposProtocol := rolldpos.NewProtocol(
		cfg.Genesis.NumCandidateDelegates,
		cfg.Genesis.NumDelegates,
		cfg.Genesis.NumSubEpochs,
	)
	require.NoError(rolldposProtocol.Register(registry))
	rewardingProtocol := rewarding.NewProtocol(cfg.Genesis.Rewarding)
	require.NoError(rewardingProtocol.Register(registry))
	acc := account.NewProtocol(rewarding.DepositGas)
	require.NoError(acc.Register(registry))
	require.NoError(chain.Start(ctx))
	require.EqualValues(5, chain.TipHeight())
	defer func() {
		require.NoError(chain.Stop(ctx))
	}()

	// transfer 1
	// C --> A
	s, _ = accountutil.AccountState(sf, identityset.Address(30))
	tsf1, err := action.SignedTransfer(identityset.Address(28).String(), identityset.PrivateKey(30), s.Nonce+1, big.NewInt(1), []byte{}, 100000, big.NewInt(0))
	require.NoError(err)

	require.NoError(ap2.Add(context.Background(), tsf1))
	act1 := tsf1.Proto()
	err = testutil.WaitUntil(10*time.Millisecond, 2*time.Second, func() (bool, error) {
		if err := p.BroadcastOutbound(ctx, act1); err != nil {
			return false, err
		}
		acts := ap.PendingActionMap()
		return lenPendingActionMap(acts) == 1, nil
	})
	require.NoError(err)

	blk1, err := chain.MintNewBlock(testutil.TimestampNow())
	require.NoError(err)
	require.NoError(chain.CommitBlock(blk1))

	// transfer 2
	// F --> D
	s, _ = accountutil.AccountState(sf, identityset.Address(33))
	tsf2, err := action.SignedTransfer(identityset.Address(31).String(), identityset.PrivateKey(33), s.Nonce+1, big.NewInt(1), []byte{}, 100000, big.NewInt(0))
	require.NoError(err)

	require.NoError(ap2.Add(context.Background(), tsf2))
	blk2, err := chain.MintNewBlock(testutil.TimestampNow())
	require.NoError(err)
	require.NoError(chain.CommitBlock(blk2))
	// broadcast to P2P
	act2 := tsf2.Proto()
	err = testutil.WaitUntil(100*time.Millisecond, 60*time.Second, func() (bool, error) {
		if err := p.BroadcastOutbound(ctx, act2); err != nil {
			return false, err
		}
		acts := ap.PendingActionMap()
		return lenPendingActionMap(acts) == 2, nil
	})
	require.NoError(err)

	// transfer 3
	// B --> B
	s, _ = accountutil.AccountState(sf, identityset.Address(29))
	tsf3, err := action.SignedTransfer(identityset.Address(29).String(), identityset.PrivateKey(29), s.Nonce+1, big.NewInt(1), []byte{}, 100000, big.NewInt(0))
	require.NoError(err)

	require.NoError(ap2.Add(context.Background(), tsf3))
	blk3, err := chain.MintNewBlock(testutil.TimestampNow())
	require.NoError(err)
	require.NoError(chain.CommitBlock(blk3))
	// broadcast to P2P
	act3 := tsf3.Proto()
	err = testutil.WaitUntil(100*time.Millisecond, 60*time.Second, func() (bool, error) {
		if err := p.BroadcastOutbound(ctx, act3); err != nil {
			return false, err
		}
		acts := ap.PendingActionMap()
		return lenPendingActionMap(acts) == 3, nil
	})
	require.NoError(err)

	// transfer 4
	// test --> E
	s, _ = accountutil.AccountState(sf, identityset.Address(27))
	tsf4, err := action.SignedTransfer(identityset.Address(32).String(), identityset.PrivateKey(27), s.Nonce+1, big.NewInt(1), []byte{}, 100000, big.NewInt(0))
	require.NoError(err)

	require.NoError(ap2.Add(context.Background(), tsf4))
	blk4, err := chain.MintNewBlock(testutil.TimestampNow())
	require.NoError(err)
	require.NoError(chain.CommitBlock(blk4))
	// broadcast to P2P
	act4 := tsf4.Proto()
	err = testutil.WaitUntil(100*time.Millisecond, 60*time.Second, func() (bool, error) {
		if err := p.BroadcastOutbound(ctx, act4); err != nil {
			return false, err
		}
		acts := ap.PendingActionMap()
		return lenPendingActionMap(acts) == 4, nil
	})
	require.NoError(err)
	// wait 4 blocks being picked and committed
	require.NoError(p.BroadcastOutbound(ctx, blk2.ConvertToBlockPb()))
	require.NoError(p.BroadcastOutbound(ctx, blk4.ConvertToBlockPb()))
	require.NoError(p.BroadcastOutbound(ctx, blk1.ConvertToBlockPb()))
	require.NoError(p.BroadcastOutbound(ctx, blk3.ConvertToBlockPb()))
	err = testutil.WaitUntil(100*time.Millisecond, 60*time.Second, func() (bool, error) {
		height := bc.TipHeight()
		return int(height) == 9, nil
	})
	require.NoError(err)
	require.True(9 == bc.TipHeight())

	// check balance
	change.SetBytes(nil)
	for _, v := range []struct {
		addrIndex int
		balance   string
	}{
		{28, "24"},
		{29, "34"},
		{30, "46"},
		{31, "70"},
		{32, "101"},
		{33, "5242882"},
	} {
		s, err = accountutil.AccountState(sf, identityset.Address(v.addrIndex))
		require.NoError(err)
		require.Equal(v.balance, s.Balance.String())
		change.Add(change, s.Balance)
	}
	s, err = accountutil.AccountState(sf, identityset.Address(27))
	require.NoError(err)
	change.Add(change, s.Balance)
	change.Sub(change, i27State.Balance)
	require.Equal(unit.ConvertIotxToRau(90000000), change)
}

func TestLocalSync(t *testing.T) {
	require := require.New(t)

	cfg, err := newTestConfig()
	require.NoError(err)
	testTriePath, err := testutil.PathOfTempFile(_triePath)
	require.NoError(err)
	testDBPath, err := testutil.PathOfTempFile(_dBPath)
	require.NoError(err)
	indexDBPath, err := testutil.PathOfTempFile(_dBPath)
	require.NoError(err)
	cfg.Chain.TrieDBPatchFile = ""
	cfg.Chain.TrieDBPath = testTriePath
	cfg.Chain.ChainDBPath = testDBPath
	cfg.Chain.IndexDBPath = indexDBPath
	defer func() {
		testutil.CleanupPath(testTriePath)
		testutil.CleanupPath(testDBPath)
		testutil.CleanupPath(indexDBPath)
	}()

	// bootnode
	ctx := context.Background()
	bootnodePort := testutil.RandomPort()
	bootnode := p2p.NewAgent(p2p.Network{
		Host:              "127.0.0.1",
		Port:              bootnodePort,
		ReconnectInterval: 150 * time.Second},
		cfg.Chain.ID,
		hash.ZeroHash256,
		func(_ context.Context, _ uint32, _ string, msg proto.Message) {},
		func(_ context.Context, _ uint32, _ peer.AddrInfo, _ proto.Message) {})
	require.NoError(bootnode.Start(ctx))
	addrs, err := bootnode.Self()
	require.NoError(err)
	cfg.Network.BootstrapNodes = []string{validNetworkAddr(addrs)}

	// Create server
	svr, err := itx.NewServer(cfg)
	require.NoError(err)
	require.NoError(svr.Start(ctx))

	sChain := svr.ChainService(cfg.Chain.ID)
	bc := sChain.Blockchain()
	sf := sChain.StateFactory()
	ap := sChain.ActionPool()
	dao := sChain.BlockDAO()
	require.NotNil(bc)
	require.NotNil(sf)
	require.NotNil(ap)
	require.NotNil(dao)
	require.NotNil(svr.P2PAgent())
	require.NoError(addTestingTsfBlocks(bc, ap))

	var blkHash [5]hash.Hash256
	for i := uint64(1); i <= 5; i++ {
		blk, err := dao.GetBlockByHeight(i)
		require.NoError(err)
		blkHash[i-1] = blk.HashBlock()
	}

	testDBPath2, err := testutil.PathOfTempFile(_dBPath2)
	require.NoError(err)
	testTriePath2, err := testutil.PathOfTempFile(_triePath2)
	require.NoError(err)
	indexDBPath2, err := testutil.PathOfTempFile(_dBPath2)
	require.NoError(err)

	cfg, err = newTestConfig()
	require.NoError(err)
	cfg.Chain.TrieDBPatchFile = ""
	cfg.Chain.TrieDBPath = testTriePath2
	cfg.Chain.ChainDBPath = testDBPath2
	cfg.Chain.IndexDBPath = indexDBPath2
	defer func() {
		testutil.CleanupPath(testTriePath2)
		testutil.CleanupPath(testDBPath2)
		testutil.CleanupPath(indexDBPath2)
	}()

	// Create client
	cfg.Network.BootstrapNodes = []string{validNetworkAddr(addrs)}
	cfg.BlockSync.Interval = 1 * time.Second
	cli, err := itx.NewServer(cfg)
	require.NoError(err)
	require.NoError(cli.Start(ctx))
	nChain := cli.ChainService(cfg.Chain.ID)
	require.NotNil(nChain.Blockchain())
	require.NotNil(cli.P2PAgent())
	require.Zero(nChain.Blockchain().TipHeight())
	defer func() {
		require.NoError(cli.Stop(ctx))
		require.NoError(svr.Stop(ctx))
	}()

	err = testutil.WaitUntil(time.Millisecond*100, time.Second*60, func() (bool, error) {
		peers, err := svr.P2PAgent().Neighbors(ctx)
		return len(peers) >= 1, err
	})
	require.NoError(err)
	nDao := nChain.BlockDAO()
	check := testutil.CheckCondition(func() (bool, error) {
		for i := uint64(1); i <= 5; i++ {
			blk, err := nDao.GetBlockByHeight(i)
			if err != nil {
				return false, nil
			}
			if blk.HashBlock() != blkHash[i-1] {
				return false, nil
			}
		}
		return true, nil
	})
	require.NoError(testutil.WaitUntil(time.Millisecond*100, time.Second*60, check))
	require.EqualValues(5, nChain.Blockchain().TipHeight())
}

func TestStartExistingBlockchain(t *testing.T) {
	require := require.New(t)
	ctx := context.Background()
	testDBPath, err := testutil.PathOfTempFile(_dBPath)
	require.NoError(err)
	testTriePath, err := testutil.PathOfTempFile(_triePath)
	require.NoError(err)
	testIndexPath, err := testutil.PathOfTempFile(_dBPath)
	require.NoError(err)
	// Disable block reward to make bookkeeping easier
	cfg := config.Default
	cfg.Chain.TrieDBPatchFile = ""
	cfg.Chain.TrieDBPath = testTriePath
	cfg.Chain.ChainDBPath = testDBPath
	cfg.Chain.IndexDBPath = testIndexPath
	cfg.Chain.EnableAsyncIndexWrite = false
	cfg.ActPool.MinGasPriceStr = "0"
	cfg.Consensus.Scheme = config.NOOPScheme
	cfg.Network.Port = testutil.RandomPort()

	svr, err := itx.NewServer(cfg)
	require.NoError(err)
	require.NoError(svr.Start(ctx))
	cs := svr.ChainService(cfg.Chain.ID)
	bc := cs.Blockchain()
	ap := cs.ActionPool()
	require.NotNil(bc)
	require.NotNil(cs.StateFactory())
	require.NotNil(ap)
	require.NotNil(cs.BlockDAO())

	defer func() {
		testutil.CleanupPath(testTriePath)
		testutil.CleanupPath(testDBPath)
		testutil.CleanupPath(testIndexPath)
	}()

	require.NoError(addTestingTsfBlocks(bc, ap))
	require.Equal(uint64(5), bc.TipHeight())

	require.NoError(svr.Stop(ctx))
	// Delete state db and recover to tip
	testutil.CleanupPath(testTriePath)

	require.NoError(cs.Blockchain().Start(ctx))
	height, _ := cs.StateFactory().Height()
	require.Equal(bc.TipHeight(), height)
	require.Equal(uint64(5), height)
	require.NoError(cs.Blockchain().Stop(ctx))

	// Recover to height 3 from empty state DB
	cfg.DB.DbPath = cfg.Chain.ChainDBPath
<<<<<<< HEAD
	cfg.DB.CompressLegacy = cfg.Chain.CompressBlock
	dao := blockdao.NewBlockDAO(nil, cfg.Chain.EVMNetworkID, cfg.DB)
=======
	dao := blockdao.NewBlockDAO(nil, cfg.DB)
>>>>>>> ae9b4fd9
	require.NoError(dao.Start(protocol.WithBlockchainCtx(
		genesis.WithGenesisContext(ctx, cfg.Genesis),
		protocol.BlockchainCtx{
			ChainID: cfg.Chain.ID,
		})))
	require.NoError(dao.DeleteBlockToTarget(3))
	require.NoError(dao.Stop(ctx))

	// Build states from height 1 to 3
	testutil.CleanupPath(testTriePath)
	svr, err = itx.NewServer(cfg)
	require.NoError(err)
	require.NoError(svr.Start(ctx))
	cs = svr.ChainService(cfg.Chain.ID)
	height, _ = cs.StateFactory().Height()
	require.Equal(cs.Blockchain().TipHeight(), height)
	require.Equal(uint64(3), height)

	// Recover to height 2 from an existing state DB with Height 3
	require.NoError(svr.Stop(ctx))
	cfg.DB.DbPath = cfg.Chain.ChainDBPath
<<<<<<< HEAD
	cfg.DB.CompressLegacy = cfg.Chain.CompressBlock
	dao = blockdao.NewBlockDAO(nil, cfg.Chain.EVMNetworkID, cfg.DB)
=======
	dao = blockdao.NewBlockDAO(nil, cfg.DB)
>>>>>>> ae9b4fd9
	require.NoError(dao.Start(protocol.WithBlockchainCtx(
		genesis.WithGenesisContext(ctx, cfg.Genesis),
		protocol.BlockchainCtx{
			ChainID: cfg.Chain.ID,
		})))
	require.NoError(dao.DeleteBlockToTarget(2))
	require.NoError(dao.Stop(ctx))
	testutil.CleanupPath(testTriePath)
	svr, err = itx.NewServer(cfg)
	require.NoError(err)
	// Build states from height 1 to 2
	require.NoError(svr.Start(ctx))
	cs = svr.ChainService(cfg.Chain.ID)
	height, _ = cs.StateFactory().Height()
	require.Equal(cs.Blockchain().TipHeight(), height)
	require.Equal(uint64(2), height)
	require.NoError(svr.Stop(ctx))
}

func newTestConfig() (config.Config, error) {
	cfg := config.Default
	cfg.Chain.TrieDBPath = _triePath
	cfg.Chain.ChainDBPath = _dBPath
	cfg.ActPool.MinGasPriceStr = "0"
	cfg.Consensus.Scheme = config.NOOPScheme
	cfg.Network.Port = testutil.RandomPort()
	cfg.API.GRPCPort = testutil.RandomPort()
	cfg.API.HTTPPort = testutil.RandomPort()
	cfg.API.WebSocketPort = testutil.RandomPort()
	cfg.Genesis.EnableGravityChainVoting = false
	cfg.Genesis.MidwayBlockHeight = 1
	sk, err := crypto.GenerateKey()

	if err != nil {
		return config.Config{}, err
	}
	cfg.Chain.ProducerPrivKey = sk.HexString()
	return cfg, nil
}

func validNetworkAddr(addrs []multiaddr.Multiaddr) (ret string) {
	for _, addr := range addrs {
		if !strings.Contains(addr.String(), _disabledIP) {
			return addr.String()
		}
	}
	return
}<|MERGE_RESOLUTION|>--- conflicted
+++ resolved
@@ -476,12 +476,7 @@
 
 	// Recover to height 3 from empty state DB
 	cfg.DB.DbPath = cfg.Chain.ChainDBPath
-<<<<<<< HEAD
-	cfg.DB.CompressLegacy = cfg.Chain.CompressBlock
 	dao := blockdao.NewBlockDAO(nil, cfg.Chain.EVMNetworkID, cfg.DB)
-=======
-	dao := blockdao.NewBlockDAO(nil, cfg.DB)
->>>>>>> ae9b4fd9
 	require.NoError(dao.Start(protocol.WithBlockchainCtx(
 		genesis.WithGenesisContext(ctx, cfg.Genesis),
 		protocol.BlockchainCtx{
@@ -503,12 +498,7 @@
 	// Recover to height 2 from an existing state DB with Height 3
 	require.NoError(svr.Stop(ctx))
 	cfg.DB.DbPath = cfg.Chain.ChainDBPath
-<<<<<<< HEAD
-	cfg.DB.CompressLegacy = cfg.Chain.CompressBlock
 	dao = blockdao.NewBlockDAO(nil, cfg.Chain.EVMNetworkID, cfg.DB)
-=======
-	dao = blockdao.NewBlockDAO(nil, cfg.DB)
->>>>>>> ae9b4fd9
 	require.NoError(dao.Start(protocol.WithBlockchainCtx(
 		genesis.WithGenesisContext(ctx, cfg.Genesis),
 		protocol.BlockchainCtx{
