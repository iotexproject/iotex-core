--- conflicted
+++ resolved
@@ -558,13 +558,9 @@
 	cfg.Network.Port = testutil.RandomPort()
 	cfg.API.Port = testutil.RandomPort()
 	cfg.System.EnableExperimentalActions = true
-<<<<<<< HEAD
 	cfg.Genesis.EnableGravityChainVoting = false
 	sk, err := keypair.GenerateKey()
-=======
-
-	sk, err := crypto.GenerateKey()
->>>>>>> b28d066b
+
 	if err != nil {
 		return config.Config{}, err
 	}
