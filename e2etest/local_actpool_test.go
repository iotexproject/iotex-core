// Copyright (c) 2018 IoTeX
// This is an alpha (internal) release and is not suitable for production. This source code is provided 'as is' and no
// warranties are given as to title or non-infringement, merchantability or fitness for purpose and, to the extent
// permitted by law, all liability for your use of the code is disclaimed. This source code is governed by Apache
// License 2.0 that can be found in the LICENSE file.

package e2etest

import (
	"context"
	"math/big"
	"testing"
	"time"

	"github.com/stretchr/testify/require"

	"github.com/iotexproject/iotex-core/blockchain"
	"github.com/iotexproject/iotex-core/blockchain/action"
	"github.com/iotexproject/iotex-core/config"
	"github.com/iotexproject/iotex-core/iotxaddress"
	"github.com/iotexproject/iotex-core/network"
	"github.com/iotexproject/iotex-core/pkg/keypair"
	"github.com/iotexproject/iotex-core/server/itx"
	"github.com/iotexproject/iotex-core/testutil"
)

const (
	// Make sure the key pairs used here match the genesis block
	// Sender's public/private key pair
	fromPubKey  = "3f25b0312791c2c1a4c7f906455622bbafe2406232ec8734f559ce454fbaefd1fade8601c3e8c93a771f621ae8cbd34f6b4036e2a0715a1865fd1a4de5ece105d1579300eacaee01"
	fromPrivKey = "f1e4ff82b5bb480ebfdc89752e78beaf3a6adb3ffd8a3b5eaa09428839bd2478e4a56201"
	// Recipient's public/private key pair
	toPubKey  = "0b19932e0ea8553538ac9c0bec245c1b826f3342a5a79a63a03d637331656f57bde8cb0122bf9b2f0d6a1e4d50b9019b0ef99be21d858a20d7314e780199deb44f8dcc0704f78404"
	toPrivKey = "c3a6f7a3392a8e4e97d3dc3993b908abc35e7398548fb269a3fb67bc4a37e60270940f01"
)

func TestLocalActPool(t *testing.T) {
	require := require.New(t)

	testutil.CleanupPath(t, testTriePath)
	testutil.CleanupPath(t, testDBPath)

	cfg, err := newActPoolConfig()
	require.NoError(err)

	blockchain.Gen.BlockReward = uint64(0)

	// create server
	ctx := context.Background()
	svr := itx.NewServer(cfg)
	chainID := svr.Blockchain().ChainID()
	require.NoError(svr.Start(ctx))
	require.NotNil(svr.ActionPool())

	// create client
	cfg.Network.BootstrapNodes = []string{svr.P2P().Self().String()}
	cli := network.NewOverlay(&cfg.Network)
	require.NotNil(cli)
	require.NoError(cli.Start(ctx))

	defer func() {
		require.Nil(cli.Stop(ctx))
		require.Nil(svr.Stop(ctx))
		testutil.CleanupPath(t, testTriePath)
		testutil.CleanupPath(t, testDBPath)
	}()

	from := testutil.ConstructAddress(fromPubKey, fromPrivKey)
	to := testutil.ConstructAddress(toPubKey, toPrivKey)

	require.NoError(testutil.WaitUntil(100*time.Millisecond, 5*time.Second, func() (bool, error) {
		return len(svr.P2P().GetPeers()) == 1 && len(cli.GetPeers()) == 1, nil
	}))

	// Create three valid actions from "from" to "to"
<<<<<<< HEAD
	tsf1, err := testutil.SignedTransfer(from, to, uint64(1), big.NewInt(1),
		[]byte{}, uint64(100000), big.NewInt(10))
	require.NoError(err)
	vote2, err := testutil.SignedVote(from, from, uint64(2), uint64(100000), big.NewInt(10))
	require.NoError(err)
	tsf3, err := testutil.SignedTransfer(from, to, uint64(3), big.NewInt(3),
		[]byte{}, uint64(100000), big.NewInt(10))
	require.NoError(err)
=======
	tsf1, _ := signedTransfer(from, to, uint64(1), big.NewInt(1), []byte{}, uint64(100000), big.NewInt(0))
	vote2, _ := signedVote(from, from, uint64(2), uint64(100000), big.NewInt(0))
	tsf3, _ := signedTransfer(from, to, uint64(3), big.NewInt(3), []byte{}, uint64(100000), big.NewInt(0))
>>>>>>> 0317ddd2
	// Create contract
	exec4, err := testutil.SignedExecution(from, action.EmptyAddress, uint64(4), big.NewInt(0),
		uint64(120000), big.NewInt(10), []byte{})
	require.NoError(err)
	// Create three invalid actions from "from" to "to"
	// Existed Vote
<<<<<<< HEAD
	vote5, err := testutil.SignedVote(from, from, uint64(2), uint64(100000), big.NewInt(10))
	require.NoError(err)
=======
	vote5, _ := signedVote(from, from, uint64(2), uint64(100000), big.NewInt(0))
>>>>>>> 0317ddd2
	// Unsigned Vote
	vote6, err := action.NewVote(uint64(7), from.RawAddress, from.RawAddress, uint64(100000), big.NewInt(10))
	require.NoError(err)

	require.NoError(cli.Broadcast(chainID, tsf1.ConvertToActionPb()))
	require.NoError(cli.Broadcast(chainID, vote2.ConvertToActionPb()))
	require.NoError(cli.Broadcast(chainID, tsf3.ConvertToActionPb()))
	require.NoError(cli.Broadcast(chainID, exec4.ConvertToActionPb()))
	require.NoError(cli.Broadcast(chainID, vote5.ConvertToActionPb()))
	require.NoError(cli.Broadcast(chainID, vote6.ConvertToActionPb()))

	// Wait until server receives all the transfers
	require.NoError(testutil.WaitUntil(100*time.Millisecond, 5*time.Second, func() (bool, error) {
		transfers, votes, executions := svr.ActionPool().PickActs()
		// 2 valid transfers and 1 valid vote and 1 valid execution
		return len(transfers) == 2 && len(votes) == 1 && len(executions) == 1, nil
	}))
}

func TestPressureActPool(t *testing.T) {
	require := require.New(t)

	testutil.CleanupPath(t, testTriePath)
	testutil.CleanupPath(t, testDBPath)

	cfg, err := newActPoolConfig()
	require.NoError(err)

	blockchain.Gen.BlockReward = uint64(0)

	// create server
	ctx := context.Background()
	svr := itx.NewServer(cfg)
	require.Nil(svr.Start(ctx))
	require.NotNil(svr.ActionPool())
	chainID := svr.Blockchain().ChainID()

	// create client
	cfg.Network.BootstrapNodes = []string{svr.P2P().Self().String()}
	cli := network.NewOverlay(&cfg.Network)
	require.NotNil(cli)
	require.Nil(cli.Start(ctx))

	defer func() {
		require.Nil(cli.Stop(ctx))
		require.Nil(svr.Stop(ctx))
		testutil.CleanupPath(t, testTriePath)
		testutil.CleanupPath(t, testDBPath)
	}()

	from := testutil.ConstructAddress(fromPubKey, fromPrivKey)
	to := testutil.ConstructAddress(toPubKey, toPrivKey)

	require.NoError(testutil.WaitUntil(100*time.Millisecond, 5*time.Second, func() (bool, error) {
		return len(svr.P2P().GetPeers()) == 1 && len(cli.GetPeers()) == 1, nil
	}))

	require.Nil(err)
	for i := 1; i <= 1000; i++ {
<<<<<<< HEAD
		tsf, err := testutil.SignedTransfer(from, to, uint64(i), big.NewInt(int64(i)),
			[]byte{}, uint64(100000), big.NewInt(10))
		require.NoError(err)
		require.NoError(cli.Broadcast(tsf.ConvertToActionPb()))
=======
		tsf, _ := signedTransfer(from, to, uint64(i), big.NewInt(int64(i)), []byte{}, uint64(100000), big.NewInt(0))
		require.NoError(cli.Broadcast(chainID, tsf.ConvertToActionPb()))
>>>>>>> 0317ddd2
	}

	// Wait until committed blocks contain all broadcasted actions
	err = testutil.WaitUntil(10*time.Millisecond, 10*time.Second, func() (bool, error) {
		transfers, _, _ := svr.ActionPool().PickActs()
		return len(transfers) == 1000, nil
	})
	require.Nil(err)
}

<<<<<<< HEAD
=======
// Helper function to return a signed transfer
func signedTransfer(
	sender *iotxaddress.Address,
	recipient *iotxaddress.Address,
	nonce uint64,
	amount *big.Int,
	payload []byte,
	gasLimit uint64,
	gasPrice *big.Int,
) (*action.Transfer, error) {
	transfer, err := action.NewTransfer(nonce, amount, sender.RawAddress, recipient.RawAddress, payload, gasLimit, gasPrice)
	if err != nil {
		return nil, err
	}
	if err := action.Sign(transfer, sender); err != nil {
		return nil, err
	}
	return transfer, nil
}

// Helper function to return a signed vote
func signedVote(voter *iotxaddress.Address, votee *iotxaddress.Address, nonce uint64, gasLimit uint64, gasPrice *big.Int) (*action.Vote, error) {
	vote, err := action.NewVote(nonce, voter.RawAddress, votee.RawAddress, gasLimit, gasPrice)
	if err != nil {
		return nil, err
	}
	if err := action.Sign(vote, voter); err != nil {
		return nil, err
	}
	return vote, err
}

// Helper function to return a signed execution
func signedExecution(executor *iotxaddress.Address, contractAddr string, nonce uint64, amount *big.Int, gasLimit uint64, gasPrice *big.Int, data []byte) (*action.Execution, error) {
	execution, err := action.NewExecution(executor.RawAddress, contractAddr, nonce, amount, gasLimit, gasPrice, data)
	if err != nil {
		return nil, err
	}
	if err := action.Sign(execution, executor); err != nil {
		return nil, err
	}
	return execution, nil
}

>>>>>>> 0317ddd2
func newActPoolConfig() (*config.Config, error) {
	cfg := config.Default
	cfg.NodeType = config.DelegateType
	cfg.Chain.TrieDBPath = testTriePath
	cfg.Chain.InMemTest = false
	cfg.Chain.ChainDBPath = testDBPath
	cfg.Consensus.Scheme = config.NOOPScheme
	cfg.Network.Port = 0
	cfg.Network.PeerMaintainerInterval = 100 * time.Millisecond
	cfg.Explorer.Port = 0

	addr, err := iotxaddress.NewAddress(true, iotxaddress.ChainID)
	if err != nil {
		return nil, err
	}
	cfg.Chain.ProducerPubKey = keypair.EncodePublicKey(addr.PublicKey)
	cfg.Chain.ProducerPrivKey = keypair.EncodePrivateKey(addr.PrivateKey)
	return &cfg, nil
}<|MERGE_RESOLUTION|>--- conflicted
+++ resolved
@@ -73,32 +73,22 @@
 	}))
 
 	// Create three valid actions from "from" to "to"
-<<<<<<< HEAD
 	tsf1, err := testutil.SignedTransfer(from, to, uint64(1), big.NewInt(1),
-		[]byte{}, uint64(100000), big.NewInt(10))
+		[]byte{}, uint64(100000), big.NewInt(0))
 	require.NoError(err)
-	vote2, err := testutil.SignedVote(from, from, uint64(2), uint64(100000), big.NewInt(10))
+	vote2, err := testutil.SignedVote(from, from, uint64(2), uint64(100000), big.NewInt(0))
 	require.NoError(err)
 	tsf3, err := testutil.SignedTransfer(from, to, uint64(3), big.NewInt(3),
-		[]byte{}, uint64(100000), big.NewInt(10))
+		[]byte{}, uint64(100000), big.NewInt(0))
 	require.NoError(err)
-=======
-	tsf1, _ := signedTransfer(from, to, uint64(1), big.NewInt(1), []byte{}, uint64(100000), big.NewInt(0))
-	vote2, _ := signedVote(from, from, uint64(2), uint64(100000), big.NewInt(0))
-	tsf3, _ := signedTransfer(from, to, uint64(3), big.NewInt(3), []byte{}, uint64(100000), big.NewInt(0))
->>>>>>> 0317ddd2
 	// Create contract
 	exec4, err := testutil.SignedExecution(from, action.EmptyAddress, uint64(4), big.NewInt(0),
 		uint64(120000), big.NewInt(10), []byte{})
 	require.NoError(err)
 	// Create three invalid actions from "from" to "to"
 	// Existed Vote
-<<<<<<< HEAD
-	vote5, err := testutil.SignedVote(from, from, uint64(2), uint64(100000), big.NewInt(10))
+	vote5, err := testutil.SignedVote(from, from, uint64(2), uint64(100000), big.NewInt(0))
 	require.NoError(err)
-=======
-	vote5, _ := signedVote(from, from, uint64(2), uint64(100000), big.NewInt(0))
->>>>>>> 0317ddd2
 	// Unsigned Vote
 	vote6, err := action.NewVote(uint64(7), from.RawAddress, from.RawAddress, uint64(100000), big.NewInt(10))
 	require.NoError(err)
@@ -158,15 +148,10 @@
 
 	require.Nil(err)
 	for i := 1; i <= 1000; i++ {
-<<<<<<< HEAD
 		tsf, err := testutil.SignedTransfer(from, to, uint64(i), big.NewInt(int64(i)),
-			[]byte{}, uint64(100000), big.NewInt(10))
+			[]byte{}, uint64(100000), big.NewInt(0))
 		require.NoError(err)
-		require.NoError(cli.Broadcast(tsf.ConvertToActionPb()))
-=======
-		tsf, _ := signedTransfer(from, to, uint64(i), big.NewInt(int64(i)), []byte{}, uint64(100000), big.NewInt(0))
 		require.NoError(cli.Broadcast(chainID, tsf.ConvertToActionPb()))
->>>>>>> 0317ddd2
 	}
 
 	// Wait until committed blocks contain all broadcasted actions
@@ -177,53 +162,6 @@
 	require.Nil(err)
 }
 
-<<<<<<< HEAD
-=======
-// Helper function to return a signed transfer
-func signedTransfer(
-	sender *iotxaddress.Address,
-	recipient *iotxaddress.Address,
-	nonce uint64,
-	amount *big.Int,
-	payload []byte,
-	gasLimit uint64,
-	gasPrice *big.Int,
-) (*action.Transfer, error) {
-	transfer, err := action.NewTransfer(nonce, amount, sender.RawAddress, recipient.RawAddress, payload, gasLimit, gasPrice)
-	if err != nil {
-		return nil, err
-	}
-	if err := action.Sign(transfer, sender); err != nil {
-		return nil, err
-	}
-	return transfer, nil
-}
-
-// Helper function to return a signed vote
-func signedVote(voter *iotxaddress.Address, votee *iotxaddress.Address, nonce uint64, gasLimit uint64, gasPrice *big.Int) (*action.Vote, error) {
-	vote, err := action.NewVote(nonce, voter.RawAddress, votee.RawAddress, gasLimit, gasPrice)
-	if err != nil {
-		return nil, err
-	}
-	if err := action.Sign(vote, voter); err != nil {
-		return nil, err
-	}
-	return vote, err
-}
-
-// Helper function to return a signed execution
-func signedExecution(executor *iotxaddress.Address, contractAddr string, nonce uint64, amount *big.Int, gasLimit uint64, gasPrice *big.Int, data []byte) (*action.Execution, error) {
-	execution, err := action.NewExecution(executor.RawAddress, contractAddr, nonce, amount, gasLimit, gasPrice, data)
-	if err != nil {
-		return nil, err
-	}
-	if err := action.Sign(execution, executor); err != nil {
-		return nil, err
-	}
-	return execution, nil
-}
-
->>>>>>> 0317ddd2
 func newActPoolConfig() (*config.Config, error) {
 	cfg := config.Default
 	cfg.NodeType = config.DelegateType
