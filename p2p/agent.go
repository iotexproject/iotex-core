// Copyright (c) 2022 IoTeX Foundation
// This is an alpha (internal) release and is not suitable for production. This source code is provided 'as is' and no
// warranties are given as to title or non-infringement, merchantability or fitness for purpose and, to the extent
// permitted by law, all liability for your use of the code is disclaimed. This source code is governed by Apache
// License 2.0 that can be found in the LICENSE file.

package p2p

import (
	"context"
	"encoding/hex"
	"fmt"
	"strconv"
	"strings"
	"time"

	"github.com/libp2p/go-libp2p-core/peer"
	"github.com/multiformats/go-multiaddr"
	"github.com/pkg/errors"
	"github.com/prometheus/client_golang/prometheus"
	"go.uber.org/zap"
	"google.golang.org/protobuf/proto"
	"google.golang.org/protobuf/types/known/timestamppb"

	"github.com/iotexproject/go-p2p"
	"github.com/iotexproject/go-pkgs/hash"
	goproto "github.com/iotexproject/iotex-proto/golang"
	"github.com/iotexproject/iotex-proto/golang/iotexrpc"

	"github.com/iotexproject/iotex-core/pkg/lifecycle"
	"github.com/iotexproject/iotex-core/pkg/log"
	"github.com/iotexproject/iotex-core/pkg/routine"
	"github.com/iotexproject/iotex-core/pkg/tracer"
)

const (
	_successStr = "success"
	_failureStr = "failure"
)

var (
	_p2pMsgCounter = prometheus.NewCounterVec(
		prometheus.CounterOpts{
			Name: "iotex_p2p_message_counter",
			Help: "P2P message stats",
		},
		[]string{"protocol", "message", "direction", "peer", "status"},
	)
	_p2pMsgLatency = prometheus.NewHistogramVec(
		prometheus.HistogramOpts{
			Name:    "iotex_p2p_message_latency",
			Help:    "message latency",
			Buckets: prometheus.LinearBuckets(0, 10, 200),
		},
		[]string{"protocol", "message", "status"},
	)
	// ErrAgentNotStarted is the error returned when p2p agent has not been started
	ErrAgentNotStarted = errors.New("p2p agent has not been started")
)

func init() {
	prometheus.MustRegister(_p2pMsgCounter)
	prometheus.MustRegister(_p2pMsgLatency)
}

const (
	// TODO: the topic could be fine tuned
	_broadcastTopic    = "broadcast"
	_unicastTopic      = "unicast"
	_numDialRetries    = 8
	_dialRetryInterval = 2 * time.Second
)

type (
	// HandleBroadcastInbound handles broadcast message when agent listens it from the network
	HandleBroadcastInbound func(context.Context, uint32, string, proto.Message)

	// HandleUnicastInboundAsync handles unicast message when agent listens it from the network
	HandleUnicastInboundAsync func(context.Context, uint32, peer.AddrInfo, proto.Message)

	// Config is the config of p2p
	Config struct {
		Host           string   `yaml:"host"`
		Port           int      `yaml:"port"`
		ExternalHost   string   `yaml:"externalHost"`
		ExternalPort   int      `yaml:"externalPort"`
		BootstrapNodes []string `yaml:"bootstrapNodes"`
		MasterKey      string   `yaml:"masterKey"` // master key will be PrivateKey if not set.
		// RelayType is the type of P2P network relay. By default, the value is empty, meaning disabled. Two relay types
		// are supported: active, nat.
		RelayType         string              `yaml:"relayType"`
		ReconnectInterval time.Duration       `yaml:"reconnectInterval"`
		RateLimit         p2p.RateLimitConfig `yaml:"rateLimit"`
		EnableRateLimit   bool                `yaml:"enableRateLimit"`
		PrivateNetworkPSK string              `yaml:"privateNetworkPSK"`
		MaxPeers          int                 `yaml:"maxPeers"`
	}

	// Agent is the agent to help the blockchain node connect into the P2P networks and send/receive messages
	Agent interface {
		lifecycle.StartStopper
		// BroadcastOutbound sends a broadcast message to the whole network
		BroadcastOutbound(ctx context.Context, msg proto.Message) (err error)
		// UnicastOutbound sends a unicast message to the given address
		UnicastOutbound(_ context.Context, peer peer.AddrInfo, msg proto.Message) (err error)
		// Info returns agents' peer info.
		Info() (peer.AddrInfo, error)
		// Self returns the self network address
		Self() ([]multiaddr.Multiaddr, error)
		// ConnectedPeers returns the connected peers' info
		ConnectedPeers() ([]peer.AddrInfo, error)
		// BlockPeer blocks the peer in p2p layer
		BlockPeer(string)
	}

	dummyAgent struct{}

	agent struct {
		cfg                        Config
		chainID                    uint32
		topicSuffix                string
		broadcastInboundHandler    HandleBroadcastInbound
		unicastInboundAsyncHandler HandleUnicastInboundAsync
		host                       *p2p.Host
		bootNodeAddr               []multiaddr.Multiaddr
		reconnectTimeout           time.Duration
		reconnectTask              *routine.RecurringTask
		qosMetrics                 *Qos
	}
)

// DefaultConfig is the default config of p2p
var DefaultConfig = Config{
	Host:              "0.0.0.0",
	Port:              4689,
	ExternalHost:      "",
	ExternalPort:      4689,
	BootstrapNodes:    []string{},
	MasterKey:         "",
	RateLimit:         p2p.DefaultRatelimitConfig,
	ReconnectInterval: 150 * time.Second,
	EnableRateLimit:   true,
	PrivateNetworkPSK: "",
	MaxPeers:          30,
}

// NewDummyAgent creates a dummy p2p agent
func NewDummyAgent() Agent {
	return &dummyAgent{}
}

func (*dummyAgent) Start(context.Context) error {
	return nil
}

func (*dummyAgent) Stop(context.Context) error {
	return nil
}

func (*dummyAgent) BroadcastOutbound(ctx context.Context, msg proto.Message) error {
	return nil
}

func (*dummyAgent) UnicastOutbound(_ context.Context, peer peer.AddrInfo, msg proto.Message) error {
	return nil
}

func (*dummyAgent) Info() (peer.AddrInfo, error) {
	return peer.AddrInfo{}, nil
}

func (*dummyAgent) Self() ([]multiaddr.Multiaddr, error) {
	return nil, nil
}

func (*dummyAgent) ConnectedPeers() ([]peer.AddrInfo, error) {
	return nil, nil
}

func (*dummyAgent) BlockPeer(string) {
	return
}

// NewAgent instantiates a local P2P agent instance
func NewAgent(cfg Config, chainID uint32, genesisHash hash.Hash256, broadcastHandler HandleBroadcastInbound, unicastHandler HandleUnicastInboundAsync) Agent {
	log.L().Info("p2p agent", log.Hex("topicSuffix", genesisHash[22:]))
	return &agent{
		cfg:     cfg,
		chainID: chainID,
		// Make sure the honest node only care the messages related the chain from the same genesis
		topicSuffix:                hex.EncodeToString(genesisHash[22:]), // last 10 bytes of genesis hash
		broadcastInboundHandler:    broadcastHandler,
		unicastInboundAsyncHandler: unicastHandler,
		reconnectTimeout:           cfg.ReconnectInterval,
		qosMetrics:                 NewQoS(time.Now(), 2*cfg.ReconnectInterval),
	}
}

func (p *agent) Start(ctx context.Context) error {
	ready := make(chan interface{})
	p2p.SetLogger(log.L())
	opts := []p2p.Option{
		p2p.HostName(p.cfg.Host),
		p2p.Port(p.cfg.Port),
		p2p.Gossip(),
		p2p.SecureIO(),
		p2p.MasterKey(p.cfg.MasterKey),
		p2p.PrivateNetworkPSK(p.cfg.PrivateNetworkPSK),
		p2p.DHTProtocolID(p.chainID),
		p2p.DHTGroupID(p.chainID),
		p2p.WithMaxPeer(uint32(p.cfg.MaxPeers)),
	}
	if p.cfg.EnableRateLimit {
		opts = append(opts, p2p.WithRateLimit(p.cfg.RateLimit))
	}
	if p.cfg.ExternalHost != "" {
		opts = append(opts, p2p.ExternalHostName(p.cfg.ExternalHost))
		opts = append(opts, p2p.ExternalPort(p.cfg.ExternalPort))
	}
	if p.cfg.RelayType != "" {
		opts = append(opts, p2p.WithRelay(p.cfg.RelayType))
	}
	host, err := p2p.NewHost(ctx, opts...)
	if err != nil {
		return errors.Wrap(err, "error when instantiating Agent host")
	}

	if err := host.AddBroadcastPubSub(ctx, _broadcastTopic+p.topicSuffix, func(ctx context.Context, data []byte) (err error) {
		// Blocking handling the broadcast message until the agent is started
		<-ready
		var (
			peerID    string
			broadcast iotexrpc.BroadcastMsg
			latency   int64
		)
		skip := false
		defer func() {
			// Skip accounting if the broadcast message is not handled
			if skip {
				return
			}
			status := _successStr
			if err != nil {
				status = _failureStr
			}
			_p2pMsgCounter.WithLabelValues("broadcast", strconv.Itoa(int(broadcast.MsgType)), "in", peerID, status).Inc()
			_p2pMsgLatency.WithLabelValues("broadcast", strconv.Itoa(int(broadcast.MsgType)), status).Observe(float64(latency))
		}()
		if err = proto.Unmarshal(data, &broadcast); err != nil {
			err = errors.Wrap(err, "error when marshaling broadcast message")
			return
		}
		// Skip the broadcast message if it's from the node itself
		rawmsg, ok := p2p.GetBroadcastMsg(ctx)
		if !ok {
			err = errors.New("error when asserting broadcast msg context")
			return
		}
		peerID = rawmsg.GetFrom().Pretty()
		if p.host.HostIdentity() == peerID {
			skip = true
			return
		}
		if broadcast.ChainId != p.chainID {
			err = errors.Errorf("chain ID mismatch, received %d, expecting %d", broadcast.ChainId, p.chainID)
			return
		}

		t := broadcast.GetTimestamp().AsTime()
		latency = time.Since(t).Nanoseconds() / time.Millisecond.Nanoseconds()

		msg, err := goproto.TypifyRPCMsg(broadcast.MsgType, broadcast.MsgBody)
		if err != nil {
			err = errors.Wrap(err, "error when typifying broadcast message")
			return
		}
		p.broadcastInboundHandler(ctx, broadcast.ChainId, peerID, msg)
		p.qosMetrics.updateRecvBroadcast(time.Now())
		return
	}); err != nil {
		return errors.Wrap(err, "error when adding broadcast pubsub")
	}

	if err := host.AddUnicastPubSub(_unicastTopic+p.topicSuffix, func(ctx context.Context, peerInfo peer.AddrInfo, data []byte) (err error) {
		// Blocking handling the unicast message until the agent is started
		<-ready
		var (
			unicast iotexrpc.UnicastMsg
			peerID  = peerInfo.ID.Pretty()
			latency int64
		)
		defer func() {
			status := _successStr
			if err != nil {
				status = _failureStr
			}
			_p2pMsgCounter.WithLabelValues("unicast", strconv.Itoa(int(unicast.MsgType)), "in", peerID, status).Inc()
			_p2pMsgLatency.WithLabelValues("unicast", strconv.Itoa(int(unicast.MsgType)), status).Observe(float64(latency))
		}()
		if err = proto.Unmarshal(data, &unicast); err != nil {
			err = errors.Wrap(err, "error when marshaling unicast message")
			return
		}
		msg, err := goproto.TypifyRPCMsg(unicast.MsgType, unicast.MsgBody)
		if err != nil {
			err = errors.Wrap(err, "error when typifying unicast message")
			return
		}
		if unicast.ChainId != p.chainID {
			err = errors.Errorf("chain ID mismatch, received %d, expecting %d", unicast.ChainId, p.chainID)
			return
		}

		t := unicast.GetTimestamp().AsTime()
		latency = time.Since(t).Nanoseconds() / time.Millisecond.Nanoseconds()

		p.unicastInboundAsyncHandler(ctx, unicast.ChainId, peerInfo, msg)
		p.qosMetrics.updateRecvUnicast(peerID, time.Now())
		return
	}); err != nil {
		return errors.Wrap(err, "error when adding unicast pubsub")
	}

	// create boot nodes list except itself
	hostName := host.HostIdentity()
	for _, bootstrapNode := range p.cfg.BootstrapNodes {
		bootAddr := multiaddr.StringCast(bootstrapNode)
		if !strings.Contains(bootAddr.String(), hostName) {
			p.bootNodeAddr = append(p.bootNodeAddr, bootAddr)
		}
	}
	if err := host.AddBootstrap(p.bootNodeAddr); err != nil {
		return err
	}
	host.JoinOverlay()
	p.host = host

	// connect to bootstrap nodes
	if err := p.connectBootNode(ctx); err != nil {
		log.L().Error("fail to connect bootnode", zap.Error(err))
		return err
	}
	if err := p.host.AdvertiseAsync(); err != nil {
		return err
	}
	if err := p.host.FindPeersAsync(); err != nil {
		return err
	}

	close(ready)

	// check network connectivity every 60 blocks, and reconnect in case of disconnection
	p.reconnectTask = routine.NewRecurringTask(p.reconnect, p.reconnectTimeout)
	return p.reconnectTask.Start(ctx)
}

func (p *agent) Stop(ctx context.Context) error {
	if p.host == nil {
		return ErrAgentNotStarted
	}
	log.L().Info("p2p is shutting down.", zap.Error(ctx.Err()))
	if err := p.reconnectTask.Stop(ctx); err != nil {
		return err
	}
	if err := p.host.Close(); err != nil {
		return errors.Wrap(err, "error when closing Agent host")
	}
	return nil
}

func (p *agent) BroadcastOutbound(ctx context.Context, msg proto.Message) (err error) {
	_, span := tracer.NewSpan(ctx, "Agent.BroadcastOutbound")
	defer span.End()

	host := p.host
	if host == nil {
		return ErrAgentNotStarted
	}
	var msgType iotexrpc.MessageType
	var msgBody []byte
	defer func() {
		status := _successStr
		if err != nil {
			status = _failureStr
		}
		_p2pMsgCounter.WithLabelValues(
			"broadcast",
			strconv.Itoa(int(msgType)),
			"out",
			host.HostIdentity(),
			status,
		).Inc()
	}()
	msgType, msgBody, err = convertAppMsg(msg)
	if err != nil {
		return
	}
	broadcast := iotexrpc.BroadcastMsg{
		ChainId:   p.chainID,
		PeerId:    host.HostIdentity(),
		MsgType:   msgType,
		MsgBody:   msgBody,
		Timestamp: timestamppb.Now(),
	}
	data, err := proto.Marshal(&broadcast)
	if err != nil {
		err = errors.Wrap(err, "error when marshaling broadcast message")
		return
	}
	t := time.Now()
	if err = host.Broadcast(ctx, _broadcastTopic+p.topicSuffix, data); err != nil {
		err = errors.Wrap(err, "error when sending broadcast message")
		p.qosMetrics.updateSendBroadcast(t, false)
		return
	}
	p.qosMetrics.updateSendBroadcast(t, true)
	return
}

func (p *agent) UnicastOutbound(ctx context.Context, peer peer.AddrInfo, msg proto.Message) (err error) {
	host := p.host
	if host == nil {
		return ErrAgentNotStarted
	}
	var (
		peerName = peer.ID.Pretty()
		msgType  iotexrpc.MessageType
		msgBody  []byte
	)
	defer func() {
		status := _successStr
		if err != nil {
			status = _failureStr
		}
		_p2pMsgCounter.WithLabelValues("unicast", strconv.Itoa(int(msgType)), "out", peer.ID.Pretty(), status).Inc()
	}()

	msgType, msgBody, err = convertAppMsg(msg)
	if err != nil {
		return
	}
	unicast := iotexrpc.UnicastMsg{
		ChainId:   p.chainID,
		PeerId:    host.HostIdentity(),
		MsgType:   msgType,
		MsgBody:   msgBody,
		Timestamp: timestamppb.Now(),
	}
	data, err := proto.Marshal(&unicast)
	if err != nil {
		err = errors.Wrap(err, "error when marshaling unicast message")
		return
	}

	t := time.Now()
	if err = host.Unicast(ctx, peer, _unicastTopic+p.topicSuffix, data); err != nil {
		err = errors.Wrap(err, "error when sending unicast message")
		p.qosMetrics.updateSendUnicast(peerName, t, false)
		return
	}
	p.qosMetrics.updateSendUnicast(peerName, t, true)
	return
}

func (p *agent) Info() (peer.AddrInfo, error) {
	if p.host == nil {
		return peer.AddrInfo{}, ErrAgentNotStarted
	}
	return p.host.Info(), nil
}

func (p *agent) Self() ([]multiaddr.Multiaddr, error) {
	if p.host == nil {
		return nil, ErrAgentNotStarted
	}
	return p.host.Addresses(), nil
}

func (p *agent) ConnectedPeers() ([]peer.AddrInfo, error) {
	if p.host == nil {
		return nil, ErrAgentNotStarted
	}
	return p.host.ConnectedPeers(), nil
}

func (p *agent) BlockPeer(pidStr string) {
	pid, err := peer.Decode(pidStr)
	if err != nil {
		return
	}
	p.host.BlockPeer(pid)
}

func (p *agent) connectBootNode(ctx context.Context) error {
	if len(p.cfg.BootstrapNodes) == 0 {
		return nil
	}
<<<<<<< HEAD
	if err := p.connectBootNode(ctx); err != nil {
		return err
	}
	// it might take a few seconds to establish handshake with bootstrap
	if err := p.host.Advertise(); err != nil {
		return err
	}
	if err := p.host.FindPeers(ctx); err != nil {
		log.L().Error("fail to find peers", zap.Error(err))
	}
	return nil
}

func (p *agent) connectBootNode(ctx context.Context) error {
=======
>>>>>>> 0eaa8a17
	var errNum, connNum, desiredConnNum int
	conn := make(chan struct{}, len(p.cfg.BootstrapNodes))
	connErrChan := make(chan error, len(p.cfg.BootstrapNodes))

	// try to connect to all bootstrap node beside itself.
	for i := range p.bootNodeAddr {
		bootAddr := p.bootNodeAddr[i]
		go func() {
			if err := exponentialRetry(
				func() error { return p.host.ConnectWithMultiaddr(ctx, bootAddr) },
				_dialRetryInterval,
				_numDialRetries,
			); err != nil {
				err := errors.Wrap(err, fmt.Sprintf("error when connecting bootstrap node %s", bootAddr.String()))
				connErrChan <- err
				return
			}
			conn <- struct{}{}
			log.L().Info("Connected bootstrap node.", zap.String("address", bootAddr.String()))
		}()
	}

	// wait until half+1 bootnodes get connected
	desiredConnNum = len(p.bootNodeAddr)/2 + 1
	for {
		select {
		case err := <-connErrChan:
			log.L().Info("Connection failed.", zap.Error(err))
			errNum++
			if errNum == len(p.bootNodeAddr) {
				return errors.New("failed to connect to any bootstrap node")
			}
		case <-conn:
			connNum++
		}
		// can add more condition later
		if connNum >= desiredConnNum {
			break
		}
	}
	return nil
}

func (p *agent) reconnect() {
	if p.host == nil {
		return
	}
	if len(p.host.ConnectedPeers()) == 0 || p.qosMetrics.lostConnection() {
		log.L().Info("network lost, try re-connecting.")
		p.host.ClearBlocklist()
		if err := p.connectBootNode(context.Background()); err != nil {
			log.L().Error("fail to connect bootnode", zap.Error(err))
			return
		}
		if err := p.host.AdvertiseAsync(); err != nil {
			log.L().Error("fail to advertise", zap.Error(err))
			return
		}
	}
	if err := p.host.FindPeersAsync(); err != nil {
		log.L().Error("fail to find peer", zap.Error(err))
	}
}

func convertAppMsg(msg proto.Message) (iotexrpc.MessageType, []byte, error) {
	msgType, err := goproto.GetTypeFromRPCMsg(msg)
	if err != nil {
		return 0, nil, errors.Wrap(err, "error when converting application message to proto")
	}
	msgBody, err := proto.Marshal(msg)
	if err != nil {
		return 0, nil, errors.Wrap(err, "error when marshaling application message")
	}
	return msgType, msgBody, nil
}

func exponentialRetry(f func() error, retryInterval time.Duration, numRetries int) (err error) {
	for i := 0; i < numRetries; i++ {
		if err = f(); err == nil {
			return
		}
		log.L().Error("Error happens, will retry.", zap.Error(err))
		time.Sleep(retryInterval)
		retryInterval *= 2
	}
	return
}<|MERGE_RESOLUTION|>--- conflicted
+++ resolved
@@ -495,23 +495,6 @@
 	if len(p.cfg.BootstrapNodes) == 0 {
 		return nil
 	}
-<<<<<<< HEAD
-	if err := p.connectBootNode(ctx); err != nil {
-		return err
-	}
-	// it might take a few seconds to establish handshake with bootstrap
-	if err := p.host.Advertise(); err != nil {
-		return err
-	}
-	if err := p.host.FindPeers(ctx); err != nil {
-		log.L().Error("fail to find peers", zap.Error(err))
-	}
-	return nil
-}
-
-func (p *agent) connectBootNode(ctx context.Context) error {
-=======
->>>>>>> 0eaa8a17
 	var errNum, connNum, desiredConnNum int
 	conn := make(chan struct{}, len(p.cfg.BootstrapNodes))
 	connErrChan := make(chan error, len(p.cfg.BootstrapNodes))
