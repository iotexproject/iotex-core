--- conflicted
+++ resolved
@@ -60,20 +60,10 @@
 	}
 
 	u := func(_ context.Context, _ uint32, _ peerstore.PeerInfo, _ proto.Message) {}
-<<<<<<< HEAD
-	bootnode := NewAgent(config.Network{Host: "127.0.0.1", Port: testutil.RandomPort()}, bh("bootnode"), u)
-	require.NoError(t, bootnode.Start(ctx))
-
-	for i := 0; i < n; i++ {
-		cfg := config.Network{Host: "127.0.0.1", Port: testutil.RandomPort()}
-		cfg.BootstrapNodes = []string{bootnode.Self()[0].String()}
-		name := fmt.Sprintf("agent%d", i)
-		agent := NewAgent(cfg, bh(name), u)
-=======
 	cfg := config.Config{
 		Network: config.Network{Host: "127.0.0.1", Port: testutil.RandomPort()},
 	}
-	bootnode := NewAgent(cfg, b, u)
+	bootnode := NewAgent(cfg, bh("bootnode"), u)
 	require.NoError(t, bootnode.Start(ctx))
 
 	for i := 0; i < n; i++ {
@@ -84,8 +74,8 @@
 				BootstrapNodes: []string{bootnode.Self()[0].String()},
 			},
 		}
-		agent := NewAgent(cfg, b, u)
->>>>>>> 5edd3629
+		name := fmt.Sprintf("agent%d", i)
+		agent := NewAgent(cfg, bh(name), u)
 		require.NoError(t, agent.Start(ctx))
 		agents = append(agents, agent)
 	}
