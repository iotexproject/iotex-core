package stakingindex

import (
	"context"

	"github.com/iotexproject/iotex-address/address"
	"github.com/pkg/errors"

	"github.com/iotexproject/iotex-core/v2/action"
	"github.com/iotexproject/iotex-core/v2/action/protocol"
	"github.com/iotexproject/iotex-core/v2/action/protocol/staking"
)

type stakeView struct {
	helper *Indexer
	cache  indexerCache
	height uint64
}

func (s *stakeView) Wrap() staking.ContractStakeView {
	return &stakeView{
		helper: s.helper,
		cache:  newWrappedCache(s.cache),
		height: s.height,
	}
}

func (s *stakeView) Fork() staking.ContractStakeView {
	return &stakeView{
		helper: s.helper,
		cache:  newWrappedCacheWithCloneInCommit(s.cache),
		height: s.height,
	}
}

func (s *stakeView) BucketsByCandidate(candidate address.Address) ([]*VoteBucket, error) {
	idxs := s.cache.BucketIdsByCandidate(candidate)
	bkts := s.cache.Buckets(idxs)
	// filter out muted buckets
	idxsFiltered := make([]uint64, 0, len(bkts))
	bktsFiltered := make([]*Bucket, 0, len(bkts))
	for i := range bkts {
		if !bkts[i].Muted {
			idxsFiltered = append(idxsFiltered, idxs[i])
			bktsFiltered = append(bktsFiltered, bkts[i])
		}
	}
	vbs := batchAssembleVoteBucket(idxsFiltered, bktsFiltered, s.helper.common.ContractAddress(), s.helper.genBlockDurationFn(s.height))
	return vbs, nil
}

func (s *stakeView) CreatePreStates(ctx context.Context) error {
	blkCtx := protocol.MustGetBlockCtx(ctx)
	s.height = blkCtx.BlockHeight
	return nil
}

func (s *stakeView) Handle(ctx context.Context, receipt *action.Receipt) error {
	blkCtx := protocol.MustGetBlockCtx(ctx)
	muted := s.helper.muteHeight > 0 && blkCtx.BlockHeight >= s.helper.muteHeight
	handler := newEventHandler(s.helper.bucketNS, s.cache, blkCtx, s.helper.timestamped, muted)
	return s.helper.handleReceipt(ctx, handler, receipt)
}

<<<<<<< HEAD
func (s *stakeView) Commit() {}

func (s *stakeView) AddBlockReceipts(ctx context.Context, receipts []*action.Receipt) error {
	s.mu.Lock()
	defer s.mu.Unlock()
	blkCtx := protocol.MustGetBlockCtx(ctx)
	height := blkCtx.BlockHeight
	if height < s.helper.common.StartHeight() {
		return nil
	}
	if height != s.height+1 && height != s.helper.StartHeight() {
		return errors.Errorf("block height %d does not match stake view height %d", height, s.height+1)
	}
	ctx = protocol.WithBlockCtx(ctx, blkCtx)
	muted := s.helper.muteHeight > 0 && height >= s.helper.muteHeight
	handler := newEventHandler(s.helper.bucketNS, s.cache, blkCtx, s.helper.timestamped, muted)
	for _, receipt := range receipts {
		if err := s.helper.handleReceipt(ctx, handler, receipt); err != nil {
			return errors.Wrapf(err, "failed to handle receipt at height %d", height)
		}
	}
	s.height = height
	return nil
=======
func (s *stakeView) Commit() {
	s.cache = s.cache.Commit()
>>>>>>> e179f9b9
}<|MERGE_RESOLUTION|>--- conflicted
+++ resolved
@@ -62,12 +62,7 @@
 	return s.helper.handleReceipt(ctx, handler, receipt)
 }
 
-<<<<<<< HEAD
-func (s *stakeView) Commit() {}
-
 func (s *stakeView) AddBlockReceipts(ctx context.Context, receipts []*action.Receipt) error {
-	s.mu.Lock()
-	defer s.mu.Unlock()
 	blkCtx := protocol.MustGetBlockCtx(ctx)
 	height := blkCtx.BlockHeight
 	if height < s.helper.common.StartHeight() {
@@ -86,8 +81,8 @@
 	}
 	s.height = height
 	return nil
-=======
+}
+
 func (s *stakeView) Commit() {
 	s.cache = s.cache.Commit()
->>>>>>> e179f9b9
 }