// Copyright (c) 2019 IoTeX Foundation
// This source code is provided 'as is' and no warranties are given as to title or non-infringement, merchantability
// or fitness for purpose and, to the extent permitted by law, all liability for your use of the code is disclaimed.
// This source code is governed by Apache License 2.0 that can be found in the LICENSE file.

package config

import (
	"fmt"
	"os"
	"path/filepath"

	"github.com/spf13/cobra"
	"gopkg.in/yaml.v2"

	"github.com/iotexproject/iotex-core/blockchain/genesis"
	"github.com/iotexproject/iotex-core/ioctl/output"
	"github.com/iotexproject/iotex-core/pkg/log"
)

// Directories
var (
	// ConfigDir is the directory to store config file
	ConfigDir string
	// DefaultConfigFile is the default config file name
	DefaultConfigFile string
)

// Error strings
var (
	// ErrConfigNotMatch indicates error for no config matches
	ErrConfigNotMatch = fmt.Errorf("no matching config")
	// ErrEmptyEndpoint indicates error for empty endpoint
	ErrEmptyEndpoint = fmt.Errorf("no endpoint has been set")
	// ErrConfigDefaultAccountNotSet indicates an error for the default account not being set
	ErrConfigDefaultAccountNotSet = fmt.Errorf("default account not set")
)

// Language type used to enumerate supported language of ioctl
type Language int

// Multi-language support
const (
	English Language = iota
	Chinese
)

// ConfigCmd represents the config command
var ConfigCmd = &cobra.Command{
	Use:   "config",
	Short: "Get, set, or reset configuration for ioctl",
}

// Context represents the current context
type Context struct {
	AddressOrAlias string `json:"addressOrAlias" yaml:"addressOrAlias"`
}

// Config defines the config schema
type Config struct {
	Wallet           string            `json:"wallet" yaml:"wallet"`
	Endpoint         string            `json:"endpoint" yaml:"endpoint"`
	SecureConnect    bool              `json:"secureConnect" yaml:"secureConnect"`
	Aliases          map[string]string `json:"aliases" yaml:"aliases"`
	DefaultAccount   Context           `json:"defaultAccount" yaml:"defaultAccount"`
	Explorer         string            `json:"explorer" yaml:"explorer"`
	Language         string            `json:"language" yaml:"language"`
	Nsv2height       uint64            `json:"nsv2height" yaml:"nsv2height"`
	AnalyserEndpoint string            `json:"analyserEndpoint" yaml:"analyserEndpoint"`
<<<<<<< HEAD
	// ZnodeEndpint IoTeX Zero-node endpint
	ZnodeEndpoint string `json:"znodeEndpoint" yaml:"znodeEndpoint"`
	// ZnodeContractAddress znode contract address
	ZnodeContractAddress string `json:"znodeContractAddress" yaml:"znodeContractAddress"`
=======
	// WsEndpint w3bstream endpoint
	WsEndpoint string `json:"wsEndpoint" yaml:"wsEndpoint"`
>>>>>>> 11e8ca1c
}

var (
	// ReadConfig represents the current config read from local
	ReadConfig Config
	// Insecure represents the insecure connect option of grpc dial, default is false
	Insecure = false
	// UILanguage represents the language of ioctl user interface, default is 0 representing English
	UILanguage Language
)

func init() {
	ConfigDir = os.Getenv("HOME") + "/.config/ioctl/default"
	// Create path to config directory
	if err := os.MkdirAll(ConfigDir, 0700); err != nil {
		log.L().Panic(err.Error())
	}
	// Path to config file
	DefaultConfigFile = ConfigDir + "/config.default"
	// Load or reset config file
	var err error
	ReadConfig, err = LoadConfig()
	if err != nil {
		if os.IsNotExist(err) {
			err = reset() // Config file doesn't exist
		}
		if err != nil {
			log.L().Panic(err.Error())
		}
	}
	// Check completeness of config file
	completeness := true
	if ReadConfig.Wallet == "" {
		ReadConfig.Wallet = ConfigDir
		completeness = false
	}
	if ReadConfig.Language == "" {
		ReadConfig.Language = _supportedLanguage[0]
		completeness = false
	}
	if ReadConfig.Nsv2height == 0 {
		ReadConfig.Nsv2height = genesis.Default.FairbankBlockHeight
	}
	if ReadConfig.AnalyserEndpoint == "" {
		ReadConfig.AnalyserEndpoint = _defaultAnalyserEndpoint
		completeness = false
	}
	if !completeness {
		err := writeConfig()
		if err != nil {
			log.L().Panic(err.Error())
		}
	}
	// Set language for ioctl
	UILanguage = isSupportedLanguage(ReadConfig.Language)
	if UILanguage == -1 {
		UILanguage = 0
		message := output.StringMessage(fmt.Sprintf("Language %s is not supported, English instead.",
			ReadConfig.Language))
		fmt.Println(message.Warn())
	}
	// Init subcommands
	ConfigCmd.AddCommand(_configGetCmd)
	ConfigCmd.AddCommand(_configSetCmd)
	ConfigCmd.AddCommand(_configResetCmd)
}

// LoadConfig loads config file in yaml format
func LoadConfig() (Config, error) {
	ReadConfig := Config{
		Aliases: make(map[string]string),
	}
	in, err := os.ReadFile(filepath.Clean(DefaultConfigFile))
	if err == nil {
		if err := yaml.Unmarshal(in, &ReadConfig); err != nil {
			return ReadConfig, err
		}
	}
	return ReadConfig, err
}

// TranslateInLang returns translation in selected language
func TranslateInLang(translations map[Language]string, lang Language) string {
	if tsl, ok := translations[lang]; ok {
		return tsl
	}

	// Assumption: English should always be provided
	return translations[English]
}

// Lang returns the selected language, default is English
func (c *Config) Lang() Language {
	switch c.Language {
	case "中文":
		return Chinese
	default:
		return English
	}
}<|MERGE_RESOLUTION|>--- conflicted
+++ resolved
@@ -67,15 +67,8 @@
 	Language         string            `json:"language" yaml:"language"`
 	Nsv2height       uint64            `json:"nsv2height" yaml:"nsv2height"`
 	AnalyserEndpoint string            `json:"analyserEndpoint" yaml:"analyserEndpoint"`
-<<<<<<< HEAD
-	// ZnodeEndpint IoTeX Zero-node endpint
-	ZnodeEndpoint string `json:"znodeEndpoint" yaml:"znodeEndpoint"`
-	// ZnodeContractAddress znode contract address
-	ZnodeContractAddress string `json:"znodeContractAddress" yaml:"znodeContractAddress"`
-=======
 	// WsEndpint w3bstream endpoint
 	WsEndpoint string `json:"wsEndpoint" yaml:"wsEndpoint"`
->>>>>>> 11e8ca1c
 }
 
 var (
