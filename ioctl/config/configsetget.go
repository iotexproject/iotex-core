// Copyright (c) 2019 IoTeX Foundation
// This source code is provided 'as is' and no warranties are given as to title or non-infringement, merchantability
// or fitness for purpose and, to the extent permitted by law, all liability for your use of the code is disclaimed.
// This source code is governed by Apache License 2.0 that can be found in the LICENSE file.

package config

import (
	"fmt"
	"os"
	"regexp"
	"strconv"
	"strings"

	"github.com/spf13/cobra"
	"gopkg.in/yaml.v2"

	"github.com/iotexproject/iotex-core/ioctl/output"
	"github.com/iotexproject/iotex-core/ioctl/validator"
)

// Regexp patterns
const (
	_ipPattern               = `((25[0-5]|2[0-4]\d|[01]?\d\d?)\.){3}(25[0-5]|2[0-4]\d|[01]?\d\d?)`
	_domainPattern           = `[a-zA-Z0-9][a-zA-Z0-9_-]{0,62}(\.[a-zA-Z0-9][a-zA-Z0-9_-]{0,62})*(\.[a-zA-Z][a-zA-Z0-9]{0,10}){1}`
	_urlPattern              = `[-a-zA-Z0-9@:%._\+~#=]{1,256}\.[a-zA-Z0-9()]{1,6}\b([-a-zA-Z0-9()@:%_\+.~#?&//=]*)`
	_localPattern            = "localhost"
	_endpointPattern         = "(" + _ipPattern + "|(" + _domainPattern + ")" + "|(" + _localPattern + "))" + `(:\d{1,5})?`
	_defaultAnalyserEndpoint = "https://iotex-analyser-api-mainnet.chainanalytics.org"
	// _defaultZnodeContractAddress default znode contract address
	_defaultZnodeContractAddress = "0x190Cc9af23504ac5Dc461376C1e2319bc3B9cD29"
)

var (
	_supportedLanguage = []string{"English", "中文"}
<<<<<<< HEAD
	_validArgs         = []string{"endpoint", "wallet", "explorer", "defaultacc", "language", "nsv2height", "znodeEndpoint", "znodeContractAddress"}
	_validGetArgs      = []string{"endpoint", "wallet", "explorer", "defaultacc", "language", "nsv2height", "analyserEndpoint", "znodeEndpoint", "znodeContractAddress", "all"}
=======
	_validArgs         = []string{"endpoint", "wallet", "explorer", "defaultacc", "language", "nsv2height", "wsEndpoint"}
	_validGetArgs      = []string{"endpoint", "wallet", "explorer", "defaultacc", "language", "nsv2height", "analyserEndpoint", "wsEndpoint", "all"}
>>>>>>> 11e8ca1c
	_validExpl         = []string{"iotexscan", "iotxplorer"}
	_endpointCompile   = regexp.MustCompile("^" + _endpointPattern + "$")
)

// _configGetCmd represents the config get command
var _configGetCmd = &cobra.Command{
	Use:       "get VARIABLE",
	Short:     "Get config fields from ioctl",
	Long:      "Get config fields from ioctl\nValid Variables: [" + strings.Join(_validGetArgs, ", ") + "]",
	ValidArgs: _validGetArgs,
	Args: func(cmd *cobra.Command, args []string) error {
		if len(args) != 1 {
			return fmt.Errorf("accepts 1 arg(s), received %d\n"+
				"Valid arg(s): %s", len(args), _validGetArgs)
		}
		return cobra.OnlyValidArgs(cmd, args)
	},
	RunE: func(cmd *cobra.Command, args []string) error {
		cmd.SilenceUsage = true
		err := Get(args[0])
		return output.PrintError(err)
	},
}

// _configSetCmd represents the config set command
var _configSetCmd = &cobra.Command{
	Use:       "set VARIABLE VALUE",
	Short:     "Set config fields for ioctl",
	Long:      "Set config fields for ioctl\nValid Variables: [" + strings.Join(_validArgs, ", ") + "]",
	ValidArgs: _validArgs,
	Args: func(cmd *cobra.Command, args []string) error {
		if len(args) != 2 {
			return fmt.Errorf("accepts 2 arg(s), received %d\n"+
				"Valid arg(s): %s", len(args), _validArgs)
		}
		return cobra.OnlyValidArgs(cmd, args[:1])
	},
	RunE: func(cmd *cobra.Command, args []string) error {
		cmd.SilenceUsage = true
		err := set(args)
		return output.PrintError(err)
	},
}

// _configResetCmd represents the config reset command
var _configResetCmd = &cobra.Command{
	Use:   "reset",
	Short: "Reset config to default",
	RunE: func(cmd *cobra.Command, args []string) error {
		cmd.SilenceUsage = true
		err := reset()
		return output.PrintError(err)
	},
}

type endpointMessage struct {
	Endpoint      string `json:"endpoint"`
	SecureConnect bool   `json:"secureConnect"`
}

func (m *endpointMessage) String() string {
	if output.Format == "" {
		message := fmt.Sprint(m.Endpoint, "    secure connect(TLS):", m.SecureConnect)
		return message
	}
	return output.FormatString(output.Result, m)
}

func (m *Context) String() string {
	if output.Format == "" {
		message := output.JSONString(m)
		return message
	}
	return output.FormatString(output.Result, m)
}

func (m *Config) String() string {
	if output.Format == "" {
		message := output.JSONString(m)
		return message
	}
	return output.FormatString(output.Result, m)
}

func init() {
	_configSetCmd.Flags().BoolVar(&Insecure, "insecure", false,
		"set insecure connection as default")
}

// Get gets config variable
func Get(arg string) error {
	switch arg {
	default:
		return output.NewError(output.ConfigError, ErrConfigNotMatch.Error(), nil)
	case "endpoint":
		if ReadConfig.Endpoint == "" {
			return output.NewError(output.ConfigError, ErrEmptyEndpoint.Error(), nil)
		}
		message := endpointMessage{Endpoint: ReadConfig.Endpoint, SecureConnect: ReadConfig.SecureConnect}
		fmt.Println(message.String())
	case "wallet":
		output.PrintResult(ReadConfig.Wallet)
	case "defaultacc":
		if ReadConfig.DefaultAccount.AddressOrAlias == "" {
			return output.NewError(output.ConfigError, "default account did not set", nil)
		}
		fmt.Println(ReadConfig.DefaultAccount.String())
	case "explorer":
		output.PrintResult(ReadConfig.Explorer)
	case "language":
		output.PrintResult(ReadConfig.Language)
	case "nsv2height":
		fmt.Println(ReadConfig.Nsv2height)
	case "analyserEndpoint":
		fmt.Println(ReadConfig.AnalyserEndpoint)
<<<<<<< HEAD
	case "znodeEndpoint":
		fmt.Println(ReadConfig.ZnodeEndpoint)
	case "znodeContractAddress":
		fmt.Println(ReadConfig.ZnodeContractAddress)
=======
	case "wsEndpoint":
		fmt.Println(ReadConfig.WsEndpoint)
>>>>>>> 11e8ca1c
	case "all":
		fmt.Println(ReadConfig.String())
	}
	return nil
}

// GetContextAddressOrAlias gets current context
func GetContextAddressOrAlias() (string, error) {
	defaultAccount := ReadConfig.DefaultAccount
	if strings.EqualFold(defaultAccount.AddressOrAlias, "") {
		return "", output.NewError(output.ConfigError,
			`use "ioctl config set defaultacc ADDRESS|ALIAS" to config default account first`, nil)
	}
	return defaultAccount.AddressOrAlias, nil
}

// GetAddressOrAlias gets address from args or context
func GetAddressOrAlias(in string) (address string, err error) {
	if !strings.EqualFold(in, "") {
		address = in
	} else {
		address, err = GetContextAddressOrAlias()
	}
	return
}

// isValidEndpoint makes sure the endpoint matches the endpoint match pattern
func isValidEndpoint(endpoint string) bool {
	return _endpointCompile.MatchString(endpoint)
}

// isValidExplorer checks if the explorer is a valid option
func isValidExplorer(arg string) bool {
	for _, exp := range _validExpl {
		if arg == exp {
			return true
		}
	}
	return false
}

// isSupportedLanguage checks if the language is a supported option and returns index when supported
func isSupportedLanguage(arg string) Language {
	if index, err := strconv.Atoi(arg); err == nil && index >= 0 && index < len(_supportedLanguage) {
		return Language(index)
	}
	for i, lang := range _supportedLanguage {
		if strings.EqualFold(arg, lang) {
			return Language(i)
		}
	}
	return Language(-1)
}

// writeConfig writes to config file
func writeConfig() error {
	out, err := yaml.Marshal(&ReadConfig)
	if err != nil {
		return output.NewError(output.SerializationError, "failed to marshal config", err)
	}
	if err := os.WriteFile(DefaultConfigFile, out, 0600); err != nil {
		return output.NewError(output.WriteFileError,
			fmt.Sprintf("failed to write to config file %s", DefaultConfigFile), err)
	}
	return nil
}

// set sets config variable
func set(args []string) error {
	switch args[0] {
	default:
		return output.NewError(output.ConfigError, ErrConfigNotMatch.Error(), nil)
	case "endpoint":
		if !isValidEndpoint(args[1]) {
			return output.NewError(output.ConfigError, fmt.Sprintf("endpoint %s is not valid", args[1]), nil)
		}
		ReadConfig.Endpoint = args[1]
		ReadConfig.SecureConnect = !Insecure
	case "analyserEndpoint":
		ReadConfig.AnalyserEndpoint = args[1]
	case "wallet":
		ReadConfig.Wallet = args[1]
	case "explorer":
		lowArg := strings.ToLower(args[1])
		switch {
		case isValidExplorer(lowArg):
			ReadConfig.Explorer = lowArg
		case args[1] == "custom":
			output.PrintQuery(`Please enter a custom link below:("Example: iotexscan.io/action/")`)
			var link string
			if _, err := fmt.Scanln(&link); err != nil {
				return output.NewError(output.InputError, "failed to input link", err)
			}
			match, err := regexp.MatchString(_urlPattern, link)
			if err != nil {
				return output.NewError(output.UndefinedError, "failed to validate link", nil)
			}
			if match {
				ReadConfig.Explorer = link
			} else {
				return output.NewError(output.ValidationError, "invalid link", err)
			}
		default:
			return output.NewError(output.ConfigError,
				fmt.Sprintf("Explorer %s is not valid\nValid explorers: %s",
					args[1], append(_validExpl, "custom")), nil)
		}
	case "defaultacc":
		err1 := validator.ValidateAlias(args[1])
		err2 := validator.ValidateAddress(args[1])
		if err1 != nil && err2 != nil {
			return output.NewError(output.ValidationError, "failed to validate alias or address", nil)
		}
		ReadConfig.DefaultAccount.AddressOrAlias = args[1]
	case "language":
		language := isSupportedLanguage(args[1])
		if language == -1 {
			return output.NewError(output.ConfigError,
				fmt.Sprintf("Language %s is not supported\nSupported languages: %s",
					args[1], _supportedLanguage), nil)
		}
		ReadConfig.Language = _supportedLanguage[language]
	case "nsv2height":
		height, err := strconv.ParseUint(args[1], 10, 64)
		if err != nil {
			return output.NewError(output.ValidationError, "invalid height", nil)
		}
		ReadConfig.Nsv2height = height
<<<<<<< HEAD
	case "znodeEndpoint":
		ReadConfig.ZnodeEndpoint = args[1]
	case "znodeContractAddress":
		ReadConfig.ZnodeContractAddress = args[1]
=======
	case "wsEndpoint":
		ReadConfig.WsEndpoint = args[1]
>>>>>>> 11e8ca1c
	}
	err := writeConfig()
	if err != nil {
		return err
	}
	output.PrintResult(strings.Title(args[0]) + " is set to " + args[1])
	return nil
}

// reset resets all values of config
func reset() error {
	ReadConfig.Wallet = ConfigDir
	ReadConfig.Endpoint = ""
	ReadConfig.SecureConnect = true
	ReadConfig.DefaultAccount = *new(Context)
	ReadConfig.Explorer = "iotexscan"
	ReadConfig.Language = "English"
	ReadConfig.AnalyserEndpoint = _defaultAnalyserEndpoint
<<<<<<< HEAD
	ReadConfig.ZnodeEndpoint = ""
	ReadConfig.ZnodeContractAddress = _defaultZnodeContractAddress
=======
	ReadConfig.WsEndpoint = ""
>>>>>>> 11e8ca1c

	err := writeConfig()
	if err != nil {
		return err
	}

	output.PrintResult("Config set to default values")
	return nil
}<|MERGE_RESOLUTION|>--- conflicted
+++ resolved
@@ -33,13 +33,8 @@
 
 var (
 	_supportedLanguage = []string{"English", "中文"}
-<<<<<<< HEAD
-	_validArgs         = []string{"endpoint", "wallet", "explorer", "defaultacc", "language", "nsv2height", "znodeEndpoint", "znodeContractAddress"}
-	_validGetArgs      = []string{"endpoint", "wallet", "explorer", "defaultacc", "language", "nsv2height", "analyserEndpoint", "znodeEndpoint", "znodeContractAddress", "all"}
-=======
 	_validArgs         = []string{"endpoint", "wallet", "explorer", "defaultacc", "language", "nsv2height", "wsEndpoint"}
 	_validGetArgs      = []string{"endpoint", "wallet", "explorer", "defaultacc", "language", "nsv2height", "analyserEndpoint", "wsEndpoint", "all"}
->>>>>>> 11e8ca1c
 	_validExpl         = []string{"iotexscan", "iotxplorer"}
 	_endpointCompile   = regexp.MustCompile("^" + _endpointPattern + "$")
 )
@@ -155,15 +150,8 @@
 		fmt.Println(ReadConfig.Nsv2height)
 	case "analyserEndpoint":
 		fmt.Println(ReadConfig.AnalyserEndpoint)
-<<<<<<< HEAD
-	case "znodeEndpoint":
-		fmt.Println(ReadConfig.ZnodeEndpoint)
-	case "znodeContractAddress":
-		fmt.Println(ReadConfig.ZnodeContractAddress)
-=======
 	case "wsEndpoint":
 		fmt.Println(ReadConfig.WsEndpoint)
->>>>>>> 11e8ca1c
 	case "all":
 		fmt.Println(ReadConfig.String())
 	}
@@ -292,15 +280,8 @@
 			return output.NewError(output.ValidationError, "invalid height", nil)
 		}
 		ReadConfig.Nsv2height = height
-<<<<<<< HEAD
-	case "znodeEndpoint":
-		ReadConfig.ZnodeEndpoint = args[1]
-	case "znodeContractAddress":
-		ReadConfig.ZnodeContractAddress = args[1]
-=======
 	case "wsEndpoint":
 		ReadConfig.WsEndpoint = args[1]
->>>>>>> 11e8ca1c
 	}
 	err := writeConfig()
 	if err != nil {
@@ -319,12 +300,7 @@
 	ReadConfig.Explorer = "iotexscan"
 	ReadConfig.Language = "English"
 	ReadConfig.AnalyserEndpoint = _defaultAnalyserEndpoint
-<<<<<<< HEAD
-	ReadConfig.ZnodeEndpoint = ""
-	ReadConfig.ZnodeContractAddress = _defaultZnodeContractAddress
-=======
 	ReadConfig.WsEndpoint = ""
->>>>>>> 11e8ca1c
 
 	err := writeConfig()
 	if err != nil {
