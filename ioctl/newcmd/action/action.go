// Copyright (c) 2022 IoTeX Foundation
// This is an alpha (internal) release and is not suitable for production. This source code is provided 'as is' and no
// warranties are given as to title or non-infringement, merchantability or fitness for purpose and, to the extent
// permitted by law, all liability for your use of the code is disclaimed. This source code is governed by Apache
// License 2.0 that can be found in the LICENSE file.

package action

import (
	"context"
	"encoding/hex"
	"math/big"
	"strings"

	"github.com/grpc-ecosystem/go-grpc-middleware/util/metautils"
	"github.com/iotexproject/go-pkgs/hash"
	"github.com/iotexproject/iotex-address/address"
	"github.com/iotexproject/iotex-proto/golang/iotexapi"
	"github.com/iotexproject/iotex-proto/golang/iotextypes"
	"github.com/pkg/errors"
	"github.com/spf13/cobra"
	"google.golang.org/grpc/status"
	"google.golang.org/protobuf/proto"

	"github.com/iotexproject/iotex-core/action"
	"github.com/iotexproject/iotex-core/ioctl"
	"github.com/iotexproject/iotex-core/ioctl/config"
	"github.com/iotexproject/iotex-core/ioctl/flag"
	"github.com/iotexproject/iotex-core/ioctl/newcmd/account"
	"github.com/iotexproject/iotex-core/ioctl/newcmd/bc"
	"github.com/iotexproject/iotex-core/ioctl/util"
	"github.com/iotexproject/iotex-core/pkg/util/byteutil"
)

// Multi-language support
var (
	_actionCmdShorts = map[config.Language]string{
		config.English: "Manage actions of IoTeX blockchain",
		config.Chinese: "管理IoTex区块链的行为", // this translation
	}
	_infoWarn = map[config.Language]string{
		config.English: "** This is an irreversible action!\n" +
			"Once an account is deleted, all the assets under this account may be lost!\n" +
			"Type 'YES' to continue, quit for anything else.",
		config.Chinese: "** 这是一个不可逆转的操作!\n" +
			"一旦一个账户被删除, 该账户下的所有资源都可能会丢失!\n" +
			"输入 'YES' 以继续, 否则退出",
	}
	_infoQuit = map[config.Language]string{
		config.English: "quit",
		config.Chinese: "退出",
	}
	_flagGasLimitUsages = map[config.Language]string{
		config.English: "set gas limit",
		config.Chinese: "设置燃气上限",
	}
	_flagGasPriceUsages = map[config.Language]string{
		config.English: `set gas price (unit: 10^(-6)IOTX), use suggested gas price if input is "0"`,
		config.Chinese: `设置燃气费（单位：10^(-6)IOTX），如果输入为「0」，则使用默认燃气费`,
	}
	_flagNonceUsages = map[config.Language]string{
		config.English: "set nonce (default using pending nonce)",
		config.Chinese: "设置 nonce (默认使用 pending nonce)",
	}
	_flagSignerUsages = map[config.Language]string{
		config.English: "choose a signing account",
		config.Chinese: "选择要签名的帐户",
	}
	_flagBytecodeUsages = map[config.Language]string{
		config.English: "set the byte code",
		config.Chinese: "设置字节码",
	}
	_flagAssumeYesUsages = map[config.Language]string{
		config.English: "answer yes for all confirmations",
		config.Chinese: "为所有确认设置 yes",
	}
	_flagPasswordUsages = map[config.Language]string{
		config.English: "input password for account",
		config.Chinese: "设置密码",
	}
)

// Flag label, short label and defaults
const (
	gasLimitFlagLabel       = "gas-limit"
	gasLimitFlagShortLabel  = "l"
	gasLimitFlagDefault     = uint64(20000000)
	gasPriceFlagLabel       = "gas-price"
	gasPriceFlagShortLabel  = "p"
	gasPriceFlagDefault     = "1"
	nonceFlagLabel          = "nonce"
	nonceFlagShortLabel     = "n"
	nonceFlagDefault        = uint64(0)
	signerFlagLabel         = "signer"
	signerFlagShortLabel    = "s"
	signerFlagDefault       = ""
	bytecodeFlagLabel       = "bytecode"
	bytecodeFlagShortLabel  = "b"
	bytecodeFlagDefault     = ""
	assumeYesFlagLabel      = "assume-yes"
	assumeYesFlagShortLabel = "y"
	assumeYesFlagDefault    = false
	passwordFlagLabel       = "password"
	passwordFlagShortLabel  = "P"
	passwordFlagDefault     = ""
)

func registerGasLimitFlag(client ioctl.Client, cmd *cobra.Command) {
	flag.NewUint64VarP(gasLimitFlagLabel, gasLimitFlagShortLabel, gasLimitFlagDefault, selectTranslation(client, _flagGasLimitUsages)).RegisterCommand(cmd)
}

func registerGasPriceFlag(client ioctl.Client, cmd *cobra.Command) {
	flag.NewStringVarP(gasPriceFlagLabel, gasPriceFlagShortLabel, gasPriceFlagDefault, selectTranslation(client, _flagGasPriceUsages)).RegisterCommand(cmd)
}

func registerNonceFlag(client ioctl.Client, cmd *cobra.Command) {
	flag.NewUint64VarP(nonceFlagLabel, nonceFlagShortLabel, nonceFlagDefault, selectTranslation(client, _flagNonceUsages)).RegisterCommand(cmd)
}

func registerSignerFlag(client ioctl.Client, cmd *cobra.Command) {
	flag.NewStringVarP(signerFlagLabel, signerFlagShortLabel, signerFlagDefault, selectTranslation(client, _flagSignerUsages)).RegisterCommand(cmd)
}

func registerBytecodeFlag(client ioctl.Client, cmd *cobra.Command) {
	flag.NewStringVarP(bytecodeFlagLabel, bytecodeFlagShortLabel, bytecodeFlagDefault, selectTranslation(client, _flagBytecodeUsages)).RegisterCommand(cmd)
}

func registerAssumeYesFlag(client ioctl.Client, cmd *cobra.Command) {
	flag.BoolVarP(assumeYesFlagLabel, assumeYesFlagShortLabel, assumeYesFlagDefault, selectTranslation(client, _flagAssumeYesUsages)).RegisterCommand(cmd)
}

func registerPasswordFlag(client ioctl.Client, cmd *cobra.Command) {
	flag.NewStringVarP(passwordFlagLabel, passwordFlagShortLabel, passwordFlagDefault, selectTranslation(client, _flagPasswordUsages)).RegisterCommand(cmd)
}

func selectTranslation(client ioctl.Client, trls map[config.Language]string) string {
	txt, _ := client.SelectTranslation(trls)
	return txt
}

// NewActionCmd represents the action command
func NewActionCmd(client ioctl.Client) *cobra.Command {
	cmd := &cobra.Command{
		Use:   "action",
		Short: selectTranslation(client, _actionCmdShorts),
	}

	// TODO add sub commands
	ac.AddCommand(NewActionHashCmd(client))
	ac.AddCommand(NewActionTransferCmd(client))
	// cmd.AddCommand(NewActionDeploy(client))
	// cmd.AddCommand(NewActionInvoke(client))
	// cmd.AddCommand(NewActionRead(client))
	// cmd.AddCommand(NewActionClaim(client))
	// cmd.AddCommand(NewActionDeposit(client))
	// cmd.AddCommand(NewActionSendRaw(client))

	client.SetEndpointWithFlag(cmd.PersistentFlags().StringVar)
	client.SetInsecureWithFlag(cmd.PersistentFlags().BoolVar)

	return cmd
}

// RegisterWriteCommand registers action flags for command
func RegisterWriteCommand(client ioctl.Client, cmd *cobra.Command) {
	registerGasLimitFlag(client, cmd)
	registerGasPriceFlag(client, cmd)
	registerSignerFlag(client, cmd)
	registerNonceFlag(client, cmd)
	registerAssumeYesFlag(client, cmd)
	registerPasswordFlag(client, cmd)
}

func handleClientRequestError(err error, apiName string) error {
	sta, ok := status.FromError(err)
	if ok {
		return errors.New(sta.Message())
	}
	return errors.Wrapf(err, "failed to invoke %s api", apiName)
}

// Signer returns signer's address
func Signer(client ioctl.Client, signer string) (string, error) {
	if util.AliasIsHdwalletKey(signer) {
		return signer, nil
	}
	return client.AddressWithDefaultIfNotExist(signer)
}

func checkNonce(client ioctl.Client, nonce uint64, executor string) (uint64, error) {
	if util.AliasIsHdwalletKey(executor) {
		// for hdwallet key, get the nonce in SendAction()
		return 0, nil
	}
	if nonce != 0 {
		return nonce, nil
	}
	accountMeta, err := account.Meta(client, executor)
	if err != nil {
		return 0, errors.Wrap(err, "failed to get account meta")
	}
	return accountMeta.PendingNonce, nil
}

// gasPriceInRau returns the suggest gas price
func gasPriceInRau(client ioctl.Client, gasPrice string) (*big.Int, error) {
	if client.IsCryptoSm2() {
		return big.NewInt(0), nil
	}
	if len(gasPrice) != 0 {
		return util.StringToRau(gasPrice, util.GasPriceDecimalNum)
	}

	cli, err := client.APIServiceClient()
	if err != nil {
		return nil, errors.Wrap(err, "failed to connect to endpoint")
	}

	ctx := context.Background()
	if jwtMD, err := util.JwtAuth(); err == nil {
		ctx = metautils.NiceMD(jwtMD).ToOutgoing(ctx)
	}

	rsp, err := cli.SuggestGasPrice(ctx, &iotexapi.SuggestGasPriceRequest{})
	if err != nil {
		return nil, handleClientRequestError(err, "SuggestGasPrice")
	}
	return new(big.Int).SetUint64(rsp.GasPrice), nil
}

func fixGasLimit(client ioctl.Client, caller string, execution *action.Execution) (*action.Execution, error) {
	cli, err := client.APIServiceClient()
	if err != nil {
		return nil, errors.Wrap(err, "failed to connect to endpoint")
	}

	ctx := context.Background()
	if jwtMD, err := util.JwtAuth(); err == nil {
		ctx = metautils.NiceMD(jwtMD).ToOutgoing(ctx)
	}

	res, err := cli.EstimateActionGasConsumption(ctx,
		&iotexapi.EstimateActionGasConsumptionRequest{
			Action: &iotexapi.EstimateActionGasConsumptionRequest_Execution{
				Execution: execution.Proto(),
			},
			CallerAddress: caller,
		})
	if err != nil {
		return nil, handleClientRequestError(err, "EstimateActionGasConsumption")
	}
	return action.NewExecution(execution.Contract(), execution.Nonce(), execution.Amount(), res.Gas, execution.GasPrice(), execution.Data())
}

// SendRaw sends raw action to blockchain
func SendRaw(client ioctl.Client, cmd *cobra.Command, selp *iotextypes.Action) error {
	cli, err := client.APIServiceClient()
	if err != nil {
		return errors.Wrap(err, "failed to connect to endpoint")
	}

	ctx := context.Background()
	if jwtMD, err := util.JwtAuth(); err == nil {
		ctx = metautils.NiceMD(jwtMD).ToOutgoing(ctx)
	}

	_, err = cli.SendAction(ctx, &iotexapi.SendActionRequest{Action: selp})
	if err != nil {
		return handleClientRequestError(err, "SendAction")
	}

	shash := hash.Hash256b(byteutil.Must(proto.Marshal(selp)))
	txhash := hex.EncodeToString(shash[:])
	URL := "https://"
	endpoint := client.Config().Endpoint
	explorer := client.Config().Explorer
	switch explorer {
	case "iotexscan":
		if strings.Contains(endpoint, "testnet") {
			URL += "testnet."
		}
		URL += "iotexscan.io/action/" + txhash
	case "iotxplorer":
		URL = "iotxplorer.io/actions/" + txhash
	default:
		URL = explorer + txhash
	}
	cmd.Printf("Action has been sent to blockchain.\nWait for several seconds and query this action by hash: %s\n", URL)
	return nil
}

// SendAction sends signed action to blockchain
func SendAction(client ioctl.Client,
	cmd *cobra.Command,
	elp action.Envelope,
	signer, password string,
	nonce uint64,
	assumeYes bool,
) error {
	sk, err := account.PrivateKeyFromSigner(client, cmd, signer, password)
	if err != nil {
		return errors.Wrap(err, "failed to get privateKey")
	}

	chainMeta, err := bc.GetChainMeta(client)
	if err != nil {
		return errors.Wrap(err, "failed to get chain meta")
	}
	elp.SetChainID(chainMeta.GetChainID())

	if util.AliasIsHdwalletKey(signer) {
		addr := sk.PublicKey().Address()
		signer = addr.String()
		nonce, err = checkNonce(client, nonce, signer)
		if err != nil {
			return errors.Wrap(err, "failed to get nonce ")
		}
		elp.SetNonce(nonce)
	}

	sealed, err := action.Sign(elp, sk)
	if err != nil {
		return errors.Wrap(err, "failed to sign action")
	}
	if err := isBalanceEnough(client, signer, sealed); err != nil {
		return errors.Wrap(err, "failed to pass balance check")
	}

	selp := sealed.Proto()
	sk.Zero()
	actionInfo, err := printActionProto(client, selp)
	if err != nil {
		return errors.Wrap(err, "failed to print action proto message")
	}
	cmd.Println(actionInfo)

<<<<<<< HEAD
	if !getAssumeYesFlagValue(cmd) {
=======
	if !assumeYes {
>>>>>>> dea27ac4
		infoWarn := selectTranslation(client, _infoWarn)
		infoQuit := selectTranslation(client, _infoQuit)
		confirmed, err := client.AskToConfirm(infoWarn)
		if err != nil {
			return errors.Wrap(err, "failed to ask confirm")
		}
		if !confirmed {
			cmd.Println(infoQuit)
			return nil
		}
	}

	return SendRaw(client, cmd, selp)
}

// Execute sends signed execution transaction to blockchain
func Execute(client ioctl.Client,
	cmd *cobra.Command,
	contract string,
	amount *big.Int,
	bytecode []byte,
	gasPrice, signer, password string,
	nonce, gasLimit uint64,
	assumeYes bool,
) error {
	if len(contract) == 0 && len(bytecode) == 0 {
		return errors.New("failed to deploy contract with empty bytecode")
	}
	gasPriceRau, err := gasPriceInRau(client, gasPrice)
	if err != nil {
		return errors.Wrap(err, "failed to get gas price")
	}
	signer, err = Signer(client, signer)
	if err != nil {
		return errors.Wrap(err, "failed to get signer address")
	}
	nonce, err = checkNonce(client, nonce, signer)
	if err != nil {
		return errors.Wrap(err, "failed to get nonce")
	}
	tx, err := action.NewExecution(contract, nonce, amount, gasLimit, gasPriceRau, bytecode)
	if err != nil || tx == nil {
		return errors.Wrap(err, "failed to make a Execution instance")
	}
	if gasLimit == 0 {
		tx, err = fixGasLimit(client, signer, tx)
		if err != nil || tx == nil {
			return errors.Wrap(err, "failed to fix Execution gas limit")
		}
		gasLimit = tx.GasLimit()
	}
	return SendAction(
		client,
		cmd,
		(&action.EnvelopeBuilder{}).
			SetNonce(nonce).
			SetGasPrice(gasPriceRau).
			SetGasLimit(gasLimit).
			SetAction(tx).Build(),
		signer,
		password,
		nonce,
		assumeYes,
	)
}

// Read reads smart contract on IoTeX blockchain
func Read(client ioctl.Client,
	cmd *cobra.Command,
	contract address.Address,
	amount string,
	bytecode []byte,
	signer string,
	gasLimit uint64,
) (string, error) {
	cli, err := client.APIServiceClient()
	if err != nil {
		return "", errors.Wrap(err, "failed to connect to endpoint")
	}

	ctx := context.Background()
	if jwtMD, err := util.JwtAuth(); err == nil {
		ctx = metautils.NiceMD(jwtMD).ToOutgoing(ctx)
	}

	callerAddr, err := Signer(client, signer)
	if err != nil {
		return "", errors.Wrap(err, "failed to get signer address")
	}
	if callerAddr == "" {
		callerAddr = address.ZeroAddress
	}

	res, err := cli.ReadContract(ctx,
		&iotexapi.ReadContractRequest{
			Execution: &iotextypes.Execution{
				Amount:   amount,
				Contract: contract.String(),
				Data:     bytecode,
			},
			CallerAddress: callerAddr,
			GasLimit:      gasLimit,
		},
	)
	if err != nil {
		return "", handleClientRequestError(err, "ReadContract")
	}
	return res.Data, nil
}

func isBalanceEnough(client ioctl.Client, address string, act action.SealedEnvelope) error {
	accountMeta, err := account.Meta(client, address)
	if err != nil {
		return errors.Wrap(err, "failed to get account meta")
	}
	balance, ok := new(big.Int).SetString(accountMeta.Balance, 10)
	if !ok {
		return errors.New("failed to convert balance into big int")
	}
	cost, err := act.Cost()
	if err != nil {
		return errors.Wrap(err, "failed to check cost of an action")
	}
	if balance.Cmp(cost) < 0 {
		return errors.New("balance is not enough")
	}
	return nil
}<|MERGE_RESOLUTION|>--- conflicted
+++ resolved
@@ -334,11 +334,7 @@
 	}
 	cmd.Println(actionInfo)
 
-<<<<<<< HEAD
-	if !getAssumeYesFlagValue(cmd) {
-=======
 	if !assumeYes {
->>>>>>> dea27ac4
 		infoWarn := selectTranslation(client, _infoWarn)
 		infoQuit := selectTranslation(client, _infoQuit)
 		confirmed, err := client.AskToConfirm(infoWarn)
