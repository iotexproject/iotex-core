--- conflicted
+++ resolved
@@ -49,15 +49,12 @@
 			if err != nil {
 				return errors.Wrap(err, "failed to decode data")
 			}
-<<<<<<< HEAD
 			var hashArray [32]byte
 			copy(hashArray[:], hashSlice)
 			bytecode, err := _didABI.Pack(_registerDIDName, hashArray, []byte(args[2]))
 			if err != nil {
 				return errors.Wrap(err, "invalid bytecode")
 			}
-=======
->>>>>>> e20e0303
 			gasPrice, signer, password, nonce, gasLimit, assumeYes, err := action.GetWriteCommandFlag(cmd)
 			if err != nil {
 				return err
