--- conflicted
+++ resolved
@@ -29,7 +29,6 @@
 
 	apiClient := mock_iotexapi.NewMockAPIServiceClient(ctrl)
 
-<<<<<<< HEAD
 	var endpoint string
 	var insecure bool
 
@@ -161,39 +160,4 @@
 		_, err := util.ExecuteCmd(cmd, "")
 		require.Contains(err.Error(), expectedErr.Error())
 	})
-=======
-	apiClient.EXPECT().ReadState(gomock.Any(), &iotexapi.ReadStateRequest{
-		ProtocolID: []byte("rewarding"),
-		MethodName: []byte("UnclaimedBalance"),
-		Arguments:  [][]byte{[]byte("test_address")},
-	}).Return(&iotexapi.ReadStateResponse{
-		Data: []byte("0")},
-		nil)
-
-	apiClient.EXPECT().ReadState(gomock.Any(), &iotexapi.ReadStateRequest{
-		ProtocolID: []byte("rewarding"),
-		MethodName: []byte("AvailableBalance"),
-	}).Return(&iotexapi.ReadStateResponse{
-		Data: []byte("24361490367906930338205776")},
-		nil)
-
-	apiClient.EXPECT().ReadState(gomock.Any(), &iotexapi.ReadStateRequest{
-		ProtocolID: []byte("rewarding"),
-		MethodName: []byte("TotalBalance"),
-	}).Return(&iotexapi.ReadStateResponse{
-		Data: []byte("52331682309272536203174665")},
-		nil)
-
-	client.EXPECT().APIServiceClient().Return(apiClient, nil).AnyTimes()
-	cmd := NewNodeRewardCmd(client)
-
-	result, err := util.ExecuteCmd(cmd, "test")
-	require.NotNil(t, result)
-	require.NoError(t, err)
-
-	result, err = util.ExecuteCmd(cmd)
-	require.NotNil(t, result)
-	require.NoError(t, err)
-
->>>>>>> 6f33246f
 }