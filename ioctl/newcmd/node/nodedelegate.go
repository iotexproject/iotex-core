--- conflicted
+++ resolved
@@ -77,26 +77,16 @@
 }
 
 // NewNodeDelegateCmd represents the node delegate command
-<<<<<<< HEAD
-func NewNodeDelegateCmd(c ioctl.Client) *cobra.Command {
-	use, _ := c.SelectTranslation(_delegateUses)
-	short, _ := c.SelectTranslation(_delegateShorts)
-	flagEpochNumUsage, _ := c.SelectTranslation(_flagEpochNumUsages)
-	flagNextEpochUsage, _ := c.SelectTranslation(_flagNextEpochUsages)
-=======
 func NewNodeDelegateCmd(client ioctl.Client) *cobra.Command {
 	var (
 		epochNum  uint64
 		nextEpoch bool
-		endpoint  string
-		insecure  bool
 	)
 
 	use, _ := client.SelectTranslation(_delegateUses)
 	short, _ := client.SelectTranslation(_delegateShorts)
 	flagEpochNumUsage, _ := client.SelectTranslation(_flagEpochNumUsages)
 	flagNextEpochUsage, _ := client.SelectTranslation(_flagNextEpochUsages)
->>>>>>> 06d20211
 
 	cmd := &cobra.Command{
 		Use:   use,
@@ -109,14 +99,7 @@
 			if nextEpoch {
 				//nextDelegates
 				//deprecated: It won't be able to query next delegate after Easter height, because it will be determined at the end of the epoch.
-<<<<<<< HEAD
-				apiServiceClient, err := c.APIServiceClient()
-=======
-				apiServiceClient, err := client.APIServiceClient(ioctl.APIServiceConfig{
-					Endpoint: endpoint,
-					Insecure: insecure,
-				})
->>>>>>> 06d20211
+				apiServiceClient, err := client.APIServiceClient()
 				if err != nil {
 					return err
 				}
