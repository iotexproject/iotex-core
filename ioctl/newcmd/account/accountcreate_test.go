--- conflicted
+++ resolved
@@ -23,17 +23,13 @@
 	defer ctrl.Finish()
 	client := mock_ioctlclient.NewMockClient(ctrl)
 	client.EXPECT().SelectTranslation(gomock.Any()).Return("mockTranslationString",
-<<<<<<< HEAD
-		config.English).AnyTimes()
-
-	oldCryptoSm2 := CryptoSm2
-	CryptoSm2 = false
-=======
 		config.English).Times(5)
 	client.EXPECT().PrintInfo(gomock.Any()).Do(func(info string) {
 		output.PrintResult(info)
 	}).Times(1)
->>>>>>> c9ab1c20
+
+  oldCryptoSm2 := CryptoSm2
+	CryptoSm2 = false
 	cmd := NewAccountCreate(client)
 	result, err := util.ExecuteCmd(cmd)
 	require.NotNil(t, result)
