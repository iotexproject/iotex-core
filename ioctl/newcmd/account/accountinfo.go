--- conflicted
+++ resolved
@@ -1,233 +1,115 @@
-<<<<<<< HEAD
-// Copyright (c) 2019 IoTeX Foundation
-// This is an alpha (internal) release and is not suitable for production. This source code is provided 'as is' and no
-// warranties are given as to title or non-infringement, merchantability or fitness for purpose and, to the extent
-// permitted by law, all liability for your use of the code is disclaimed. This source code is governed by Apache
-// License 2.0 that can be found in the LICENSE file.
-
-package account
-
-import (
-	"encoding/hex"
-	"encoding/json"
-	"fmt"
-	"log"
-	"math/big"
-
-	"github.com/iotexproject/iotex-address/address"
-	"github.com/pkg/errors"
-	"github.com/spf13/cobra"
-
-	"github.com/iotexproject/iotex-core/ioctl"
-	"github.com/iotexproject/iotex-core/ioctl/config"
-	"github.com/iotexproject/iotex-core/ioctl/util"
-)
-
-// Multi-language support
-var (
-	infoCmdUses = map[config.Language]string{
-		config.English: "info [ALIAS|ADDRESS]",
-		config.Chinese: "info [别名|地址]",
-	}
-	infoCmdShorts = map[config.Language]string{
-		config.English: "Display an account's information",
-		config.Chinese: "显示账号信息",
-	}
-	invalidAccountBalance = map[config.Language]string{
-		config.English: "invalid account balance",
-		config.Chinese: "无效的账户余额",
-	}
-	failToGetAccountMeta = map[config.Language]string{
-		config.English: "failed to get account meta",
-		config.Chinese: "获取账户信息失败",
-	}
-)
-
-// NewAccountInfo represents the account info command
-func NewAccountInfo(client ioctl.Client) *cobra.Command {
-	use, _ := client.SelectTranslation(infoCmdUses)
-	short, _ := client.SelectTranslation(infoCmdShorts)
-	failToGetAddress, _ := client.SelectTranslation(failToGetAddress)
-	failToConvertStringIntoAddress, _ := client.SelectTranslation(failToConvertStringIntoAddress)
-	invalidAccountBalance, _ := client.SelectTranslation(invalidAccountBalance)
-	failToGetAccountMeta, _ := client.SelectTranslation(failToGetAccountMeta)
-
-	return &cobra.Command{
-		Use:   use,
-		Short: short,
-		Args:  cobra.ExactArgs(1),
-		RunE: func(cmd *cobra.Command, args []string) error {
-			cmd.SilenceUsage = true
-			addr := args[0]
-			if addr != address.StakingBucketPoolAddr && addr != address.RewardingPoolAddr {
-				var err error
-				addr, err = client.DefaultAddress(addr)
-				if err != nil {
-					return errors.Wrap(err, failToGetAddress)
-				}
-			}
-
-			accountMeta, err := Meta(client, addr)
-			if err != nil {
-				return errors.Wrap(err, failToGetAccountMeta)
-			}
-			balance, ok := new(big.Int).SetString(accountMeta.Balance, 10)
-			if !ok {
-				return errors.New(invalidAccountBalance)
-			}
-			ethAddr, err := address.FromString(addr)
-			if err != nil {
-				return errors.Wrap(err, failToConvertStringIntoAddress)
-			}
-
-			message := infoMessage{
-				Address:          addr,
-				EthAddress:       ethAddr.Hex(),
-				Balance:          util.RauToString(balance, util.IotxDecimalNum),
-				Nonce:            int(accountMeta.Nonce),
-				PendingNonce:     int(accountMeta.PendingNonce),
-				NumActions:       int(accountMeta.NumActions),
-				IsContract:       accountMeta.IsContract,
-				ContractByteCode: hex.EncodeToString(accountMeta.ContractByteCode),
-			}
-			client.PrintInfo(message.String())
-			return nil
-		},
-	}
-}
-
-type infoMessage struct {
-	Address          string `json:"address"`
-	EthAddress       string `json:"ethAddress"`
-	Balance          string `json:"balance"`
-	Nonce            int    `json:"nonce"`
-	PendingNonce     int    `json:"pendingNonce"`
-	NumActions       int    `json:"numActions"`
-	IsContract       bool   `json:"isContract"`
-	ContractByteCode string `json:"contractByteCode"`
-}
-
-func (m *infoMessage) String() string {
-	byteAsJSON, err := json.MarshalIndent(m, "", "  ")
-	if err != nil {
-		log.Panic(err)
-	}
-	return fmt.Sprint(string(byteAsJSON))
-}
-=======
-// Copyright (c) 2022 IoTeX Foundation
-// This is an alpha (internal) release and is not suitable for production. This source code is provided 'as is' and no
-// warranties are given as to title or non-infringement, merchantability or fitness for purpose and, to the extent
-// permitted by law, all liability for your use of the code is disclaimed. This source code is governed by Apache
-// License 2.0 that can be found in the LICENSE file.
-
-package account
-
-import (
-	"encoding/hex"
-	"encoding/json"
-	"fmt"
-	"log"
-	"math/big"
-
-	"github.com/iotexproject/iotex-address/address"
-	"github.com/pkg/errors"
-	"github.com/spf13/cobra"
-
-	"github.com/iotexproject/iotex-core/ioctl"
-	"github.com/iotexproject/iotex-core/ioctl/config"
-	"github.com/iotexproject/iotex-core/ioctl/util"
-)
-
-// Multi-language support
-var (
-	infoCmdUses = map[config.Language]string{
-		config.English: "info [ALIAS|ADDRESS]",
-		config.Chinese: "info [别名|地址]",
-	}
-	infoCmdShorts = map[config.Language]string{
-		config.English: "Display an account's information",
-		config.Chinese: "显示账号信息",
-	}
-	invalidAccountBalance = map[config.Language]string{
-		config.English: "invalid account balance",
-		config.Chinese: "无效的账户余额",
-	}
-	failToGetAccountMeta = map[config.Language]string{
-		config.English: "failed to get account meta",
-		config.Chinese: "获取账户信息失败",
-	}
-)
-
-// NewAccountInfo represents the account info command
-func NewAccountInfo(client ioctl.Client) *cobra.Command {
-	use, _ := client.SelectTranslation(infoCmdUses)
-	short, _ := client.SelectTranslation(infoCmdShorts)
-	failToGetAddress, _ := client.SelectTranslation(failToGetAddress)
-	failToConvertStringIntoAddress, _ := client.SelectTranslation(failToConvertStringIntoAddress)
-	invalidAccountBalance, _ := client.SelectTranslation(invalidAccountBalance)
-	failToGetAccountMeta, _ := client.SelectTranslation(failToGetAccountMeta)
-
-	return &cobra.Command{
-		Use:   use,
-		Short: short,
-		Args:  cobra.ExactArgs(1),
-		RunE: func(cmd *cobra.Command, args []string) error {
-			cmd.SilenceUsage = true
-			addr := args[0]
-			if addr != address.StakingBucketPoolAddr && addr != address.RewardingPoolAddr {
-				var err error
-				addr, err = client.GetAddress(addr)
-				if err != nil {
-					return errors.Wrap(err, failToGetAddress)
-				}
-			}
-
-			accountMeta, err := Meta(client, addr)
-			if err != nil {
-				return errors.Wrap(err, failToGetAccountMeta)
-			}
-			balance, ok := new(big.Int).SetString(accountMeta.Balance, 10)
-			if !ok {
-				return errors.New(invalidAccountBalance)
-			}
-			ethAddr, err := address.FromString(addr)
-			if err != nil {
-				return errors.Wrap(err, failToConvertStringIntoAddress)
-			}
-
-			message := infoMessage{
-				Address:          addr,
-				EthAddress:       ethAddr.Hex(),
-				Balance:          util.RauToString(balance, util.IotxDecimalNum),
-				Nonce:            int(accountMeta.Nonce),
-				PendingNonce:     int(accountMeta.PendingNonce),
-				NumActions:       int(accountMeta.NumActions),
-				IsContract:       accountMeta.IsContract,
-				ContractByteCode: hex.EncodeToString(accountMeta.ContractByteCode),
-			}
-			client.PrintInfo(message.String())
-			return nil
-		},
-	}
-}
-
-type infoMessage struct {
-	Address          string `json:"address"`
-	EthAddress       string `json:"ethAddress"`
-	Balance          string `json:"balance"`
-	Nonce            int    `json:"nonce"`
-	PendingNonce     int    `json:"pendingNonce"`
-	NumActions       int    `json:"numActions"`
-	IsContract       bool   `json:"isContract"`
-	ContractByteCode string `json:"contractByteCode"`
-}
-
-func (m *infoMessage) String() string {
-	byteAsJSON, err := json.MarshalIndent(m, "", "  ")
-	if err != nil {
-		log.Panic(err)
-	}
-	return fmt.Sprint(string(byteAsJSON))
-}
->>>>>>> d33a6e85
+// Copyright (c) 2022 IoTeX Foundation
+// This is an alpha (internal) release and is not suitable for production. This source code is provided 'as is' and no
+// warranties are given as to title or non-infringement, merchantability or fitness for purpose and, to the extent
+// permitted by law, all liability for your use of the code is disclaimed. This source code is governed by Apache
+// License 2.0 that can be found in the LICENSE file.
+
+package account
+
+import (
+	"encoding/hex"
+	"encoding/json"
+	"fmt"
+	"log"
+	"math/big"
+
+	"github.com/iotexproject/iotex-address/address"
+	"github.com/pkg/errors"
+	"github.com/spf13/cobra"
+
+	"github.com/iotexproject/iotex-core/ioctl"
+	"github.com/iotexproject/iotex-core/ioctl/config"
+	"github.com/iotexproject/iotex-core/ioctl/util"
+)
+
+// Multi-language support
+var (
+	infoCmdUses = map[config.Language]string{
+		config.English: "info [ALIAS|ADDRESS]",
+		config.Chinese: "info [别名|地址]",
+	}
+	infoCmdShorts = map[config.Language]string{
+		config.English: "Display an account's information",
+		config.Chinese: "显示账号信息",
+	}
+	invalidAccountBalance = map[config.Language]string{
+		config.English: "invalid account balance",
+		config.Chinese: "无效的账户余额",
+	}
+	failToGetAccountMeta = map[config.Language]string{
+		config.English: "failed to get account meta",
+		config.Chinese: "获取账户信息失败",
+	}
+)
+
+// NewAccountInfo represents the account info command
+func NewAccountInfo(client ioctl.Client) *cobra.Command {
+	use, _ := client.SelectTranslation(infoCmdUses)
+	short, _ := client.SelectTranslation(infoCmdShorts)
+	failToGetAddress, _ := client.SelectTranslation(failToGetAddress)
+	failToConvertStringIntoAddress, _ := client.SelectTranslation(failToConvertStringIntoAddress)
+	invalidAccountBalance, _ := client.SelectTranslation(invalidAccountBalance)
+	failToGetAccountMeta, _ := client.SelectTranslation(failToGetAccountMeta)
+
+	return &cobra.Command{
+		Use:   use,
+		Short: short,
+		Args:  cobra.ExactArgs(1),
+		RunE: func(cmd *cobra.Command, args []string) error {
+			cmd.SilenceUsage = true
+			addr := args[0]
+			if addr != address.StakingBucketPoolAddr && addr != address.RewardingPoolAddr {
+				var err error
+				addr, err = client.DefaultAddress(addr)
+				if err != nil {
+					return errors.Wrap(err, failToGetAddress)
+				}
+			}
+
+			accountMeta, err := Meta(client, addr)
+			if err != nil {
+				return errors.Wrap(err, failToGetAccountMeta)
+			}
+			balance, ok := new(big.Int).SetString(accountMeta.Balance, 10)
+			if !ok {
+				return errors.New(invalidAccountBalance)
+			}
+			ethAddr, err := address.FromString(addr)
+			if err != nil {
+				return errors.Wrap(err, failToConvertStringIntoAddress)
+			}
+
+			message := infoMessage{
+				Address:          addr,
+				EthAddress:       ethAddr.Hex(),
+				Balance:          util.RauToString(balance, util.IotxDecimalNum),
+				Nonce:            int(accountMeta.Nonce),
+				PendingNonce:     int(accountMeta.PendingNonce),
+				NumActions:       int(accountMeta.NumActions),
+				IsContract:       accountMeta.IsContract,
+				ContractByteCode: hex.EncodeToString(accountMeta.ContractByteCode),
+			}
+			client.PrintInfo(message.String())
+			return nil
+		},
+	}
+}
+
+type infoMessage struct {
+	Address          string `json:"address"`
+	EthAddress       string `json:"ethAddress"`
+	Balance          string `json:"balance"`
+	Nonce            int    `json:"nonce"`
+	PendingNonce     int    `json:"pendingNonce"`
+	NumActions       int    `json:"numActions"`
+	IsContract       bool   `json:"isContract"`
+	ContractByteCode string `json:"contractByteCode"`
+}
+
+func (m *infoMessage) String() string {
+	byteAsJSON, err := json.MarshalIndent(m, "", "  ")
+	if err != nil {
+		log.Panic(err)
+	}
+	return fmt.Sprint(string(byteAsJSON))
+}