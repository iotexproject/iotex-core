// Copyright (c) 2022 IoTeX Foundation
// This source code is provided 'as is' and no warranties are given as to title or non-infringement, merchantability
// or fitness for purpose and, to the extent permitted by law, all liability for your use of the code is disclaimed.
// This source code is governed by Apache License 2.0 that can be found in the LICENSE file.

package config

import (
	"encoding/json"
	"fmt"
	"os"
	"path/filepath"
	"regexp"
	"strconv"
	"strings"

	"github.com/pkg/errors"
	"github.com/spf13/cobra"
	"golang.org/x/text/cases"
	"golang.org/x/text/language"
	"gopkg.in/yaml.v2"

	serverCfg "github.com/iotexproject/iotex-core/config"
	"github.com/iotexproject/iotex-core/ioctl"
	"github.com/iotexproject/iotex-core/ioctl/config"
	"github.com/iotexproject/iotex-core/ioctl/validator"
)

// Regexp patterns
const (
	_ipPattern               = `((25[0-5]|2[0-4]\d|[01]?\d\d?)\.){3}(25[0-5]|2[0-4]\d|[01]?\d\d?)`
	_domainPattern           = `[a-zA-Z0-9][a-zA-Z0-9_-]{0,62}(\.[a-zA-Z0-9][a-zA-Z0-9_-]{0,62})*(\.[a-zA-Z][a-zA-Z0-9]{0,10}){1}`
	_localPattern            = "localhost"
	_endpointPattern         = "(" + _ipPattern + "|(" + _domainPattern + ")" + "|(" + _localPattern + "))" + `(:\d{1,5})?`
	_defaultAnalyserEndpoint = "https://iotex-analyser-api-mainnet.chainanalytics.org"
	_defaultConfigFileName   = "config.default"
<<<<<<< HEAD
	// _defaultWsEndpoint default w3bstream endpoint
	_defaultWsEndpoint = "sprout-staging.w3bstream.com:9000"
	// _defaultIPFSEndpoint default IPFS endpoint for uploading
	_defaultIPFSEndpoint = "ipfs.mainnet.iotex.io"
	// _defaultIPFSGateway default IPFS gateway for resource fetching
	_defaultIPFSGateway = "https://ipfs.io"
=======
	// _defaultWsProjectRegisterContract default w3bstream project register contract address
	_defaultWsProjectRegisterContract = "0x4F7e678B0203e0444E17512108dba4B08B39512e"
>>>>>>> efcc7ebc
)

var (
	_supportedLanguage = []string{"English", "中文"}
<<<<<<< HEAD
	_validArgs         = []string{"endpoint", "wallet", "explorer", "defaultacc", "language", "nsv2height", "wsEndpoint", "ipfsEndpoint", "ipfsGateway"}
	_validGetArgs      = []string{"endpoint", "wallet", "explorer", "defaultacc", "language", "nsv2height", "wsEndpoint", "ipfsEndpoint", "ipfsGateway", "analyserEndpoint", "all"}
=======
	_validArgs         = []string{"endpoint", "wallet", "explorer", "defaultacc", "language", "nsv2height", "wsEndpoint", "wsProjectRegisterContract"}
	_validGetArgs      = []string{"endpoint", "wallet", "explorer", "defaultacc", "language", "nsv2height", "analyserEndpoint", "wsEndpoint", "wsProjectRegisterContract", "all"}
>>>>>>> efcc7ebc
	_validExpl         = []string{"iotexscan", "iotxplorer"}
	_endpointCompile   = regexp.MustCompile("^" + _endpointPattern + "$")
	_configDir         = os.Getenv("HOME") + "/.config/ioctl/default"
)

// Multi-language support
var (
	_configCmdShorts = map[config.Language]string{
		config.English: "Manage the configuration of ioctl",
		config.Chinese: "ioctl配置管理",
	}
)

// NewConfigCmd represents the new node command.
func NewConfigCmd(client ioctl.Client) *cobra.Command {
	configShorts, _ := client.SelectTranslation(_configCmdShorts)

	cmd := &cobra.Command{
		Use:   "config",
		Short: configShorts,
	}
	cmd.AddCommand(NewConfigSetCmd(client))
	cmd.AddCommand(NewConfigGetCmd(client))
	cmd.AddCommand(NewConfigResetCmd(client))

	return cmd
}

// info contains the information of config file
type info struct {
	readConfig        config.Config
	defaultConfigFile string // Path to config file
}

// InitConfig load config data from default config file
func InitConfig() (config.Config, string, error) {
	info := &info{
		readConfig: config.Config{
			Aliases: make(map[string]string),
		},
	}

	// Create path to config directory
	err := os.MkdirAll(_configDir, 0700)
	if err != nil {
		return info.readConfig, info.defaultConfigFile, err
	}
	info.defaultConfigFile = filepath.Join(_configDir, _defaultConfigFileName)

	// Load or reset config file
	err = info.loadConfig()
	if os.IsNotExist(err) {
		err = info.reset()
	}
	if err != nil {
		return info.readConfig, info.defaultConfigFile, err
	}

	// Check completeness of config file
	completeness := true
	if info.readConfig.Wallet == "" {
		info.readConfig.Wallet = _configDir
		completeness = false
	}
	if info.readConfig.Language == "" {
		info.readConfig.Language = _supportedLanguage[0]
		completeness = false
	}
	if info.readConfig.Nsv2height == 0 {
		info.readConfig.Nsv2height = serverCfg.Default.Genesis.FairbankBlockHeight
	}
	if info.readConfig.AnalyserEndpoint == "" {
		info.readConfig.AnalyserEndpoint = _defaultAnalyserEndpoint
		completeness = false
	}
	if info.readConfig.WsEndpoint == "" {
		info.readConfig.WsEndpoint = _defaultWsEndpoint
		completeness = false
	}
<<<<<<< HEAD
	if info.readConfig.IPFSEndpoint == "" {
		info.readConfig.IPFSEndpoint = _defaultIPFSEndpoint
	}
	if info.readConfig.IPFSGateway == "" {
		info.readConfig.IPFSGateway = _defaultIPFSGateway
=======
	if info.readConfig.WsRegisterContract == "" {
		info.readConfig.WsRegisterContract = _defaultWsProjectRegisterContract
>>>>>>> efcc7ebc
	}
	if !completeness {
		if err = info.writeConfig(); err != nil {
			return info.readConfig, info.defaultConfigFile, err
		}
	}
	// Set language for ioctl
	if isSupportedLanguage(info.readConfig.Language) == -1 {
		fmt.Printf("Warn: Language %s is not supported, English instead.\n", info.readConfig.Language)
	}
	return info.readConfig, info.defaultConfigFile, nil
}

// newInfo create config info
func newInfo(readConfig config.Config, defaultConfigFile string) *info {
	return &info{
		readConfig:        readConfig,
		defaultConfigFile: defaultConfigFile,
	}
}

// reset resets all values of config
func (c *info) reset() error {
	c.readConfig.Wallet = filepath.Dir(c.defaultConfigFile)
	c.readConfig.Endpoint = ""
	c.readConfig.SecureConnect = true
	c.readConfig.DefaultAccount = *new(config.Context)
	c.readConfig.Explorer = _validExpl[0]
	c.readConfig.Language = _supportedLanguage[0]
	c.readConfig.AnalyserEndpoint = _defaultAnalyserEndpoint
	c.readConfig.WsEndpoint = _defaultWsEndpoint
<<<<<<< HEAD
	c.readConfig.IPFSEndpoint = _defaultIPFSEndpoint
	c.readConfig.IPFSGateway = _defaultIPFSGateway
=======
	c.readConfig.WsRegisterContract = _defaultWsProjectRegisterContract
>>>>>>> efcc7ebc

	err := c.writeConfig()
	if err != nil {
		return err
	}

	fmt.Println("Config set to default values")
	return nil
}

// set sets config variable
func (c *info) set(args []string, insecure bool, client ioctl.Client) (string, error) {
	switch args[0] {
	case "endpoint":
		if !isValidEndpoint(args[1]) {
			return "", errors.Errorf("endpoint %s is not valid", args[1])
		}
		c.readConfig.Endpoint = args[1]
		c.readConfig.SecureConnect = !insecure
	case "analyserEndpoint":
		c.readConfig.AnalyserEndpoint = args[1]
	case "wallet":
		c.readConfig.Wallet = args[1]
	case "explorer":
		lowArg := strings.ToLower(args[1])
		switch {
		case isValidExplorer(lowArg):
			c.readConfig.Explorer = lowArg
		case args[1] == "custom":
			link, err := client.ReadCustomLink()
			if err != nil {
				return "", errors.Wrapf(err, "invalid link %s", link)
			}
			c.readConfig.Explorer = link
		default:
			return "", errors.Errorf("explorer %s is not valid\nValid explorers: %s",
				args[1], append(_validExpl, "custom"))
		}
	case "defaultacc":
		if err := validator.ValidateAlias(args[1]); err == nil {
		} else if err = validator.ValidateAddress(args[1]); err == nil {
		} else {
			return "", errors.Errorf("failed to validate alias or address %s", args[1])
		}
		c.readConfig.DefaultAccount.AddressOrAlias = args[1]
	case "language":
		lang := isSupportedLanguage(args[1])
		if lang == -1 {
			return "", errors.Errorf("language %s is not supported\nSupported languages: %s",
				args[1], _supportedLanguage)
		}
		c.readConfig.Language = _supportedLanguage[lang]
	case "nsv2height":
		height, err := strconv.ParseUint(args[1], 10, 64)
		if err != nil {
			return "", errors.Wrapf(err, "invalid height %d", height)
		}
		c.readConfig.Nsv2height = height
	case "wsEndpoint":
		c.readConfig.WsEndpoint = args[1]
<<<<<<< HEAD
	case "ipfsEndpoint":
		c.readConfig.IPFSEndpoint = args[1]
	case "ipfsGateway":
		c.readConfig.IPFSGateway = args[1]
=======
	case "wsProjectRegisterContract":
		c.readConfig.WsRegisterContract = args[1]
>>>>>>> efcc7ebc
	default:
		return "", config.ErrConfigNotMatch
	}

	err := c.writeConfig()
	if err != nil {
		return "", err
	}

	return cases.Title(language.Und).String(args[0]) + " is set to " + args[1], nil
}

// get retrieves a config item from its key.
func (c *info) get(arg string) (string, error) {
	switch arg {
	case "endpoint":
		if c.readConfig.Endpoint == "" {
			return "", config.ErrEmptyEndpoint
		}
		return fmt.Sprintf("%s secure connect(TLS): %t", c.readConfig.Endpoint, c.readConfig.SecureConnect), nil
	case "wallet":
		return c.readConfig.Wallet, nil
	case "defaultacc":
		if c.readConfig.DefaultAccount.AddressOrAlias == "" {
			return "", config.ErrConfigDefaultAccountNotSet
		}
		return jsonString(c.readConfig.DefaultAccount)
	case "explorer":
		return c.readConfig.Explorer, nil
	case "language":
		return c.readConfig.Language, nil
	case "nsv2height":
		return strconv.FormatUint(c.readConfig.Nsv2height, 10), nil
	case "analyserEndpoint":
		return c.readConfig.AnalyserEndpoint, nil
	case "wsEndpoint":
		return c.readConfig.WsEndpoint, nil
<<<<<<< HEAD
	case "ipfsEndpoint":
		return c.readConfig.IPFSEndpoint, nil
	case "ipfsGateway":
		return c.readConfig.IPFSGateway, nil
=======
	case "wsProjectRegisterContract":
		return c.readConfig.WsRegisterContract, nil
>>>>>>> efcc7ebc
	case "all":
		return jsonString(c.readConfig)
	default:
		return "", config.ErrConfigNotMatch
	}
}

// isValidEndpoint makes sure the endpoint matches the endpoint match pattern
func isValidEndpoint(endpoint string) bool {
	return _endpointCompile.MatchString(endpoint)
}

// isValidExplorer checks if the explorer is a valid option
func isValidExplorer(arg string) bool {
	for _, exp := range _validExpl {
		if arg == exp {
			return true
		}
	}
	return false
}

// writeConfig writes to config file
func (c *info) writeConfig() error {
	out, err := yaml.Marshal(&c.readConfig)
	if err != nil {
		return errors.Wrap(err, "failed to marshal config")
	}
	if err := os.WriteFile(c.defaultConfigFile, out, 0600); err != nil {
		return errors.Wrap(err, fmt.Sprintf("failed to write to config file %s", c.defaultConfigFile))
	}
	return nil
}

// loadConfig loads config file in yaml format
func (c *info) loadConfig() error {
	in, err := os.ReadFile(c.defaultConfigFile)
	if err != nil {
		return err
	}
	if err = yaml.Unmarshal(in, &c.readConfig); err != nil {
		return errors.Wrap(err, "failed to unmarshal config")
	}
	return nil
}

// isSupportedLanguage checks if the language is a supported option and returns index when supported
func isSupportedLanguage(arg string) config.Language {
	if index, err := strconv.Atoi(arg); err == nil && index >= 0 && index < len(_supportedLanguage) {
		return config.Language(index)
	}
	for i, lang := range _supportedLanguage {
		if strings.EqualFold(arg, lang) {
			return config.Language(i)
		}
	}
	return config.Language(-1)
}

// jsonString returns json string for message
func jsonString(input interface{}) (string, error) {
	byteAsJSON, err := json.MarshalIndent(input, "", "  ")
	if err != nil {
		return "", errors.Wrap(err, "failed to JSON marshal config field")
	}
	return fmt.Sprint(string(byteAsJSON)), nil
}<|MERGE_RESOLUTION|>--- conflicted
+++ resolved
@@ -34,28 +34,20 @@
 	_endpointPattern         = "(" + _ipPattern + "|(" + _domainPattern + ")" + "|(" + _localPattern + "))" + `(:\d{1,5})?`
 	_defaultAnalyserEndpoint = "https://iotex-analyser-api-mainnet.chainanalytics.org"
 	_defaultConfigFileName   = "config.default"
-<<<<<<< HEAD
 	// _defaultWsEndpoint default w3bstream endpoint
 	_defaultWsEndpoint = "sprout-staging.w3bstream.com:9000"
 	// _defaultIPFSEndpoint default IPFS endpoint for uploading
 	_defaultIPFSEndpoint = "ipfs.mainnet.iotex.io"
 	// _defaultIPFSGateway default IPFS gateway for resource fetching
 	_defaultIPFSGateway = "https://ipfs.io"
-=======
-	// _defaultWsProjectRegisterContract default w3bstream project register contract address
-	_defaultWsProjectRegisterContract = "0x4F7e678B0203e0444E17512108dba4B08B39512e"
->>>>>>> efcc7ebc
+	// _defaultWsRegisterContract default w3bstream project register contract address
+	_defaultWsRegisterContract = "0x4F7e678B0203e0444E17512108dba4B08B39512e"
 )
 
 var (
 	_supportedLanguage = []string{"English", "中文"}
-<<<<<<< HEAD
-	_validArgs         = []string{"endpoint", "wallet", "explorer", "defaultacc", "language", "nsv2height", "wsEndpoint", "ipfsEndpoint", "ipfsGateway"}
-	_validGetArgs      = []string{"endpoint", "wallet", "explorer", "defaultacc", "language", "nsv2height", "wsEndpoint", "ipfsEndpoint", "ipfsGateway", "analyserEndpoint", "all"}
-=======
-	_validArgs         = []string{"endpoint", "wallet", "explorer", "defaultacc", "language", "nsv2height", "wsEndpoint", "wsProjectRegisterContract"}
-	_validGetArgs      = []string{"endpoint", "wallet", "explorer", "defaultacc", "language", "nsv2height", "analyserEndpoint", "wsEndpoint", "wsProjectRegisterContract", "all"}
->>>>>>> efcc7ebc
+	_validArgs         = []string{"endpoint", "wallet", "explorer", "defaultacc", "language", "nsv2height", "wsEndpoint", "ipfsEndpoint", "ipfsGateway", "wsRegisterContract"}
+	_validGetArgs      = []string{"endpoint", "wallet", "explorer", "defaultacc", "language", "nsv2height", "wsEndpoint", "ipfsEndpoint", "ipfsGateway", "analyserEndpoint", "wsRegisterContract", "all"}
 	_validExpl         = []string{"iotexscan", "iotxplorer"}
 	_endpointCompile   = regexp.MustCompile("^" + _endpointPattern + "$")
 	_configDir         = os.Getenv("HOME") + "/.config/ioctl/default"
@@ -135,16 +127,14 @@
 		info.readConfig.WsEndpoint = _defaultWsEndpoint
 		completeness = false
 	}
-<<<<<<< HEAD
 	if info.readConfig.IPFSEndpoint == "" {
 		info.readConfig.IPFSEndpoint = _defaultIPFSEndpoint
 	}
 	if info.readConfig.IPFSGateway == "" {
 		info.readConfig.IPFSGateway = _defaultIPFSGateway
-=======
+	}
 	if info.readConfig.WsRegisterContract == "" {
-		info.readConfig.WsRegisterContract = _defaultWsProjectRegisterContract
->>>>>>> efcc7ebc
+		info.readConfig.WsRegisterContract = _defaultWsRegisterContract
 	}
 	if !completeness {
 		if err = info.writeConfig(); err != nil {
@@ -176,12 +166,9 @@
 	c.readConfig.Language = _supportedLanguage[0]
 	c.readConfig.AnalyserEndpoint = _defaultAnalyserEndpoint
 	c.readConfig.WsEndpoint = _defaultWsEndpoint
-<<<<<<< HEAD
 	c.readConfig.IPFSEndpoint = _defaultIPFSEndpoint
 	c.readConfig.IPFSGateway = _defaultIPFSGateway
-=======
-	c.readConfig.WsRegisterContract = _defaultWsProjectRegisterContract
->>>>>>> efcc7ebc
+	c.readConfig.WsRegisterContract = _defaultWsRegisterContract
 
 	err := c.writeConfig()
 	if err != nil {
@@ -242,15 +229,12 @@
 		c.readConfig.Nsv2height = height
 	case "wsEndpoint":
 		c.readConfig.WsEndpoint = args[1]
-<<<<<<< HEAD
 	case "ipfsEndpoint":
 		c.readConfig.IPFSEndpoint = args[1]
 	case "ipfsGateway":
 		c.readConfig.IPFSGateway = args[1]
-=======
-	case "wsProjectRegisterContract":
+	case "wsRegisterContract":
 		c.readConfig.WsRegisterContract = args[1]
->>>>>>> efcc7ebc
 	default:
 		return "", config.ErrConfigNotMatch
 	}
@@ -288,15 +272,12 @@
 		return c.readConfig.AnalyserEndpoint, nil
 	case "wsEndpoint":
 		return c.readConfig.WsEndpoint, nil
-<<<<<<< HEAD
 	case "ipfsEndpoint":
 		return c.readConfig.IPFSEndpoint, nil
 	case "ipfsGateway":
 		return c.readConfig.IPFSGateway, nil
-=======
-	case "wsProjectRegisterContract":
+	case "wsRegisterContract":
 		return c.readConfig.WsRegisterContract, nil
->>>>>>> efcc7ebc
 	case "all":
 		return jsonString(c.readConfig)
 	default:
