--- conflicted
+++ resolved
@@ -131,7 +131,6 @@
 	return nil
 }
 
-<<<<<<< HEAD
 // set sets config variable
 func (c *info) set(args []string, insecure bool) (string, error) {
 	switch args[0] {
@@ -179,7 +178,7 @@
 		}
 		c.readConfig.DefaultAccount.AddressOrAlias = args[1]
 	case "language":
-		language := c.isSupportedLanguage(args[1])
+		language := isSupportedLanguage(args[1])
 		if language == -1 {
 			return "", errors.New(
 				fmt.Sprintf("Language %s is not supported\nSupported languages: %s",
@@ -204,22 +203,12 @@
 	return cases.Title(language.Und).String(args[0]) + " is set to " + args[1], nil
 }
 
-// isSupportedLanguage checks if the language is a supported option and returns index when supported
-func (c *info) isSupportedLanguage(arg string) config.Language {
-	if index, err := strconv.Atoi(arg); err == nil && index >= 0 && index < len(_supportedLanguage) {
-		return config.Language(index)
-	}
-	for i, lang := range _supportedLanguage {
-		if strings.EqualFold(arg, lang) {
-			return config.Language(i)
-=======
 // get retrieves a config item from its key.
 func (c *info) get(arg string) (string, error) {
 	switch arg {
 	case "endpoint":
 		if c.readConfig.Endpoint == "" {
 			return "", config.ErrEmptyEndpoint
->>>>>>> 23c6de55
 		}
 		return fmt.Sprintf("%s secure connect(TLS): %t", c.readConfig.Endpoint, c.readConfig.SecureConnect), nil
 	case "wallet":
