--- conflicted
+++ resolved
@@ -34,8 +34,6 @@
 	_endpointPattern         = "(" + _ipPattern + "|(" + _domainPattern + ")" + "|(" + _localPattern + "))" + `(:\d{1,5})?`
 	_defaultAnalyserEndpoint = "https://iotex-analyser-api-mainnet.chainanalytics.org"
 	_defaultConfigFileName   = "config.default"
-	// _defaultZnodeContractAddress default znode contract address
-	_defaultZnodeContractAddress = "0x190Cc9af23504ac5Dc461376C1e2319bc3B9cD29"
 )
 
 var (
@@ -115,10 +113,6 @@
 	}
 	if info.readConfig.AnalyserEndpoint == "" {
 		info.readConfig.AnalyserEndpoint = _defaultAnalyserEndpoint
-		completeness = false
-	}
-	if info.readConfig.ZnodeContractAddress == "" {
-		info.readConfig.ZnodeContractAddress = _defaultZnodeContractAddress
 		completeness = false
 	}
 	if !completeness {
@@ -150,12 +144,7 @@
 	c.readConfig.Explorer = _validExpl[0]
 	c.readConfig.Language = _supportedLanguage[0]
 	c.readConfig.AnalyserEndpoint = _defaultAnalyserEndpoint
-<<<<<<< HEAD
-	c.readConfig.ZnodeEndpoint = ""
-	c.readConfig.ZnodeContractAddress = _defaultZnodeContractAddress
-=======
 	c.readConfig.WsEndpoint = ""
->>>>>>> 31700595
 
 	err := c.writeConfig()
 	if err != nil {
@@ -214,15 +203,8 @@
 			return "", errors.Wrapf(err, "invalid height %d", height)
 		}
 		c.readConfig.Nsv2height = height
-<<<<<<< HEAD
-	case "znodeEndpoint":
-		c.readConfig.ZnodeEndpoint = args[1]
-	case "znodeContractAddress":
-		c.readConfig.ZnodeContractAddress = args[1]
-=======
 	case "wsEndpoint":
 		c.readConfig.WsEndpoint = args[1]
->>>>>>> 31700595
 	default:
 		return "", config.ErrConfigNotMatch
 	}
@@ -258,15 +240,8 @@
 		return strconv.FormatUint(c.readConfig.Nsv2height, 10), nil
 	case "analyserEndpoint":
 		return c.readConfig.AnalyserEndpoint, nil
-<<<<<<< HEAD
-	case "znodeEndpoint":
-		return c.readConfig.ZnodeEndpoint, nil
-	case "znodeContractAddress":
-		return c.readConfig.ZnodeContractAddress, nil
-=======
 	case "wsEndpoint":
 		return c.readConfig.WsEndpoint, nil
->>>>>>> 31700595
 	case "all":
 		return jsonString(c.readConfig)
 	default:
