--- conflicted
+++ resolved
@@ -77,18 +77,8 @@
 }
 
 // GetEpochMeta gets blockchain epoch meta
-<<<<<<< HEAD
-func GetEpochMeta(epochNum uint64, client ioctl.Client) (*iotexapi.GetEpochMetaResponse, error) {
+func GetEpochMeta(client ioctl.Client, epochNum uint64) (*iotexapi.GetEpochMetaResponse, error) {
 	apiServiceClient, err := client.APIServiceClient()
-=======
-func GetEpochMeta(client ioctl.Client, epochNum uint64) (*iotexapi.GetEpochMetaResponse, error) {
-	var endpoint string
-	var insecure bool
-	apiServiceClient, err := client.APIServiceClient(ioctl.APIServiceConfig{
-		Endpoint: endpoint,
-		Insecure: insecure,
-	})
->>>>>>> 06d20211
 	if err != nil {
 		return nil, err
 	}
@@ -110,18 +100,8 @@
 }
 
 // GetProbationList gets probation list
-<<<<<<< HEAD
-func GetProbationList(epochNum uint64, client ioctl.Client) (*iotexapi.ReadStateResponse, error) {
+func GetProbationList(client ioctl.Client, epochNum uint64) (*iotexapi.ReadStateResponse, error) {
 	apiServiceClient, err := client.APIServiceClient()
-=======
-func GetProbationList(client ioctl.Client, epochNum uint64) (*iotexapi.ReadStateResponse, error) {
-	var endpoint string
-	var insecure bool
-	apiServiceClient, err := client.APIServiceClient(ioctl.APIServiceConfig{
-		Endpoint: endpoint,
-		Insecure: insecure,
-	})
->>>>>>> 06d20211
 	if err != nil {
 		return nil, err
 	}
