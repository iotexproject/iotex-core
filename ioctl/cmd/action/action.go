--- conflicted
+++ resolved
@@ -127,10 +127,6 @@
 	return new(big.Int).SetUint64(response.GasPrice), nil
 }
 
-<<<<<<< HEAD
-// execute must be used at the end of a command
-func execute(contract string, amount *big.Int, bytecode []byte) error {
-=======
 func fixGasLimit(signer string, execution *action.Execution) (*action.Execution, error) {
 	conn, err := util.ConnectToEndpoint(config.ReadConfig.SecureConnect && !config.Insecure)
 	if err != nil {
@@ -155,8 +151,8 @@
 	return action.NewExecution(execution.Contract(), execution.Nonce(), execution.Amount(), res.Gas, execution.GasPrice(), execution.Data())
 }
 
-func execute(contract string, amount *big.Int, bytecode []byte) (err error) {
->>>>>>> 5f4b060c
+// execute must be used at the end of a command
+func execute(contract string, amount *big.Int, bytecode []byte) error {
 	gasPriceRau, err := gasPriceInRau()
 	if err != nil {
 		return output.PrintError(output.ConvertError, err.Error())
@@ -177,9 +173,7 @@
 	if gasLimit == 0 {
 		tx, err = fixGasLimit(signer, tx)
 		if err != nil || tx == nil {
-			err = errors.Wrap(err, "cannot fix Execution gaslimit")
-			log.L().Error("error when invoke an execution", zap.Error(err))
-			return
+      return output.PrintError(0, "cannot fix Execution gaslimit"+err.Error()) // TODO: undefined error
 		}
 		gasLimit = tx.GasLimit()
 	}
