--- conflicted
+++ resolved
@@ -23,13 +23,8 @@
 // Multi-language support
 var (
 	deploySolCmdUses = map[config.Language]string{
-<<<<<<< HEAD
-		config.English: "sol CONTRACT_NAME [CODE_FILES...] [--with-arguments INIT_INPUT] [--init-amount IOTX数量]",
-		config.Chinese: "sol 合约名 [代码文件...] [--with-arguments 初始化输入] [--init-amount IOTX数量]",
-=======
-		config.English: "sol [FILE_NAME:]CONTRACT_NAME [CODE_FILES...] [--with-arguments INIT_INPUT]",
-		config.Chinese: "sol [文件名:]合约名 [代码文件...] [--with-arguments 初始化输入]",
->>>>>>> 12495002
+		config.English: "sol [FILE_NAME:]CONTRACT_NAME [CODE_FILES...] [--with-arguments INIT_INPUT] [--init-amount IOTX数量]",
+		config.Chinese: "sol [文件名:]合约名 [代码文件...] [--with-arguments 初始化输入] [--init-amount IOTX数量]",
 	}
 	deploySolCmdShorts = map[config.Language]string{
 		config.English: "deploy smart contract with sol files on IoTeX blockchain",
