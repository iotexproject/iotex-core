--- conflicted
+++ resolved
@@ -72,7 +72,6 @@
 	contractShareCmd.Flags().StringVar(&iotexIDE, "iotex-ide", "https://ide.iotex.io", config.TranslateInLang(flagIoTexIDEUrlUsage, config.UILanguage))
 }
 
-<<<<<<< HEAD
 type requestMessage struct {
 	Id      string        `json:"id"`
 	Action  string        `json:"action"`
@@ -130,18 +129,7 @@
 	}
 	c <- true
 }
-=======
-func isDir(path string) bool {
-	s, err := os.Stat(path)
-	if err != nil {
-
-		return false
-
-	}
-	return s.IsDir()
-}
-
->>>>>>> 26a046cb
+
 func share(args []string) error {
 	givenPath = args[0]
 	if len(givenPath) == 0 {
@@ -192,14 +180,8 @@
 			response.Action = "response"
 			response.Key = request.Key
 
-<<<<<<< HEAD
 			switch request.Key {
-=======
-			response["action"] = "response"
-			response["id"] = requestInfo["id"]
-
-			switch requestInfo["key"] {
->>>>>>> 26a046cb
+
 			case "handshake":
 				response.Payload = nil
 				if err := conn.WriteJSON(&response); err != nil {
@@ -219,7 +201,7 @@
 				}
 			case "get":
 				payload := map[string]interface{}{}
-<<<<<<< HEAD
+
 				t := request.Payload
 				getPayload := reflect.ValueOf(t).Index(0).Interface().(map[string]interface{})
 				getPayloadPath := getPayload["path"].(string)
@@ -267,31 +249,7 @@
 
 			default:
 				log.Println("Don't support this IDE yet. Can not handle websocket method: " + request.Key)
-=======
-				t := requestInfo["payload"]
-				s := reflect.ValueOf(t)
-				for i := 0; i < s.Len(); i++ {
-					p, _ := s.Index(i).Interface().(map[string]interface{})
-					for _, v := range p {
-						upload, err := ioutil.ReadFile(givenPath + "/" + v.(string))
-						log.Println("share :" + givenPath + "/" + v.(string))
-						if err != nil {
-							log.Println("read file failed", err)
-							break
-						}
-						payload["content"] = string(upload)
-						payload["readonly"] = true
-						response["key"] = "get"
-						response["payload"] = payload
-						if err := conn.WriteJSON(response); err != nil {
-							log.Println("send response with file", err)
-							break
-						}
-					}
-				}
-			default:
-				log.Println("Don't support this IDE yet. Can not handle websocket method: " + requestInfo["key"].(string))
->>>>>>> 26a046cb
+
 			}
 		}
 	})
