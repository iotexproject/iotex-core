// Copyright (c) 2022 IoTeX Foundation
// This is an alpha (internal) release and is not suitable for production. This source code is provided 'as is' and no
// warranties are given as to title or non-infringement, merchantability or fitness for purpose and, to the extent
// permitted by law, all liability for your use of the code is disclaimed. This source code is governed by Apache
// License 2.0 that can be found in the LICENSE file.

package contract

import (
	"flag"
	"log"
	"net/http"
	"os"
	"path/filepath"
	"reflect"
	"strings"

	"github.com/gorilla/websocket"
	"github.com/spf13/cobra"

	"github.com/iotexproject/iotex-core/ioctl/config"
	"github.com/iotexproject/iotex-core/ioctl/output"
)

var (
	_iotexIDE  string
	_fileList  []string
	_givenPath string

	_addr = flag.String("_addr", "localhost:65520", "http service _address")

	_upgrade = websocket.Upgrader{
		CheckOrigin: func(r *http.Request) bool {
			return _iotexIDE == r.Header["Origin"][0]
		},
	}
)

// Multi-language support
var (
	_contractShareCmdUses = map[config.Language]string{
		config.English: "share LOCAL_FOLDER_PATH [--iotex-ide YOUR_IOTEX_IDE_URL_INSTANCE]",
		config.Chinese: "share 本地文件路径 [--iotex-ide 你的IOTEX_IDE的URL]",
	}
	_contractShareCmdShorts = map[config.Language]string{
		config.English: "share a folder from your local computer to the IoTex smart contract dev.(default to https://ide.iotex.io)",
		config.Chinese: "share 将本地文件夹内容分享到IoTex在线智能合约IDE(默认为https://ide.iotex.io)",
	}
	_flagIoTexIDEUrlUsage = map[config.Language]string{
		config.English: "set your IoTeX IDE url instance",
		config.Chinese: "设置自定义IoTeX IDE Url",
	}
)

// _contractShareCmd represents the contract share command
var _contractShareCmd = &cobra.Command{
	Use:   config.TranslateInLang(_contractShareCmdUses, config.UILanguage),
	Short: config.TranslateInLang(_contractShareCmdShorts, config.UILanguage),
	Args:  cobra.ExactArgs(1),
	RunE: func(cmd *cobra.Command, args []string) error {
		cmd.SilenceUsage = true
		err := share(args)
		return output.PrintError(err)
	},
}

func init() {
	_contractShareCmd.Flags().StringVar(&_iotexIDE, "iotex-ide", "https://ide.iotex.io", config.TranslateInLang(_flagIoTexIDEUrlUsage, config.UILanguage))
}

type requestMessage struct {
	ID      string        `json:"id"`
	Action  string        `json:"action"`
	Key     string        `json:"key"`
	Payload []interface{} `json:"payload"`
}

type responseMessage struct {
	ID      string      `json:"id"`
	Action  string      `json:"action"`
	Key     string      `json:"key"`
	Payload interface{} `json:"payload"`
}

func isDir(path string) bool {
	s, err := os.Stat(path)
	if err != nil {
		return false
	}
	return s.IsDir()
}

func isReadOnly(path string) bool {
	var readOnly = false
	file, err := os.OpenFile(filepath.Clean(path), os.O_WRONLY, 0666)
	if err != nil {
		if os.IsPermission(err) {
			log.Println("Error: Write permission denied.")
		}
		if os.IsNotExist(err) {
			log.Println("Error: File doesn't exist.")
		}
		readOnly = true
	}
	file.Close()
	return readOnly
}

func isExist(path string) bool {
	_, err := os.Stat(path)
	if err != nil {
		if os.IsNotExist(err) {
			return false
		}
	}
	return true
}

func rename(oldPath string, newPath string, c chan bool) {
	if isExist(oldPath) {
		if err := os.Rename(oldPath, newPath); err != nil {
			log.Println("Rename file failed: ", err)
		}
		c <- false
	}
	c <- true
}

func share(args []string) error {
	_givenPath = filepath.Clean(args[0])
	if len(_givenPath) == 0 {
		return output.NewError(output.ReadFileError, "failed to get directory", nil)
	}

	if !isDir(_givenPath) {
		return output.NewError(output.InputError, "given file rather than directory", nil)
	}

	if len(_iotexIDE) == 0 {
		return output.NewError(output.FlagError, "failed to get IoTeX ide url instance", nil)
	}

	filepath.Walk(_givenPath, func(path string, info os.FileInfo, err error) error {
		if !isDir(path) {
			relPath, err := filepath.Rel(_givenPath, path)
			if err != nil {
				return err
			}

			if !strings.HasPrefix(relPath, ".") {
				_fileList = append(_fileList, relPath)
			}
		}
		return nil
	})

	log.Println("Listening on 127.0.0.1:65520, Please open your IDE ( " + _iotexIDE + " ) to connect to local files")

	http.HandleFunc("/", func(writer http.ResponseWriter, request *http.Request) {
		conn, err := _upgrade.Upgrade(writer, request, nil)

		if err != nil {
			log.Println("websocket error:", err)
			return
		}

		for {
			var request requestMessage
			var response responseMessage

			if err := conn.ReadJSON(&request); err != nil {
				log.Println("read json error: ", err)
				return
			}
			response.ID = request.ID
			response.Action = "response"
			response.Key = request.Key

			switch request.Key {

			case "handshake":
				response.Payload = nil
				if err := conn.WriteJSON(&response); err != nil {
					log.Println("send handshake response", err)
				}
			case "list":
				payload := make(map[string]bool)
				for _, ele := range _fileList {
					payload[ele] = isReadOnly(filepath.Join(_givenPath, ele))
				}
				response.Payload = payload
				if err := conn.WriteJSON(&response); err != nil {
					log.Println("send list response", err)
				}
			case "get":
				payload := map[string]interface{}{}

				t := request.Payload
				getPayload := reflect.ValueOf(t).Index(0).Interface().(map[string]interface{})
				getPayloadPath, err := cleanPath(getPayload["path"].(string))
				if err != nil {
					log.Println("clean file path failed: ", err)
					break
				}
				getPayloadPath = filepath.Clean(filepath.Join(_givenPath, getPayloadPath))
				upload, err := os.ReadFile(getPayloadPath)
				if err != nil {
					log.Println("read file failed: ", err)
					break
				}
				payload["content"] = string(upload)
				payload["readonly"] = isReadOnly(getPayloadPath)
				response.Payload = payload
				if err := conn.WriteJSON(&response); err != nil {
					log.Println("send get response: ", err)
					break
				}
<<<<<<< HEAD
				log.Printf("share: %s/%s\n", _givenPath, easpcapeString(getPayloadPath))
=======
				log.Println("share: " + getPayloadPath)
>>>>>>> 5a9ab769

			case "rename":
				c := make(chan bool)
				t := request.Payload
				renamePayload := reflect.ValueOf(t).Index(0).Interface().(map[string]interface{})
				oldRenamePath, err := cleanPath(renamePayload["oldPath"].(string))
				if err != nil {
					log.Println("clean file path failed: ", err)
					break
				}
				newRenamePath, err := cleanPath(renamePayload["newPath"].(string))
				if err != nil {
					log.Println("clean file path failed: ", err)
					break
				}
				oldRenamePath = filepath.Join(_givenPath, oldRenamePath)
				newRenamePath = filepath.Join(_givenPath, newRenamePath)
				go rename(oldRenamePath, newRenamePath, c)
				response.Payload = <-c
				if err := conn.WriteJSON(&response); err != nil {
					log.Println("send get response: ", err)
					break
				}
<<<<<<< HEAD
				log.Printf("rename: %s/%s to %s/%s\n", _givenPath, easpcapeString(oldPath), _givenPath, easpcapeString(newPath))
=======
				log.Println("rename: " + oldRenamePath + " to " + newRenamePath)
>>>>>>> 5a9ab769

			case "set":
				t := request.Payload
				setPayload := reflect.ValueOf(t).Index(0).Interface().(map[string]interface{})
				content := setPayload["content"].(string)
				setPath, err := cleanPath(setPayload["path"].(string))
				if err != nil {
					log.Println("clean file path failed: ", err)
					break
				}
				setPath = filepath.Join(_givenPath, setPath)
				if err := os.MkdirAll(filepath.Dir(setPath), 0755); err != nil {
					log.Println("mkdir failed: ", err)
					break
				}
				if err := os.WriteFile(setPath, []byte(content), 0644); err != nil {
					log.Println("set file failed: ", err)
					break
				}
				if err := conn.WriteJSON(&response); err != nil {
					log.Println("send set response: ", err)
					break
				}
<<<<<<< HEAD
				log.Printf("set: %s/%s\n", _givenPath, easpcapeString(setPath))
=======
				log.Println("set: " + setPath)
>>>>>>> 5a9ab769

			default:
				log.Printf("Don't support this IDE yet. Can not handle websocket method: %s\n", easpcapeString(request.Key))

			}
		}
	})
	log.Fatal(http.ListenAndServe(*_addr, nil))

	return nil
}

<<<<<<< HEAD
func easpcapeString(str string) string {
	escaped := strings.Replace(str, "\n", "", -1)
	return strings.Replace(escaped, "\r", "", -1)
=======
func cleanPath(path string) (string, error) {
	path = filepath.Clean(filepath.Join("/", path))
	real, err := filepath.Rel("/", path)
	if err != nil {
		return "", err
	}
	return real, nil
>>>>>>> 5a9ab769
}<|MERGE_RESOLUTION|>--- conflicted
+++ resolved
@@ -202,7 +202,7 @@
 					log.Println("clean file path failed: ", err)
 					break
 				}
-				getPayloadPath = filepath.Clean(filepath.Join(_givenPath, getPayloadPath))
+				getPayloadPath = filepath.Join(_givenPath, getPayloadPath)
 				upload, err := os.ReadFile(getPayloadPath)
 				if err != nil {
 					log.Println("read file failed: ", err)
@@ -215,11 +215,7 @@
 					log.Println("send get response: ", err)
 					break
 				}
-<<<<<<< HEAD
-				log.Printf("share: %s/%s\n", _givenPath, easpcapeString(getPayloadPath))
-=======
-				log.Println("share: " + getPayloadPath)
->>>>>>> 5a9ab769
+				log.Printf("share: %s\n", easpcapeString(getPayloadPath))
 
 			case "rename":
 				c := make(chan bool)
@@ -243,11 +239,7 @@
 					log.Println("send get response: ", err)
 					break
 				}
-<<<<<<< HEAD
-				log.Printf("rename: %s/%s to %s/%s\n", _givenPath, easpcapeString(oldPath), _givenPath, easpcapeString(newPath))
-=======
-				log.Println("rename: " + oldRenamePath + " to " + newRenamePath)
->>>>>>> 5a9ab769
+				log.Printf("rename: %s to %s\n", easpcapeString(oldPath), easpcapeString(newPath))
 
 			case "set":
 				t := request.Payload
@@ -271,11 +263,7 @@
 					log.Println("send set response: ", err)
 					break
 				}
-<<<<<<< HEAD
-				log.Printf("set: %s/%s\n", _givenPath, easpcapeString(setPath))
-=======
-				log.Println("set: " + setPath)
->>>>>>> 5a9ab769
+				log.Printf("set: %s\n", easpcapeString(setPath))
 
 			default:
 				log.Printf("Don't support this IDE yet. Can not handle websocket method: %s\n", easpcapeString(request.Key))
@@ -288,11 +276,12 @@
 	return nil
 }
 
-<<<<<<< HEAD
+
 func easpcapeString(str string) string {
 	escaped := strings.Replace(str, "\n", "", -1)
 	return strings.Replace(escaped, "\r", "", -1)
-=======
+}
+
 func cleanPath(path string) (string, error) {
 	path = filepath.Clean(filepath.Join("/", path))
 	real, err := filepath.Rel("/", path)
@@ -300,5 +289,4 @@
 		return "", err
 	}
 	return real, nil
->>>>>>> 5a9ab769
 }