package ws

import (
	"fmt"
	"math/big"

	"github.com/ethereum/go-ethereum/common"
	"github.com/pkg/errors"
	"github.com/spf13/cobra"

	"github.com/iotexproject/iotex-core/ioctl/config"
	"github.com/iotexproject/iotex-core/ioctl/output"
	"github.com/iotexproject/iotex-core/ioctl/util"
)

var wsProverQueryCmd = &cobra.Command{
	Use: "query",
	Short: config.TranslateInLang(map[config.Language]string{
		config.English: "query prover",
		config.Chinese: "查询prover节点信息",
	}, config.UILanguage),
	RunE: func(cmd *cobra.Command, args []string) error {
		out, err := queryProver(big.NewInt(int64(proverID.Value().(uint64))))
		if err != nil {
			return output.PrintError(err)
		}
		output.PrintResult(output.JSONString(out))
		return nil
	},
}

<<<<<<< HEAD
var wsProverQueryVmTypeCmd = &cobra.Command{
	Use: "queryvmtype",
	Short: config.TranslateInLang(map[config.Language]string{
		config.English: "query prover vm type",
		config.Chinese: "查询prover节点虚拟机类型信息",
	}, config.UILanguage),
	RunE: func(cmd *cobra.Command, args []string) error {
		out, err := queryProverType(big.NewInt(int64(proverID.Value().(uint64))), big.NewInt(int64(proverVmType.Value().(uint64))))
=======
var wsProverQueryTypeCmd = &cobra.Command{
	Use: "querytype",
	Short: config.TranslateInLang(map[config.Language]string{
		config.English: "query prover node type",
		config.Chinese: "查询prover节点类型信息",
	}, config.UILanguage),
	RunE: func(cmd *cobra.Command, args []string) error {
		out, err := queryProverType(big.NewInt(int64(proverID.Value().(uint64))), big.NewInt(int64(proverNodeType.Value().(uint64))))
>>>>>>> 635b7454
		if err != nil {
			return output.PrintError(err)
		}
		output.PrintResult(output.JSONString(out))
		return nil
	},
}

func init() {
	proverID.RegisterCommand(wsProverQueryCmd)
	proverID.MarkFlagRequired(wsProverQueryCmd)

<<<<<<< HEAD
	proverID.RegisterCommand(wsProverQueryVmTypeCmd)
	proverID.MarkFlagRequired(wsProverQueryVmTypeCmd)
	proverVmType.RegisterCommand(wsProverQueryVmTypeCmd)
	proverVmType.MarkFlagRequired(wsProverQueryVmTypeCmd)

	wsProverCmd.AddCommand(wsProverQueryCmd)
	wsProverCmd.AddCommand(wsProverQueryVmTypeCmd)
=======
	proverID.RegisterCommand(wsProverQueryTypeCmd)
	proverID.MarkFlagRequired(wsProverQueryTypeCmd)
	proverNodeType.RegisterCommand(wsProverQueryTypeCmd)
	proverNodeType.MarkFlagRequired(wsProverQueryTypeCmd)

	wsProverCmd.AddCommand(wsProverQueryCmd)
	wsProverCmd.AddCommand(wsProverQueryTypeCmd)
>>>>>>> 635b7454
}

func queryProver(proverID *big.Int) (any, error) {
	caller, err := NewContractCaller(proverStoreABI, proverStoreAddress)
	if err != nil {
		return nil, errors.Wrap(err, "failed to new contract caller")
	}

	result := NewContractResult(&proverStoreABI, funcQueryProverIsPaused, new(bool))
	if err = caller.Read(funcQueryProverIsPaused, []any{proverID}, result); err != nil {
		return nil, errors.Wrapf(err, "failed to read contract: %s", funcQueryProverIsPaused)
	}
	isPaused, err := result.Result()
	if err != nil {
		return nil, err
	}

	result = NewContractResult(&proverStoreABI, funcQueryProverOperator, &common.Address{})
	if err = caller.Read(funcQueryProverOperator, []any{proverID}, result); err != nil {
		return nil, errors.Wrapf(err, "failed to read contract: %s", funcQueryProverOperator)
	}
	operator, err := result.Result()
	if err != nil {
		return nil, err
	}

	result = NewContractResult(&proverStoreABI, funcQueryProverOwner, &common.Address{})
	if err = caller.Read(funcQueryProverOwner, []any{proverID}, result); err != nil {
		return nil, errors.Wrapf(err, "failed to read contract: %s", funcQueryProverOwner)
	}
	owner, err := result.Result()
	if err != nil {
		return nil, err
	}

	operatorAddr, err := util.Address((*operator.(*common.Address)).String())
	if err != nil {
		return nil, errors.Wrapf(err, "failed to convert operator address")
	}

	ownerAddr, err := util.Address((*owner.(*common.Address)).String())
	if err != nil {
		return nil, errors.Wrapf(err, "failed to convert prover address")
	}

	return &struct {
		ProverID uint64 `json:"proverID"`
		Prover   string `json:"owner"`
		IsPaused bool   `json:"isPaused"`
		Operator string `json:"operator"`
	}{
		ProverID: proverID.Uint64(),
		Prover:   ownerAddr,
		IsPaused: *isPaused.(*bool),
		Operator: operatorAddr,
	}, nil

}

<<<<<<< HEAD
func queryProverType(proverID, vmType *big.Int) (string, error) {
=======
func queryProverType(proverID, nodeType *big.Int) (string, error) {
>>>>>>> 635b7454
	caller, err := NewContractCaller(proverStoreABI, proverStoreAddress)
	if err != nil {
		return "", errors.Wrap(err, "failed to new contract caller")
	}
<<<<<<< HEAD
	result := NewContractResult(&proverStoreABI, funcQueryProverVmType, new(bool))
	if err = caller.Read(funcQueryProverVmType, []any{proverID, vmType}, result); err != nil {
		return "", errors.Wrapf(err, "failed to read contract: %s", funcQueryProverVmType)
	}

	hasVmType, err := result.Result()
=======
	result := NewContractResult(&proverStoreABI, funcQueryProverNodeType, new(bool))
	if err = caller.Read(funcQueryProverNodeType, []any{proverID, nodeType}, result); err != nil {
		return "", errors.Wrapf(err, "failed to read contract: %s", funcQueryProverNodeType)
	}

	hasNodeType, err := result.Result()
>>>>>>> 635b7454
	if err != nil {
		return "", err
	}

<<<<<<< HEAD
	return fmt.Sprintf("the state of proverID and vmType is %t", *hasVmType.(*bool)), nil
=======
	return fmt.Sprintf("the state of proverID and nodeType is %t", *hasNodeType.(*bool)), nil
>>>>>>> 635b7454
}<|MERGE_RESOLUTION|>--- conflicted
+++ resolved
@@ -29,7 +29,6 @@
 	},
 }
 
-<<<<<<< HEAD
 var wsProverQueryVmTypeCmd = &cobra.Command{
 	Use: "queryvmtype",
 	Short: config.TranslateInLang(map[config.Language]string{
@@ -37,17 +36,7 @@
 		config.Chinese: "查询prover节点虚拟机类型信息",
 	}, config.UILanguage),
 	RunE: func(cmd *cobra.Command, args []string) error {
-		out, err := queryProverType(big.NewInt(int64(proverID.Value().(uint64))), big.NewInt(int64(proverVmType.Value().(uint64))))
-=======
-var wsProverQueryTypeCmd = &cobra.Command{
-	Use: "querytype",
-	Short: config.TranslateInLang(map[config.Language]string{
-		config.English: "query prover node type",
-		config.Chinese: "查询prover节点类型信息",
-	}, config.UILanguage),
-	RunE: func(cmd *cobra.Command, args []string) error {
-		out, err := queryProverType(big.NewInt(int64(proverID.Value().(uint64))), big.NewInt(int64(proverNodeType.Value().(uint64))))
->>>>>>> 635b7454
+		out, err := queryProverVmType(big.NewInt(int64(proverID.Value().(uint64))), big.NewInt(int64(proverVmType.Value().(uint64))))
 		if err != nil {
 			return output.PrintError(err)
 		}
@@ -60,7 +49,6 @@
 	proverID.RegisterCommand(wsProverQueryCmd)
 	proverID.MarkFlagRequired(wsProverQueryCmd)
 
-<<<<<<< HEAD
 	proverID.RegisterCommand(wsProverQueryVmTypeCmd)
 	proverID.MarkFlagRequired(wsProverQueryVmTypeCmd)
 	proverVmType.RegisterCommand(wsProverQueryVmTypeCmd)
@@ -68,15 +56,6 @@
 
 	wsProverCmd.AddCommand(wsProverQueryCmd)
 	wsProverCmd.AddCommand(wsProverQueryVmTypeCmd)
-=======
-	proverID.RegisterCommand(wsProverQueryTypeCmd)
-	proverID.MarkFlagRequired(wsProverQueryTypeCmd)
-	proverNodeType.RegisterCommand(wsProverQueryTypeCmd)
-	proverNodeType.MarkFlagRequired(wsProverQueryTypeCmd)
-
-	wsProverCmd.AddCommand(wsProverQueryCmd)
-	wsProverCmd.AddCommand(wsProverQueryTypeCmd)
->>>>>>> 635b7454
 }
 
 func queryProver(proverID *big.Int) (any, error) {
@@ -136,37 +115,21 @@
 
 }
 
-<<<<<<< HEAD
-func queryProverType(proverID, vmType *big.Int) (string, error) {
-=======
-func queryProverType(proverID, nodeType *big.Int) (string, error) {
->>>>>>> 635b7454
+
+func queryProverVmType(proverID, vmType *big.Int) (string, error) {
 	caller, err := NewContractCaller(proverStoreABI, proverStoreAddress)
 	if err != nil {
 		return "", errors.Wrap(err, "failed to new contract caller")
 	}
-<<<<<<< HEAD
 	result := NewContractResult(&proverStoreABI, funcQueryProverVmType, new(bool))
 	if err = caller.Read(funcQueryProverVmType, []any{proverID, vmType}, result); err != nil {
 		return "", errors.Wrapf(err, "failed to read contract: %s", funcQueryProverVmType)
 	}
 
 	hasVmType, err := result.Result()
-=======
-	result := NewContractResult(&proverStoreABI, funcQueryProverNodeType, new(bool))
-	if err = caller.Read(funcQueryProverNodeType, []any{proverID, nodeType}, result); err != nil {
-		return "", errors.Wrapf(err, "failed to read contract: %s", funcQueryProverNodeType)
-	}
-
-	hasNodeType, err := result.Result()
->>>>>>> 635b7454
 	if err != nil {
 		return "", err
 	}
 
-<<<<<<< HEAD
 	return fmt.Sprintf("the state of proverID and vmType is %t", *hasVmType.(*bool)), nil
-=======
-	return fmt.Sprintf("the state of proverID and nodeType is %t", *hasNodeType.(*bool)), nil
->>>>>>> 635b7454
 }