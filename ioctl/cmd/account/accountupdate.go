--- conflicted
+++ resolved
@@ -27,7 +27,6 @@
 	Args:  cobra.RangeArgs(0, 1),
 	RunE: func(cmd *cobra.Command, args []string) error {
 		cmd.SilenceUsage = true
-<<<<<<< HEAD
 		if len(args) == 1 {
 			err := accountUpdate(args[0])
 			return err
@@ -37,11 +36,7 @@
 			return nil
 		}
 		err := accountUpdate(config.ReadConfig.DefaultAccount.AddressOrAlias)
-		return err
-=======
-		err := accountUpdate(args[0])
 		return output.PrintError(err)
->>>>>>> b43ab421
 	},
 }
 
