// Copyright (c) 2019 IoTeX
// This is an alpha (internal) release and is not suitable for production. This source code is provided 'as is' and no
// warranties are given as to title or non-infringement, merchantability or fitness for purpose and, to the extent
// permitted by law, all liability for your use of the code is disclaimed. This source code is governed by Apache
// License 2.0 that can be found in the LICENSE file.

package alias

import (
	"io/ioutil"
	"os"
	"testing"

	"github.com/stretchr/testify/require"
	"gopkg.in/yaml.v2"

	"github.com/iotexproject/iotex-core/ioctl/cmd/config"
	"github.com/iotexproject/iotex-core/ioctl/validator"
)

func TestAlias(t *testing.T) {
	require := require.New(t)

	require.NoError(testInit())

	raullen := "raullen"
	qevan := "qevan"
	jing := "jing"
	frankonly := "ifyouraliasistoolongthealiassetcommandmayfailwhenrunningmycode"
	aliasTestCase := [][]string{
		{qevan, "io1uwnr55vqmhf3xeg5phgurlyl702af6eju542sx"},
		{frankonly, "io1uwnr55vqmhf3xeg5phgurlyl702af6eju542sx"},
		{qevan, "io1uwnr55vqmhf3xeg5phgurlyl702af6eju542s1"},
		{raullen, "io1uwnr55vqmhf3xeg5phgurlyl702af6eju542sx"},
		{jing, "io188fptstp82y53l3x0eadfhxg6qmywgny24mgfp"},
	}
	expected := []string{
		"",
		validator.ErrLongAlias.Error(),
		validator.ErrInvalidAddr.Error(),
		"",
		"",
	}
	for i, testCase := range aliasTestCase {
<<<<<<< HEAD
		responce, err := set(testCase)
		require.Equal(expected[i], err)
		if err == nil {
			require.Equal("Set "+aliasTestCase[i][1]+" to alias "+aliasTestCase[i][0], responce)
=======
		err := set(testCase)
		if err != nil {
			require.Contains(err.Error(), expected[i])
>>>>>>> 89e7578c
		}
	}
	require.Equal("io1uwnr55vqmhf3xeg5phgurlyl702af6eju542sx", config.ReadConfig.Aliases[raullen])
	require.Equal("", config.ReadConfig.Aliases[qevan])
	require.Equal("io188fptstp82y53l3x0eadfhxg6qmywgny24mgfp", config.ReadConfig.Aliases[jing])
	aliases := GetAliasMap()
	require.Equal(raullen, aliases["io1uwnr55vqmhf3xeg5phgurlyl702af6eju542sx"])
	require.Equal(jing, aliases["io188fptstp82y53l3x0eadfhxg6qmywgny24mgfp"])
	require.Equal("", aliases["io1uwnr55vqmhf3xeg5phgurlyl702af6eju542s1"])
	err := remove(raullen)
	require.NoError(err)
	require.Equal("", config.ReadConfig.Aliases[raullen])
	err = set([]string{jing, "io1kmpejl35lys5pxcpk74g8am0kwmzwwuvsvqrp8"})
	require.NoError(err)
<<<<<<< HEAD
	require.Equal("Set io1kmpejl35lys5pxcpk74g8am0kwmzwwuvsvqrp8 to alias jing", responce)
=======
>>>>>>> 89e7578c
	require.Equal("io1kmpejl35lys5pxcpk74g8am0kwmzwwuvsvqrp8", config.ReadConfig.Aliases[jing])
	aliases = GetAliasMap()
	require.Equal("", aliases["io188fptstp82y53l3x0eadfhxg6qmywgny24mgfp"])
	require.Equal(jing, aliases["io1kmpejl35lys5pxcpk74g8am0kwmzwwuvsvqrp8"])
}

func testInit() error {
	testPathd, _ := ioutil.TempDir(os.TempDir(), "kstest")
	config.ConfigDir = testPathd
	var err error
	config.DefaultConfigFile = config.ConfigDir + "/config.default"
	config.ReadConfig, err = config.LoadConfig()
	if err != nil && !os.IsNotExist(err) {
		return err
	}
	config.ReadConfig.Wallet = config.ConfigDir
	out, err := yaml.Marshal(&config.ReadConfig)
	if err != nil {
		return err
	}
	if err := ioutil.WriteFile(config.DefaultConfigFile, out, 0600); err != nil {
		return err
	}
	return nil
}<|MERGE_RESOLUTION|>--- conflicted
+++ resolved
@@ -42,16 +42,9 @@
 		"",
 	}
 	for i, testCase := range aliasTestCase {
-<<<<<<< HEAD
-		responce, err := set(testCase)
-		require.Equal(expected[i], err)
-		if err == nil {
-			require.Equal("Set "+aliasTestCase[i][1]+" to alias "+aliasTestCase[i][0], responce)
-=======
 		err := set(testCase)
 		if err != nil {
 			require.Contains(err.Error(), expected[i])
->>>>>>> 89e7578c
 		}
 	}
 	require.Equal("io1uwnr55vqmhf3xeg5phgurlyl702af6eju542sx", config.ReadConfig.Aliases[raullen])
@@ -66,10 +59,6 @@
 	require.Equal("", config.ReadConfig.Aliases[raullen])
 	err = set([]string{jing, "io1kmpejl35lys5pxcpk74g8am0kwmzwwuvsvqrp8"})
 	require.NoError(err)
-<<<<<<< HEAD
-	require.Equal("Set io1kmpejl35lys5pxcpk74g8am0kwmzwwuvsvqrp8 to alias jing", responce)
-=======
->>>>>>> 89e7578c
 	require.Equal("io1kmpejl35lys5pxcpk74g8am0kwmzwwuvsvqrp8", config.ReadConfig.Aliases[jing])
 	aliases = GetAliasMap()
 	require.Equal("", aliases["io188fptstp82y53l3x0eadfhxg6qmywgny24mgfp"])
