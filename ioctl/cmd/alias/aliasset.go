// Copyright (c) 2019 IoTeX
// This is an alpha (internal) release and is not suitable for production. This source code is provided 'as is' and no
// warranties are given as to title or non-infringement, merchantability or fitness for purpose and, to the extent
// permitted by law, all liability for your use of the code is disclaimed. This source code is governed by Apache
// License 2.0 that can be found in the LICENSE file.

package alias

import (
	"fmt"
	"io/ioutil"

	"github.com/spf13/cobra"
	yaml "gopkg.in/yaml.v2"

	"github.com/iotexproject/iotex-core/ioctl/cmd/config"
	"github.com/iotexproject/iotex-core/ioctl/output"
	"github.com/iotexproject/iotex-core/ioctl/validator"
)

// aliasSetCmd represents the alias set command
var aliasSetCmd = &cobra.Command{
	Use:   "set ALIAS ADDRESS",
	Short: "Set alias for address",
	Args:  cobra.ExactArgs(2),
	RunE: func(cmd *cobra.Command, args []string) error {
		cmd.SilenceUsage = true
		err := set(args)
		return err
	},
}

// set sets alias
func set(args []string) error {
	if err := validator.ValidateAlias(args[0]); err != nil {
		return output.PrintError(output.ValidationError, err.Error())
	}
	alias := args[0]
	if err := validator.ValidateAddress(args[1]); err != nil {
		return output.PrintError(output.ValidationError, err.Error())
	}
	addr := args[1]
	aliases := GetAliasMap()
	for aliases[addr] != "" {
		delete(config.ReadConfig.Aliases, aliases[addr])
		aliases = GetAliasMap()
	}
	config.ReadConfig.Aliases[alias] = addr
	out, err := yaml.Marshal(&config.ReadConfig)
	if err != nil {
		return output.PrintError(output.SerializationError, err.Error())
	}
	if err := ioutil.WriteFile(config.DefaultConfigFile, out, 0600); err != nil {
		return output.PrintError(output.WriteFileError,
			fmt.Sprintf("failed to write to config file %s", config.DefaultConfigFile))
	}
<<<<<<< HEAD
	return "Set " + addr + " to alias " + alias, nil
=======
	message := output.StringMessage("set")
	fmt.Println(message.String())
	return nil
>>>>>>> 89e7578c
}<|MERGE_RESOLUTION|>--- conflicted
+++ resolved
@@ -54,11 +54,7 @@
 		return output.PrintError(output.WriteFileError,
 			fmt.Sprintf("failed to write to config file %s", config.DefaultConfigFile))
 	}
-<<<<<<< HEAD
-	return "Set " + addr + " to alias " + alias, nil
-=======
 	message := output.StringMessage("set")
 	fmt.Println(message.String())
 	return nil
->>>>>>> 89e7578c
 }