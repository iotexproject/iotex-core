--- conflicted
+++ resolved
@@ -73,19 +73,10 @@
 	}
 
 	client struct {
-<<<<<<< HEAD
 		cfg            config.Config
 		conn           *grpc.ClientConn
 		cryptoSm2      bool
 		configFilePath string
-
-		// TODO: merge into config
-		lang config.Language
-=======
-		cfg       config.Config
-		conn      *grpc.ClientConn
-		cryptoSm2 bool
->>>>>>> c8cbf8c9
 	}
 
 	// Option sets client construction parameter
