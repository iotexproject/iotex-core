--- conflicted
+++ resolved
@@ -56,17 +56,10 @@
 		DecryptPrivateKey(string, string) (*ecdsa.PrivateKey, error)
 		// AliasMap returns the alias map: accountAddr-aliasName
 		AliasMap() map[string]string
-<<<<<<< HEAD
-		// doing
-		WriteConfig(config.Config) error
-=======
 		// SetAlias write alias and account address to the default config file
 		SetAlias(string, string) error
 		// DeleteAlias delete alias from the default config file
 		DeleteAlias(string) error
-		// PrintInfo print the command result or the question query
-		PrintInfo(string)
->>>>>>> 12976b98
 		// IsCryptoSm2 return true if use sm2 cryptographic algorithm, false if not use
 		IsCryptoSm2() bool
 	}
