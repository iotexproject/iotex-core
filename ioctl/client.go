// Copyright (c) 2022 IoTeX Foundation
// This is an alpha (internal) release and is not suitable for production. This source code is provided 'as is' and no
// warranties are given as to title or non-infringement, merchantability or fitness for purpose and, to the extent
// permitted by law, all liability for your use of the code is disclaimed. This source code is governed by Apache
// License 2.0 that can be found in the LICENSE file.

package ioctl

import (
	"bufio"
	"bytes"
	"context"
	"crypto/ecdsa"
	"crypto/tls"
	"encoding/json"
	"fmt"
	"net/http"
	"os"
	"os/exec"
	"strings"

	"github.com/ethereum/go-ethereum/accounts/keystore"
	"github.com/iotexproject/iotex-proto/golang/iotexapi"
	"github.com/pkg/errors"
	"google.golang.org/grpc"
	"google.golang.org/grpc/credentials"
	"gopkg.in/yaml.v2"

	"github.com/iotexproject/iotex-core/ioctl/config"
	"github.com/iotexproject/iotex-core/ioctl/util"
	"github.com/iotexproject/iotex-core/ioctl/validator"
	"github.com/iotexproject/iotex-core/pkg/util/fileutil"
)

type (
	// Client defines the interface of an ioctl client
	Client interface {
		// Start starts the client
		Start(context.Context) error
		// Stop stops the client
		Stop(context.Context) error
		// Config returns the config of the client
		Config() config.Config
		// SetEndpointWithFlag receives input flag value
		SetEndpointWithFlag(func(*string, string, string, string))
		// SetInsecureWithFlag receives input flag value
		SetInsecureWithFlag(func(*bool, string, bool, string))
		// APIServiceClient returns an API service client
		APIServiceClient() (iotexapi.APIServiceClient, error)
		// SelectTranslation select a translation based on UILanguage
		SelectTranslation(map[config.Language]string) (string, config.Language)
		// AskToConfirm asks user to confirm from terminal, true to continue
		AskToConfirm(string) bool
		// ReadSecret reads password from terminal
		ReadSecret() (string, error)
		// Execute a bash command
		Execute(string) error
		// AddressWithDefaultIfNotExist returns default address if input empty
		AddressWithDefaultIfNotExist(in string) (string, error)
		// Address returns address if input address|alias
		Address(in string) (string, error)
		// NewKeyStore creates a keystore by default walletdir
		NewKeyStore() *keystore.KeyStore
		// DecryptPrivateKey returns privateKey from a json blob
		DecryptPrivateKey(string, string) (*ecdsa.PrivateKey, error)
		// AliasMap returns the alias map: accountAddr-aliasName
		AliasMap() map[string]string
		// SetAlias updates aliasname and account address and not write them into the default config file
		SetAlias(string, string)
		// SetAliasAndSave updates aliasname and account address and write them into the default config file
		SetAliasAndSave(string, string) error
		// DeleteAlias delete alias from the default config file
		DeleteAlias(string) error
		// WriteConfig write config datas to the default config file
		WriteConfig() error
		// IsCryptoSm2 return true if use sm2 cryptographic algorithm, false if not use
		IsCryptoSm2() bool
		// QueryAnalyser sends request to Analyser endpoint
		QueryAnalyser(interface{}) (*http.Response, error)
		// ReadInput reads the input from stdin
		ReadInput() (string, error)
		// HdwalletMnemonic returns the mnemonic of hdwallet
<<<<<<< HEAD
		HdwalletMnemonic(password string) (string, error)
=======
		HdwalletMnemonic(string) (string, error)
>>>>>>> ae9b4fd9
		// WriteHdWalletConfigFile write encrypting mnemonic into config file
		WriteHdWalletConfigFile(string, string) error
		// IsHdWalletConfigFileExist return true if config file is existed, false if not existed
		IsHdWalletConfigFileExist() bool
	}

	client struct {
		cfg                config.Config
		conn               *grpc.ClientConn
		cryptoSm2          bool
		configFilePath     string
		endpoint           string
		insecure           bool
		hdWalletConfigFile string
	}

	// Option sets client construction parameter
	Option func(*client)

	// ConfirmationMessage is the struct of an Confirmation output
	ConfirmationMessage struct {
		Info    string   `json:"info"`
		Options []string `json:"options"`
	}
)

// EnableCryptoSm2 enables to use sm2 cryptographic algorithm
func EnableCryptoSm2() Option {
	return func(c *client) {
		c.cryptoSm2 = true
	}
}

// NewClient creates a new ioctl client
func NewClient(cfg config.Config, configFilePath string, opts ...Option) Client {
	c := &client{
		cfg:                cfg,
		configFilePath:     configFilePath,
		hdWalletConfigFile: cfg.Wallet + "/hdwallet",
	}
	for _, opt := range opts {
		opt(c)
	}
	return c
}

func (c *client) Start(context.Context) error {
	return nil
}

func (c *client) Stop(context.Context) error {
	if c.conn != nil {
		if err := c.conn.Close(); err != nil {
			return err
		}
		c.conn = nil
	}
	return nil
}

func (c *client) Config() config.Config {
	return c.cfg
}

func (c *client) SetEndpointWithFlag(cb func(*string, string, string, string)) {
	usage, _ := c.SelectTranslation(map[config.Language]string{
		config.English: "set endpoint for once",
		config.Chinese: "一次设置端点",
	})
	cb(&c.endpoint, "endpoint", c.cfg.Endpoint, usage)
}

func (c *client) SetInsecureWithFlag(cb func(*bool, string, bool, string)) {
	usage, _ := c.SelectTranslation(map[config.Language]string{
		config.English: "insecure connection for once",
		config.Chinese: "一次不安全连接",
	})
	cb(&c.insecure, "insecure", !c.cfg.SecureConnect, usage)
}

func (c *client) AskToConfirm(info string) bool {
	message := ConfirmationMessage{Info: info, Options: []string{"yes"}}
	fmt.Println(message.String())
	var confirm string
	fmt.Scanf("%s", &confirm)
	return strings.EqualFold(confirm, "yes")
}

func (c *client) SelectTranslation(trls map[config.Language]string) (string, config.Language) {
	trl, ok := trls[c.cfg.Lang()]
	if ok {
		return trl, c.cfg.Lang()
	}

	trl, ok = trls[config.English]
	if !ok {
		panic("failed to pick a translation")
	}
	return trl, config.English
}

func (c *client) ReadSecret() (string, error) {
	// TODO: delete util.ReadSecretFromStdin, and move code to here
	return util.ReadSecretFromStdin()
}

func (c *client) APIServiceClient() (iotexapi.APIServiceClient, error) {
	if c.conn != nil {
		if err := c.conn.Close(); err != nil {
			return nil, err
		}
	}

	if c.endpoint == "" {
		return nil, errors.New(`use "ioctl config set endpoint" to config endpoint first`)
	}

	var err error
	if c.insecure {
		c.conn, err = grpc.Dial(c.endpoint, grpc.WithInsecure())
	} else {
		c.conn, err = grpc.Dial(c.endpoint, grpc.WithTransportCredentials(credentials.NewTLS(&tls.Config{})))
	}
	if err != nil {
		return nil, err
	}
	return iotexapi.NewAPIServiceClient(c.conn), nil
}

func (c *client) Execute(cmd string) error {
	return exec.Command("bash", "-c", cmd).Run()
}

func (c *client) AddressWithDefaultIfNotExist(in string) (string, error) {
	var address string
	if !strings.EqualFold(in, "") {
		address = in
	} else {
		if strings.EqualFold(c.cfg.DefaultAccount.AddressOrAlias, "") {
			return "", errors.New(`use "ioctl config set defaultacc ADDRESS|ALIAS" to config default account first`)
		}
		address = c.cfg.DefaultAccount.AddressOrAlias
	}
	return c.Address(address)
}

func (c *client) Address(in string) (string, error) {
	if len(in) >= validator.IoAddrLen {
		if err := validator.ValidateAddress(in); err != nil {
			return "", err
		}
		return in, nil
	}
	addr, ok := c.cfg.Aliases[in]
	if ok {
		return addr, nil
	}
	return "", errors.New("cannot find address from " + in)
}

func (c *client) NewKeyStore() *keystore.KeyStore {
	return keystore.NewKeyStore(c.cfg.Wallet, keystore.StandardScryptN, keystore.StandardScryptP)
}

func (c *client) DecryptPrivateKey(passwordOfKeyStore, keyStorePath string) (*ecdsa.PrivateKey, error) {
	keyJSON, err := os.ReadFile(keyStorePath)
	if err != nil {
		return nil, fmt.Errorf("keystore file \"%s\" read error", keyStorePath)
	}

	key, err := keystore.DecryptKey(keyJSON, passwordOfKeyStore)
	if err != nil {
		return nil, errors.Wrap(err, "failed to decrypt key")
	}
	if key != nil && key.PrivateKey != nil {
		// clear private key in memory prevent from attack
		defer func(k *ecdsa.PrivateKey) {
			b := k.D.Bits()
			for i := range b {
				b[i] = 0
			}
		}(key.PrivateKey)
	}
	return key.PrivateKey, nil
}

func (c *client) AliasMap() map[string]string {
	aliases := make(map[string]string)
	for name, addr := range c.cfg.Aliases {
		aliases[addr] = name
	}
	return aliases
}

func (c *client) SetAlias(aliasName string, addr string) {
	for k, v := range c.cfg.Aliases {
		if v == addr {
			delete(c.cfg.Aliases, k)
		}
	}
	c.cfg.Aliases[aliasName] = addr
}

func (c *client) SetAliasAndSave(aliasName string, addr string) error {
	c.SetAlias(aliasName, addr)
	return c.WriteConfig()
}

func (c *client) DeleteAlias(aliasName string) error {
	delete(c.cfg.Aliases, aliasName)
	return c.WriteConfig()
}

func (c *client) WriteConfig() error {
	out, err := yaml.Marshal(&c.cfg)
	if err != nil {
		return errors.Wrapf(err, "failed to marshal config to config file %s", c.configFilePath)
	}
	if err = os.WriteFile(c.configFilePath, out, 0600); err != nil {
		return errors.Wrapf(err, "failed to write to config file %s", c.configFilePath)
	}
	return nil
}

func (c *client) IsCryptoSm2() bool {
	return c.cryptoSm2
}

func (c *client) QueryAnalyser(reqData interface{}) (*http.Response, error) {
	jsonData, err := json.Marshal(reqData)
	if err != nil {
		return nil, errors.Wrap(err, "failed to pack in json")
	}
	resp, err := http.Post(c.cfg.AnalyserEndpoint+"/api.ActionsService.GetActionsByAddress", "application/json",
		bytes.NewBuffer(jsonData))
	if err != nil {
		return nil, errors.Wrap(err, "failed to send request")
	}
	return resp, nil
}

func (c *client) ReadInput() (string, error) { // notest
	in := bufio.NewReader(os.Stdin)
	line, err := in.ReadString('\n')
	if err != nil {
		return "", err
	}
	return line, nil
}

func (c *client) HdwalletMnemonic(password string) (string, error) {
	// derive key as "m/44'/304'/account'/change/index"
	if !c.IsHdWalletConfigFileExist() {
		return "", errors.New("run 'ioctl hdwallet create' to create your HDWallet first")
	}
	enctxt, err := os.ReadFile(c.hdWalletConfigFile)
	if err != nil {
		return "", errors.Wrapf(err, "failed to read config file %s", c.hdWalletConfigFile)
	}

	enckey := util.HashSHA256([]byte(password))
	dectxt, err := util.Decrypt(enctxt, enckey)
	if err != nil {
		return "", errors.Wrap(err, "failed to decrypt")
	}

	dectxtLen := len(dectxt)
	if dectxtLen <= 32 {
		return "", errors.Errorf("incorrect data dectxtLen %d", dectxtLen)
	}
	mnemonic, hash := dectxt[:dectxtLen-32], dectxt[dectxtLen-32:]
	if !bytes.Equal(hash, util.HashSHA256(mnemonic)) {
		return "", errors.New("password error")
	}
	return string(mnemonic), nil
}

func (c *client) WriteHdWalletConfigFile(mnemonic string, password string) error {
	enctxt := append([]byte(mnemonic), util.HashSHA256([]byte(mnemonic))...)
	enckey := util.HashSHA256([]byte(password))
	out, err := util.Encrypt(enctxt, enckey)
	if err != nil {
		return errors.Wrap(err, "failed to encrypting mnemonic")
	}
	if err := os.WriteFile(c.hdWalletConfigFile, out, 0600); err != nil {
		return errors.Wrapf(err, "failed to write to config file %s", c.hdWalletConfigFile)
	}
	return nil
}

func (c *client) IsHdWalletConfigFileExist() bool { // notest
	return fileutil.FileExists(c.hdWalletConfigFile)
}

func (m *ConfirmationMessage) String() string {
	line := fmt.Sprintf("%s\nOptions:", m.Info)
	for _, option := range m.Options {
		line += " " + option
	}
	line += "\nQuit for anything else."
	return line
}<|MERGE_RESOLUTION|>--- conflicted
+++ resolved
@@ -80,11 +80,7 @@
 		// ReadInput reads the input from stdin
 		ReadInput() (string, error)
 		// HdwalletMnemonic returns the mnemonic of hdwallet
-<<<<<<< HEAD
-		HdwalletMnemonic(password string) (string, error)
-=======
 		HdwalletMnemonic(string) (string, error)
->>>>>>> ae9b4fd9
 		// WriteHdWalletConfigFile write encrypting mnemonic into config file
 		WriteHdWalletConfigFile(string, string) error
 		// IsHdWalletConfigFileExist return true if config file is existed, false if not existed
