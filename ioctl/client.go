--- conflicted
+++ resolved
@@ -104,13 +104,10 @@
 		RemoveHdWalletConfigFile() error
 		// IsHdWalletConfigFileExist return true if config file is existed, false if not existed
 		IsHdWalletConfigFileExist() bool
-<<<<<<< HEAD
 		// PackABI pack abi with abi content, pack name and arguments
 		PackABI(string, ...interface{}) ([]byte, error)
-=======
 		// Insecure returns the insecure connect option of grpc dial, default is false
 		Insecure() bool
->>>>>>> 92ab5db0
 	}
 
 	client struct {
