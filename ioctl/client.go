--- conflicted
+++ resolved
@@ -43,15 +43,12 @@
 		AskToConfirm() bool
 		// ReadSecret reads password from terminal
 		ReadSecret() (string, error)
-<<<<<<< HEAD
 		// Execute a bash command
 		Execute(string) error
-=======
 		// doing
 		GetAddress(in string) (string, error)
 		// doing
 		NewKeyStore(string, int, int) *keystore.KeyStore
->>>>>>> f96993c9
 	}
 
 	// APIServiceConfig defines a config of APIServiceClient
@@ -147,10 +144,10 @@
 	return iotexapi.NewAPIServiceClient(c.conn), nil
 }
 
-<<<<<<< HEAD
 func (c *client) Execute(cmd string) error {
 	return exec.Command("bash", "-c", cmd).Run()
-=======
+}
+
 func (c *client) GetAddress(in string) (string, error) {
 	addr, err := config.GetAddressOrAlias(in)
 	if err != nil {
@@ -175,5 +172,4 @@
 		return addr, nil
 	}
 	return "", output.NewError(output.ConfigError, "cannot find address from "+in, nil)
->>>>>>> f96993c9
 }