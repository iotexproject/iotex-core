// Copyright (c) 2022 IoTeX Foundation
// This is an alpha (internal) release and is not suitable for production. This source code is provided 'as is' and no
// warranties are given as to title or non-infringement, merchantability or fitness for purpose and, to the extent
// permitted by law, all liability for your use of the code is disclaimed. This source code is governed by Apache
// License 2.0 that can be found in the LICENSE file.

package ioctl

import (
	"bufio"
	"bytes"
	"context"
	"crypto/ecdsa"
	"crypto/tls"
	"encoding/json"
	"fmt"
	"net/http"
	"os"
	"os/exec"
	"path/filepath"
	"strings"

	"github.com/ethereum/go-ethereum/accounts/abi"
	"github.com/ethereum/go-ethereum/accounts/keystore"
	"github.com/iotexproject/iotex-proto/golang/iotexapi"
	"github.com/pkg/errors"
	"google.golang.org/grpc"
	"google.golang.org/grpc/credentials"
	"gopkg.in/yaml.v2"

	"github.com/iotexproject/iotex-core/ioctl/config"
	"github.com/iotexproject/iotex-core/ioctl/util"
	"github.com/iotexproject/iotex-core/ioctl/validator"
	"github.com/iotexproject/iotex-core/pkg/util/fileutil"
)

type (
	// Client defines the interface of an ioctl client
	Client interface {
		// Start starts the client
		Start(context.Context) error
		// Stop stops the client
		Stop(context.Context) error
		// Config returns the config of the client
		Config() config.Config
		// ConfigFilePath returns the file path of the config
		ConfigFilePath() string
		// Xrc20ContractAddr returns the value of flag
		Xrc20ContractAddr() string
		// SetEndpointWithFlag receives input flag value
		SetEndpointWithFlag(func(*string, string, string, string))
		// SetInsecureWithFlag receives input flag value
		SetInsecureWithFlag(func(*bool, string, bool, string))
		// SetXrc20ContractAddrWithFlag receives input flag value
		SetXrc20ContractAddrWithFlag(func(*string, string, string, string, string), func(string) error)
		// APIServiceClient returns an API service client
		APIServiceClient() (iotexapi.APIServiceClient, error)
		// SelectTranslation select a translation based on UILanguage
		SelectTranslation(map[config.Language]string) (string, config.Language)
		// AskToConfirm asks user to confirm from terminal, true to continue
		AskToConfirm(string) (bool, error)
		// ReadSecret reads password from terminal
		ReadSecret() (string, error)
		// Execute a bash command
		Execute(string) error
		// AddressWithDefaultIfNotExist returns default address if input empty
		AddressWithDefaultIfNotExist(in string) (string, error)
		// Address returns address if input address|alias
		Address(in string) (string, error)
		// NewKeyStore creates a keystore by default walletdir
		NewKeyStore() *keystore.KeyStore
		// DecryptPrivateKey returns privateKey from a json blob
		DecryptPrivateKey(string, string) (*ecdsa.PrivateKey, error)
		// AliasMap returns the alias map: accountAddr-aliasName
		AliasMap() map[string]string
		// Alias returns the alias corresponding to address
		Alias(string) (string, error)
		// SetAlias updates aliasname and account address and not write them into the default config file
		SetAlias(string, string)
		// SetAliasAndSave updates aliasname and account address and write them into the default config file
		SetAliasAndSave(string, string) error
		// DeleteAlias delete alias from the default config file
		DeleteAlias(string) error
		// WriteConfig write config datas to the default config file
		WriteConfig() error
		// IsCryptoSm2 return true if use sm2 cryptographic algorithm, false if not use
		IsCryptoSm2() bool
		// QueryAnalyser sends request to Analyser endpoint
		QueryAnalyser(interface{}) (*http.Response, error)
		// ReadInput reads the input from stdin
		ReadInput() (string, error)
		// HdwalletMnemonic returns the mnemonic of hdwallet
		HdwalletMnemonic(string) (string, error)
		// WriteHdWalletConfigFile writes encrypting mnemonic into config file
		WriteHdWalletConfigFile(string, string) error
		// RemoveHdWalletConfigFile removes hdwalletConfigFile
		RemoveHdWalletConfigFile() error
		// IsHdWalletConfigFileExist return true if config file is existed, false if not existed
		IsHdWalletConfigFileExist() bool
		// PackABI pack abi with abi content, pack name and arguments
		PackABI(string, ...interface{}) ([]byte, error)
	}

	client struct {
		cfg                config.Config
		conn               *grpc.ClientConn
		cryptoSm2          bool
		configFilePath     string
		endpoint           string
		insecure           bool
		xrc20ContractAddr  string
		hdWalletConfigFile string
		xrc20ABI           abi.ABI
	}

	// Option sets client construction parameter
	Option func(*client)

	// ConfirmationMessage is the struct of an Confirmation output
	ConfirmationMessage struct {
		Info    string   `json:"info"`
		Options []string `json:"options"`
	}
)

// EnableCryptoSm2 enables to use sm2 cryptographic algorithm
func EnableCryptoSm2() Option {
	return func(c *client) {
		c.cryptoSm2 = true
	}
}

// NewClient creates a new ioctl client
func NewClient(cfg config.Config, configFilePath string, opts ...Option) (Client, error) {
	xrc20ABI, err := abi.JSON(strings.NewReader(_xrc20ABI))
	if err != nil {
		return nil, errors.Wrap(err, "cannot get abi JSON data")
	}
	c := &client{
		cfg:                cfg,
		configFilePath:     configFilePath,
		hdWalletConfigFile: cfg.Wallet + "/hdwallet",
		xrc20ABI:           xrc20ABI,
	}
	for _, opt := range opts {
		opt(c)
	}
	return c, nil
}

func (c *client) Start(context.Context) error {
	return nil
}

func (c *client) Stop(context.Context) error {
	if c.conn != nil {
		if err := c.conn.Close(); err != nil {
			return err
		}
		c.conn = nil
	}
	return nil
}

func (c *client) Config() config.Config {
	return c.cfg
}

func (c *client) ConfigFilePath() string {
	return c.configFilePath
}

func (c *client) Xrc20ContractAddr() string {
	return c.xrc20ContractAddr
}

func (c *client) SetEndpointWithFlag(cb func(*string, string, string, string)) {
	usage, _ := c.SelectTranslation(map[config.Language]string{
		config.English: "set endpoint for once",
		config.Chinese: "一次设置端点",
	})
	cb(&c.endpoint, "endpoint", c.cfg.Endpoint, usage)
}

func (c *client) SetInsecureWithFlag(cb func(*bool, string, bool, string)) {
	usage, _ := c.SelectTranslation(map[config.Language]string{
		config.English: "insecure connection for once",
		config.Chinese: "一次不安全连接",
	})
	cb(&c.insecure, "insecure", !c.cfg.SecureConnect, usage)
}

<<<<<<< HEAD
func (c *client) SetXrc20ContractAddrWithFlag(cb func(*string, string, string, string, string), cbFlagRequired func(string) error) {
	usage, _ := c.SelectTranslation(map[config.Language]string{
		config.English: "set contract address",
		config.Chinese: "设定合约地址",
	})
	const name = "contract-address"
	cb(&c.xrc20ContractAddr, name, "c", "", usage)
	if err := cbFlagRequired(name); err != nil {
		fmt.Printf("failed to set required flag: %v\n", err)
	}
}

func (c *client) AskToConfirm(info string) bool {
=======
func (c *client) AskToConfirm(info string) (bool, error) {
>>>>>>> 84eed24f
	message := ConfirmationMessage{Info: info, Options: []string{"yes"}}
	fmt.Println(message.String())
	var confirm string
	if _, err := fmt.Scanf("%s", &confirm); err != nil {
		return false, err
	}
	return strings.EqualFold(confirm, "yes"), nil
}

func (c *client) SelectTranslation(trls map[config.Language]string) (string, config.Language) {
	trl, ok := trls[c.cfg.Lang()]
	if ok {
		return trl, c.cfg.Lang()
	}

	trl, ok = trls[config.English]
	if !ok {
		panic("failed to pick a translation")
	}
	return trl, config.English
}

func (c *client) ReadSecret() (string, error) {
	// TODO: delete util.ReadSecretFromStdin, and move code to here
	return util.ReadSecretFromStdin()
}

func (c *client) APIServiceClient() (iotexapi.APIServiceClient, error) {
	if c.conn != nil {
		if err := c.conn.Close(); err != nil {
			return nil, err
		}
	}

	if c.endpoint == "" {
		return nil, errors.New(`use "ioctl config set endpoint" to config endpoint first`)
	}

	var err error
	if c.insecure {
		c.conn, err = grpc.Dial(c.endpoint, grpc.WithInsecure())
	} else {
		c.conn, err = grpc.Dial(c.endpoint, grpc.WithTransportCredentials(credentials.NewTLS(&tls.Config{MinVersion: tls.VersionTLS12})))
	}
	if err != nil {
		return nil, err
	}
	return iotexapi.NewAPIServiceClient(c.conn), nil
}

func (c *client) Execute(cmd string) error {
	return exec.Command("bash", "-c", cmd).Run()
}

func (c *client) AddressWithDefaultIfNotExist(in string) (string, error) {
	var address string
	if !strings.EqualFold(in, "") {
		address = in
	} else {
		if strings.EqualFold(c.cfg.DefaultAccount.AddressOrAlias, "") {
			return "", errors.New(`use "ioctl config set defaultacc ADDRESS|ALIAS" to config default account first`)
		}
		address = c.cfg.DefaultAccount.AddressOrAlias
	}
	return c.Address(address)
}

func (c *client) Address(in string) (string, error) {
	if len(in) >= validator.IoAddrLen {
		if err := validator.ValidateAddress(in); err != nil {
			return "", err
		}
		return in, nil
	}
	addr, ok := c.cfg.Aliases[in]
	if ok {
		return addr, nil
	}
	return "", errors.New("cannot find address from " + in)
}

func (c *client) NewKeyStore() *keystore.KeyStore {
	return keystore.NewKeyStore(c.cfg.Wallet, keystore.StandardScryptN, keystore.StandardScryptP)
}

func (c *client) DecryptPrivateKey(passwordOfKeyStore, keyStorePath string) (*ecdsa.PrivateKey, error) {
	keyJSON, err := os.ReadFile(filepath.Clean(keyStorePath))
	if err != nil {
		return nil, fmt.Errorf("keystore file \"%s\" read error", keyStorePath)
	}

	key, err := keystore.DecryptKey(keyJSON, passwordOfKeyStore)
	if err != nil {
		return nil, errors.Wrap(err, "failed to decrypt key")
	}
	if key != nil && key.PrivateKey != nil {
		// clear private key in memory prevent from attack
		defer func(k *ecdsa.PrivateKey) {
			b := k.D.Bits()
			for i := range b {
				b[i] = 0
			}
		}(key.PrivateKey)
	}
	return key.PrivateKey, nil
}

func (c *client) AliasMap() map[string]string {
	aliases := make(map[string]string)
	for name, addr := range c.cfg.Aliases {
		aliases[addr] = name
	}
	return aliases
}

func (c *client) Alias(address string) (string, error) {
	if err := validator.ValidateAddress(address); err != nil {
		return "", err
	}
	for aliasName, addr := range c.cfg.Aliases {
		if addr == address {
			return aliasName, nil
		}
	}
	return "", errors.New("no alias is found")
}

func (c *client) SetAlias(aliasName string, addr string) {
	for k, v := range c.cfg.Aliases {
		if v == addr {
			delete(c.cfg.Aliases, k)
		}
	}
	c.cfg.Aliases[aliasName] = addr
}

func (c *client) SetAliasAndSave(aliasName string, addr string) error {
	c.SetAlias(aliasName, addr)
	return c.WriteConfig()
}

func (c *client) DeleteAlias(aliasName string) error {
	delete(c.cfg.Aliases, aliasName)
	return c.WriteConfig()
}

func (c *client) WriteConfig() error {
	out, err := yaml.Marshal(&c.cfg)
	if err != nil {
		return errors.Wrapf(err, "failed to marshal config to config file %s", c.configFilePath)
	}
	if err = os.WriteFile(c.configFilePath, out, 0600); err != nil {
		return errors.Wrapf(err, "failed to write to config file %s", c.configFilePath)
	}
	return nil
}

func (c *client) IsCryptoSm2() bool {
	return c.cryptoSm2
}

func (c *client) QueryAnalyser(reqData interface{}) (*http.Response, error) {
	jsonData, err := json.Marshal(reqData)
	if err != nil {
		return nil, errors.Wrap(err, "failed to pack in json")
	}
	resp, err := http.Post(c.cfg.AnalyserEndpoint+"/api.ActionsService.GetActionsByAddress", "application/json",
		bytes.NewBuffer(jsonData))
	if err != nil {
		return nil, errors.Wrap(err, "failed to send request")
	}
	return resp, nil
}

func (c *client) ReadInput() (string, error) { // notest
	in := bufio.NewReader(os.Stdin)
	line, err := in.ReadString('\n')
	if err != nil {
		return "", err
	}
	return line, nil
}

func (c *client) HdwalletMnemonic(password string) (string, error) {
	// derive key as "m/44'/304'/account'/change/index"
	if !c.IsHdWalletConfigFileExist() {
		return "", errors.New("run 'ioctl hdwallet create' to create your HDWallet first")
	}
	enctxt, err := os.ReadFile(c.hdWalletConfigFile)
	if err != nil {
		return "", errors.Wrapf(err, "failed to read config file %s", c.hdWalletConfigFile)
	}

	enckey := util.HashSHA256([]byte(password))
	dectxt, err := util.Decrypt(enctxt, enckey)
	if err != nil {
		return "", errors.Wrap(err, "failed to decrypt")
	}

	dectxtLen := len(dectxt)
	if dectxtLen <= 32 {
		return "", errors.Errorf("incorrect data dectxtLen %d", dectxtLen)
	}
	mnemonic, hash := dectxt[:dectxtLen-32], dectxt[dectxtLen-32:]
	if !bytes.Equal(hash, util.HashSHA256(mnemonic)) {
		return "", errors.New("password error")
	}
	return string(mnemonic), nil
}

func (c *client) WriteHdWalletConfigFile(mnemonic string, password string) error {
	enctxt := append([]byte(mnemonic), util.HashSHA256([]byte(mnemonic))...)
	enckey := util.HashSHA256([]byte(password))
	out, err := util.Encrypt(enctxt, enckey)
	if err != nil {
		return errors.Wrap(err, "failed to encrypting mnemonic")
	}
	if err := os.WriteFile(c.hdWalletConfigFile, out, 0600); err != nil {
		return errors.Wrapf(err, "failed to write to config file %s", c.hdWalletConfigFile)
	}
	return nil
}

func (c *client) PackABI(name string, args ...interface{}) ([]byte, error) {
	return c.xrc20ABI.Pack(name, args...)
}

func (c *client) RemoveHdWalletConfigFile() error {
	return os.Remove(c.hdWalletConfigFile)
}

func (c *client) IsHdWalletConfigFileExist() bool { // notest
	return fileutil.FileExists(c.hdWalletConfigFile)
}

func (m *ConfirmationMessage) String() string {
	line := fmt.Sprintf("%s\nOptions:", m.Info)
	for _, option := range m.Options {
		line += " " + option
	}
	line += "\nQuit for anything else."
	return line
}<|MERGE_RESOLUTION|>--- conflicted
+++ resolved
@@ -190,7 +190,6 @@
 	cb(&c.insecure, "insecure", !c.cfg.SecureConnect, usage)
 }
 
-<<<<<<< HEAD
 func (c *client) SetXrc20ContractAddrWithFlag(cb func(*string, string, string, string, string), cbFlagRequired func(string) error) {
 	usage, _ := c.SelectTranslation(map[config.Language]string{
 		config.English: "set contract address",
@@ -203,10 +202,7 @@
 	}
 }
 
-func (c *client) AskToConfirm(info string) bool {
-=======
 func (c *client) AskToConfirm(info string) (bool, error) {
->>>>>>> 84eed24f
 	message := ConfirmationMessage{Info: info, Options: []string{"yes"}}
 	fmt.Println(message.String())
 	var confirm string
