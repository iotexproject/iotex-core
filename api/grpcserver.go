package api

import (
	"context"
	"fmt"
	"net"
	"strconv"

	grpc_middleware "github.com/grpc-ecosystem/go-grpc-middleware"
	grpc_prometheus "github.com/grpc-ecosystem/go-grpc-prometheus"
	"github.com/iotexproject/go-pkgs/hash"
	"github.com/iotexproject/iotex-address/address"
	"github.com/iotexproject/iotex-proto/golang/iotexapi"
	"github.com/iotexproject/iotex-proto/golang/iotextypes"
	"github.com/pkg/errors"
	"go.opentelemetry.io/contrib/instrumentation/google.golang.org/grpc/otelgrpc"
	"go.opentelemetry.io/otel/attribute"
	"go.uber.org/zap"
	"google.golang.org/grpc"
	"google.golang.org/grpc/codes"
	"google.golang.org/grpc/health"
	"google.golang.org/grpc/health/grpc_health_v1"
	"google.golang.org/grpc/reflection"
	"google.golang.org/grpc/status"

	"github.com/iotexproject/iotex-core/action"
	"github.com/iotexproject/iotex-core/blockindex"
	"github.com/iotexproject/iotex-core/pkg/log"
	"github.com/iotexproject/iotex-core/pkg/tracer"
)

// GRPCServer contains grpc server and the pointer to api coreservice
type GRPCServer struct {
	grpcServer  *grpc.Server
	port        string
	coreService *coreService
}

// NewGRPCServer creates a new grpc server
func NewGRPCServer(core *coreService, grpcPort int) *GRPCServer {
	gSvr := grpc.NewServer(
		grpc.StreamInterceptor(grpc_middleware.ChainStreamServer(
			grpc_prometheus.StreamServerInterceptor,
			otelgrpc.StreamServerInterceptor(),
		)),
		grpc.UnaryInterceptor(grpc_middleware.ChainUnaryServer(
			grpc_prometheus.UnaryServerInterceptor,
			otelgrpc.UnaryServerInterceptor(),
		)),
	)
	svr := &GRPCServer{
		grpcServer:  gSvr,
		coreService: core,
		port:        ":" + strconv.Itoa(grpcPort),
	}

	//serviceName: grpc.health.v1.Health
	grpc_health_v1.RegisterHealthServer(gSvr, health.NewServer())
	iotexapi.RegisterAPIServiceServer(gSvr, svr)
	grpc_prometheus.Register(gSvr)
	reflection.Register(gSvr)
	return svr
}

// Start starts the GRPC server
func (svr *GRPCServer) Start() error {
	lis, err := net.Listen("tcp", svr.port)
	if err != nil {
		log.L().Error("grpc server failed to listen.", zap.Error(err))
		return errors.Wrap(err, "grpc server failed to listen")
	}
	log.L().Info("grpc server is listening.", zap.String("addr", lis.Addr().String()))
	go func() {
		if err := svr.grpcServer.Serve(lis); err != nil {
			log.L().Fatal("grpc failed to serve.", zap.Error(err))
		}
	}()
	return nil
}

// Stop stops the GRPC server
func (svr *GRPCServer) Stop() error {
	svr.grpcServer.Stop()
	return nil
}

// SuggestGasPrice suggests gas price
func (svr *GRPCServer) SuggestGasPrice(ctx context.Context, in *iotexapi.SuggestGasPriceRequest) (*iotexapi.SuggestGasPriceResponse, error) {
	suggestPrice, err := svr.coreService.SuggestGasPrice()
	if err != nil {
		return nil, status.Error(codes.Internal, err.Error())
	}
	return &iotexapi.SuggestGasPriceResponse{GasPrice: suggestPrice}, nil
}

// GetAccount returns the metadata of an account
func (svr *GRPCServer) GetAccount(ctx context.Context, in *iotexapi.GetAccountRequest) (*iotexapi.GetAccountResponse, error) {
	accountMeta, blockIdentifier, err := svr.coreService.Account(in.Address)
	if err != nil {
		return nil, err
	}
	return &iotexapi.GetAccountResponse{
		AccountMeta:     accountMeta,
		BlockIdentifier: blockIdentifier,
	}, nil
}

// GetActions returns actions
func (svr *GRPCServer) GetActions(ctx context.Context, in *iotexapi.GetActionsRequest) (*iotexapi.GetActionsResponse, error) {
	if (!svr.coreService.hasActionIndex || svr.coreService.indexer == nil) && (in.GetByHash() != nil || in.GetByAddr() != nil) {
		return nil, status.Error(codes.NotFound, blockindex.ErrActionIndexNA.Error())
	}
	var (
		ret []*iotexapi.ActionInfo
		err error
	)
	switch {
	case in.GetByIndex() != nil:
		request := in.GetByIndex()
		ret, err = svr.coreService.Actions(request.Start, request.Count)
	case in.GetByHash() != nil:
		request := in.GetByHash()
		ret, err = svr.coreService.Action(request.ActionHash, request.CheckPending)
	case in.GetByAddr() != nil:
		request := in.GetByAddr()
		ret, err = svr.coreService.ActionsByAddress(request.Address, request.Start, request.Count)
	case in.GetUnconfirmedByAddr() != nil:
		request := in.GetUnconfirmedByAddr()
		ret, err = svr.coreService.UnconfirmedActionsByAddress(request.Address, request.Start, request.Count)
	case in.GetByBlk() != nil:
		request := in.GetByBlk()
		ret, err = svr.coreService.ActionsByBlock(request.BlkHash, request.Start, request.Count)
	default:
		return nil, status.Error(codes.NotFound, "invalid GetActionsRequest type")
	}
	if err != nil {
		return nil, err
	}
	return &iotexapi.GetActionsResponse{
		Total:      uint64(len(ret)),
		ActionInfo: ret,
	}, nil
}

// GetBlockMetas returns block metadata
func (svr *GRPCServer) GetBlockMetas(ctx context.Context, in *iotexapi.GetBlockMetasRequest) (*iotexapi.GetBlockMetasResponse, error) {
	var (
		ret []*iotextypes.BlockMeta
		err error
	)
	switch {
	case in.GetByIndex() != nil:
		request := in.GetByIndex()
		ret, err = svr.coreService.BlockMetas(request.Start, request.Count)
	case in.GetByHash() != nil:
		request := in.GetByHash()
		ret, err = svr.coreService.BlockMetaByHash(request.BlkHash)
	default:
		return nil, status.Error(codes.NotFound, "invalid GetBlockMetasRequest type")
	}
	if err != nil {
		return nil, err
	}
	return &iotexapi.GetBlockMetasResponse{
		Total:    uint64(len(ret)),
		BlkMetas: ret,
	}, nil
}

// GetChainMeta returns blockchain metadata
func (svr *GRPCServer) GetChainMeta(ctx context.Context, in *iotexapi.GetChainMetaRequest) (*iotexapi.GetChainMetaResponse, error) {
	chainMeta, syncStatus, err := svr.coreService.ChainMeta()
	if err != nil {
		return nil, err
	}
	return &iotexapi.GetChainMetaResponse{ChainMeta: chainMeta, SyncStage: syncStatus}, nil
}

// GetServerMeta gets the server metadata
func (svr *GRPCServer) GetServerMeta(ctx context.Context, in *iotexapi.GetServerMetaRequest) (*iotexapi.GetServerMetaResponse, error) {
	packageVersion, packageCommitID, gitStatus, goVersion, buildTime := svr.coreService.ServerMeta()
	return &iotexapi.GetServerMetaResponse{ServerMeta: &iotextypes.ServerMeta{
		PackageVersion:  packageVersion,
		PackageCommitID: packageCommitID,
		GitStatus:       gitStatus,
		GoVersion:       goVersion,
		BuildTime:       buildTime,
	}}, nil
}

// SendAction is the API to send an action to blockchain.
func (svr *GRPCServer) SendAction(ctx context.Context, in *iotexapi.SendActionRequest) (*iotexapi.SendActionResponse, error) {
	span := tracer.SpanFromContext(ctx)
	// tags output
	span.SetAttributes(attribute.String("actType", fmt.Sprintf("%T", in.GetAction().GetCore())))
	defer span.End()
	actHash, err := svr.coreService.SendAction(context.Background(), in.GetAction(), in.GetAction().Core.GetChainID())
	if err != nil {
		return nil, err
	}
	return &iotexapi.SendActionResponse{ActionHash: actHash}, nil
}

// GetReceiptByAction gets receipt with corresponding action hash
func (svr *GRPCServer) GetReceiptByAction(ctx context.Context, in *iotexapi.GetReceiptByActionRequest) (*iotexapi.GetReceiptByActionResponse, error) {
	actHash, err := hash.HexStringToHash256(in.ActionHash)
	if err != nil {
		return nil, status.Error(codes.InvalidArgument, err.Error())
	}
	receipt, blkHash, err := svr.coreService.ReceiptByAction(actHash)
	if err != nil {
		return nil, err
	}
	return &iotexapi.GetReceiptByActionResponse{
		ReceiptInfo: &iotexapi.ReceiptInfo{
			Receipt: receipt.ConvertToReceiptPb(),
			BlkHash: blkHash,
		},
	}, nil
}

// ReadContract reads the state in a contract address specified by the slot
<<<<<<< HEAD
func (svr *GrpcServer) ReadContract(ctx context.Context, in *iotexapi.ReadContractRequest) (*iotexapi.ReadContractResponse, error) {
	from := in.CallerAddress
	if from == action.EmptyAddress {
		from = address.ZeroAddress
	}
	callerAddr, err := address.FromString(from)
	if err != nil {
		return nil, status.Error(codes.InvalidArgument, err.Error())
	}
	data, receipt, err := svr.coreService.ReadContract(ctx, in.Execution, callerAddr, in.GasLimit)
=======
func (svr *GRPCServer) ReadContract(ctx context.Context, in *iotexapi.ReadContractRequest) (*iotexapi.ReadContractResponse, error) {
	data, receipt, err := svr.coreService.ReadContract(ctx, in.Execution, in.CallerAddress, in.GasLimit)
>>>>>>> 53e94128
	if err != nil {
		return nil, err
	}
	return &iotexapi.ReadContractResponse{
		Data:    data,
		Receipt: receipt,
	}, nil
}

// ReadState reads state on blockchain
func (svr *GRPCServer) ReadState(ctx context.Context, in *iotexapi.ReadStateRequest) (*iotexapi.ReadStateResponse, error) {
	data, blockIdentifier, err := svr.coreService.ReadState(string(in.ProtocolID), in.GetHeight(), in.MethodName, in.Arguments)
	if err != nil {
		return nil, err
	}
	return &iotexapi.ReadStateResponse{
		Data:            data,
		BlockIdentifier: blockIdentifier,
	}, nil
}

// EstimateGasForAction estimates gas for action
func (svr *GRPCServer) EstimateGasForAction(ctx context.Context, in *iotexapi.EstimateGasForActionRequest) (*iotexapi.EstimateGasForActionResponse, error) {
	estimateGas, err := svr.coreService.EstimateGasForAction(in.Action)
	if err != nil {
		return nil, err
	}
	return &iotexapi.EstimateGasForActionResponse{Gas: estimateGas}, nil
}

// EstimateActionGasConsumption estimate gas consume for action without signature
func (svr *GRPCServer) EstimateActionGasConsumption(ctx context.Context, in *iotexapi.EstimateActionGasConsumptionRequest) (respone *iotexapi.EstimateActionGasConsumptionResponse, err error) {
	ret, err := svr.coreService.EstimateActionGasConsumption(ctx, in)
	if err != nil {
		return nil, err
	}
	return &iotexapi.EstimateActionGasConsumptionResponse{Gas: ret}, nil
}

// GetEpochMeta gets epoch metadata
func (svr *GRPCServer) GetEpochMeta(ctx context.Context, in *iotexapi.GetEpochMetaRequest) (*iotexapi.GetEpochMetaResponse, error) {
	epochData, numBlks, blockProducersInfo, err := svr.coreService.EpochMeta(in.EpochNumber)
	if err != nil {
		return nil, err
	}
	return &iotexapi.GetEpochMetaResponse{
		EpochData:          epochData,
		TotalBlocks:        numBlks,
		BlockProducersInfo: blockProducersInfo,
	}, nil
}

// GetRawBlocks gets raw block data
func (svr *GRPCServer) GetRawBlocks(ctx context.Context, in *iotexapi.GetRawBlocksRequest) (*iotexapi.GetRawBlocksResponse, error) {
	ret, err := svr.coreService.RawBlocks(in.StartHeight, in.Count, in.WithReceipts, in.WithTransactionLogs)
	if err != nil {
		return nil, err
	}
	return &iotexapi.GetRawBlocksResponse{Blocks: ret}, nil
}

// GetLogs get logs filtered by contract address and topics
func (svr *GRPCServer) GetLogs(ctx context.Context, in *iotexapi.GetLogsRequest) (*iotexapi.GetLogsResponse, error) {
	ret, err := svr.coreService.Logs(in)
	if err != nil {
		return nil, err
	}
	return &iotexapi.GetLogsResponse{Logs: ret}, err
}

// StreamBlocks streams blocks
func (svr *GRPCServer) StreamBlocks(in *iotexapi.StreamBlocksRequest, stream iotexapi.APIService_StreamBlocksServer) error {
	return svr.coreService.StreamBlocks(stream)
}

// StreamLogs streams logs that match the filter condition
func (svr *GRPCServer) StreamLogs(in *iotexapi.StreamLogsRequest, stream iotexapi.APIService_StreamLogsServer) error {
	return svr.coreService.StreamLogs(in.GetFilter(), stream)
}

// GetElectionBuckets returns the native election buckets.
func (svr *GRPCServer) GetElectionBuckets(ctx context.Context, in *iotexapi.GetElectionBucketsRequest) (*iotexapi.GetElectionBucketsResponse, error) {
	ret, err := svr.coreService.ElectionBuckets(in.GetEpochNum())
	if err != nil {
		return nil, err
	}
	return &iotexapi.GetElectionBucketsResponse{Buckets: ret}, nil
}

// GetEvmTransfersByActionHash returns evm transfers by action hash
func (svr *GRPCServer) GetEvmTransfersByActionHash(ctx context.Context, in *iotexapi.GetEvmTransfersByActionHashRequest) (*iotexapi.GetEvmTransfersByActionHashResponse, error) {
	return nil, status.Error(codes.Unimplemented, "evm transfer index is deprecated, call GetSystemLogByActionHash instead")
}

// GetEvmTransfersByBlockHeight returns evm transfers by block height
func (svr *GRPCServer) GetEvmTransfersByBlockHeight(ctx context.Context, in *iotexapi.GetEvmTransfersByBlockHeightRequest) (*iotexapi.GetEvmTransfersByBlockHeightResponse, error) {
	return nil, status.Error(codes.Unimplemented, "evm transfer index is deprecated, call GetSystemLogByBlockHeight instead")
}

// GetTransactionLogByActionHash returns transaction log by action hash
func (svr *GRPCServer) GetTransactionLogByActionHash(ctx context.Context, in *iotexapi.GetTransactionLogByActionHashRequest) (*iotexapi.GetTransactionLogByActionHashResponse, error) {
	ret, err := svr.coreService.TransactionLogByActionHash(in.ActionHash)
	if err != nil {
		return nil, err
	}
	return &iotexapi.GetTransactionLogByActionHashResponse{
		TransactionLog: ret,
	}, nil
}

// GetTransactionLogByBlockHeight returns transaction log by block height
func (svr *GRPCServer) GetTransactionLogByBlockHeight(ctx context.Context, in *iotexapi.GetTransactionLogByBlockHeightRequest) (*iotexapi.GetTransactionLogByBlockHeightResponse, error) {
	blockIdentifier, transactionLogs, err := svr.coreService.TransactionLogByBlockHeight(in.BlockHeight)
	if err != nil {
		return nil, err
	}
	return &iotexapi.GetTransactionLogByBlockHeightResponse{
		BlockIdentifier: blockIdentifier,
		TransactionLogs: transactionLogs,
	}, nil
}

// GetActPoolActions returns the all Transaction Identifiers in the mempool
func (svr *GRPCServer) GetActPoolActions(ctx context.Context, in *iotexapi.GetActPoolActionsRequest) (*iotexapi.GetActPoolActionsResponse, error) {
	ret, err := svr.coreService.ActPoolActions(in.ActionHashes)
	if err != nil {
		return nil, err
	}
	return &iotexapi.GetActPoolActionsResponse{
		Actions: ret,
	}, nil
}

// ReadContractStorage reads contract's storage
func (svr *GRPCServer) ReadContractStorage(ctx context.Context, in *iotexapi.ReadContractStorageRequest) (*iotexapi.ReadContractStorageResponse, error) {
	addr, err := address.FromString(in.GetContract())
	if err != nil {
		return nil, status.Error(codes.InvalidArgument, err.Error())
	}
	b, err := svr.coreService.ReadContractStorage(ctx, addr, in.GetKey())
	if err != nil {
		return nil, status.Error(codes.Internal, err.Error())
	}
	return &iotexapi.ReadContractStorageResponse{Data: b}, nil
}<|MERGE_RESOLUTION|>--- conflicted
+++ resolved
@@ -220,8 +220,7 @@
 }
 
 // ReadContract reads the state in a contract address specified by the slot
-<<<<<<< HEAD
-func (svr *GrpcServer) ReadContract(ctx context.Context, in *iotexapi.ReadContractRequest) (*iotexapi.ReadContractResponse, error) {
+func (svr *GRPCServer) ReadContract(ctx context.Context, in *iotexapi.ReadContractRequest) (*iotexapi.ReadContractResponse, error) {
 	from := in.CallerAddress
 	if from == action.EmptyAddress {
 		from = address.ZeroAddress
@@ -231,10 +230,6 @@
 		return nil, status.Error(codes.InvalidArgument, err.Error())
 	}
 	data, receipt, err := svr.coreService.ReadContract(ctx, in.Execution, callerAddr, in.GasLimit)
-=======
-func (svr *GRPCServer) ReadContract(ctx context.Context, in *iotexapi.ReadContractRequest) (*iotexapi.ReadContractResponse, error) {
-	data, receipt, err := svr.coreService.ReadContract(ctx, in.Execution, in.CallerAddress, in.GasLimit)
->>>>>>> 53e94128
 	if err != nil {
 		return nil, err
 	}
