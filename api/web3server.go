package api

import (
	"context"
	"encoding/hex"
	"encoding/json"
	"fmt"
	"io"
	"math/big"
	"strconv"
	"time"

	"github.com/ethereum/go-ethereum/core/types"
	"github.com/iotexproject/go-pkgs/hash"
	"github.com/iotexproject/go-pkgs/util"
	"github.com/iotexproject/iotex-address/address"
	"github.com/iotexproject/iotex-proto/golang/iotextypes"
	"github.com/pkg/errors"
	"github.com/prometheus/client_golang/prometheus"
	"github.com/tidwall/gjson"
	"go.opentelemetry.io/otel/attribute"
	"go.uber.org/zap"

	"github.com/iotexproject/iotex-core/action"
<<<<<<< HEAD
	stakingabi "github.com/iotexproject/iotex-core/action/protocol/staking/ethabi"
=======
	rewardingabi "github.com/iotexproject/iotex-core/action/protocol/rewarding/ethabi"
>>>>>>> 663c9911
	apitypes "github.com/iotexproject/iotex-core/api/types"
	"github.com/iotexproject/iotex-core/pkg/log"
	"github.com/iotexproject/iotex-core/pkg/tracer"
	"github.com/iotexproject/iotex-core/pkg/util/addrutil"
)

const (
	_metamaskBalanceContractAddr = "io1k8uw2hrlvnfq8s2qpwwc24ws2ru54heenx8chr"
)

type (
	// Web3Handler handle JRPC request
	Web3Handler interface {
		HandlePOSTReq(context.Context, io.Reader, apitypes.Web3ResponseWriter) error
	}

	web3Handler struct {
		coreService CoreService
		cache       apiCache
	}
)

type (
	filterObject struct {
		LogHeight  uint64     `json:"logHeight"`
		FilterType string     `json:"filterType"`
		FromBlock  string     `json:"fromBlock,omitempty"`
		ToBlock    string     `json:"toBlock,omitempty"`
		Address    []string   `json:"address,omitempty"`
		Topics     [][]string `json:"topics,omitempty"`
	}
)

var (
	_web3ServerMtc = prometheus.NewCounterVec(prometheus.CounterOpts{
		Name: "iotex_web3_api_metrics",
		Help: "web3 api metrics.",
	}, []string{"method"})

	errUnkownType        = errors.New("wrong type of params")
	errNullPointer       = errors.New("null pointer")
	errInvalidFormat     = errors.New("invalid format of request")
	errNotImplemented    = errors.New("method not implemented")
	errInvalidFilterID   = errors.New("filter not found")
	errInvalidBlock      = errors.New("invalid block")
	errUnsupportedAction = errors.New("the type of action is not supported")

	_pendingBlockNumber  = "pending"
	_latestBlockNumber   = "latest"
	_earliestBlockNumber = "earliest"
)

func init() {
	prometheus.MustRegister(_web3ServerMtc)
}

// NewWeb3Handler creates a handle to process web3 requests
func NewWeb3Handler(core CoreService, cacheURL string) Web3Handler {
	return &web3Handler{
		coreService: core,
		cache:       newAPICache(15*time.Minute, cacheURL),
	}
}

// HandlePOSTReq handles web3 request
func (svr *web3Handler) HandlePOSTReq(ctx context.Context, reader io.Reader, writer apitypes.Web3ResponseWriter) error {
	ctx, span := tracer.NewSpan(ctx, "svr.HandlePOSTReq")
	defer span.End()
	web3Reqs, err := parseWeb3Reqs(reader)
	if err != nil {
		err := errors.Wrap(err, "failed to parse web3 requests.")
		span.RecordError(err)
		return writer.Write(&web3Response{err: err})
	}
	if !web3Reqs.IsArray() {
		return svr.handleWeb3Req(ctx, &web3Reqs, writer)
	}
	batchWriter := apitypes.NewBatchWriter(writer)
	web3ReqArr := web3Reqs.Array()
	for i := range web3ReqArr {
		if err := svr.handleWeb3Req(ctx, &web3ReqArr[i], batchWriter); err != nil {
			return err
		}
	}
	return batchWriter.Flush()
}

func (svr *web3Handler) handleWeb3Req(ctx context.Context, web3Req *gjson.Result, writer apitypes.Web3ResponseWriter) error {
	var (
		res    interface{}
		err    error
		method = web3Req.Get("method").Value()
	)
	span := tracer.SpanFromContext(ctx)
	defer span.End()
	span.AddEvent("handleWeb3Req")
	span.SetAttributes(
		attribute.String("method", method.(string)),
	)
	log.Logger("api").Debug("web3Debug", zap.String("requestParams", fmt.Sprintf("%+v", web3Req)))
	_web3ServerMtc.WithLabelValues(method.(string)).Inc()
	_web3ServerMtc.WithLabelValues("requests_total").Inc()
	switch method {
	case "eth_accounts":
		res, err = svr.ethAccounts()
	case "eth_gasPrice":
		res, err = svr.gasPrice()
	case "eth_getBlockByHash":
		res, err = svr.getBlockByHash(web3Req)
	case "eth_chainId":
		res, err = svr.getChainID()
	case "eth_blockNumber":
		res, err = svr.getBlockNumber()
	case "eth_getBalance":
		res, err = svr.getBalance(web3Req)
	case "eth_getTransactionCount":
		res, err = svr.getTransactionCount(web3Req)
	case "eth_call":
		res, err = svr.call(web3Req)
	case "eth_getCode":
		res, err = svr.getCode(web3Req)
	case "eth_protocolVersion":
		res, err = svr.getProtocolVersion()
	case "web3_clientVersion":
		res, err = svr.getNodeInfo()
	case "net_version":
		res, err = svr.getNetworkID()
	case "net_peerCount":
		res, err = svr.getPeerCount()
	case "net_listening":
		res, err = svr.isListening()
	case "eth_syncing":
		res, err = svr.isSyncing()
	case "eth_mining":
		res, err = svr.isMining()
	case "eth_hashrate":
		res, err = svr.getHashrate()
	case "eth_getLogs":
		var filter *filterObject
		filter, err = parseLogRequest(web3Req.Get("params"))
		if err == nil {
			res, err = svr.getLogs(filter)
		}
	case "eth_getBlockTransactionCountByHash":
		res, err = svr.getBlockTransactionCountByHash(web3Req)
	case "eth_getBlockByNumber":
		res, err = svr.getBlockByNumber(web3Req)
	case "eth_estimateGas":
		res, err = svr.estimateGas(web3Req)
	case "eth_sendRawTransaction":
		res, err = svr.sendRawTransaction(web3Req)
	case "eth_getTransactionByHash":
		res, err = svr.getTransactionByHash(web3Req)
	case "eth_getTransactionByBlockNumberAndIndex":
		res, err = svr.getTransactionByBlockNumberAndIndex(web3Req)
	case "eth_getTransactionByBlockHashAndIndex":
		res, err = svr.getTransactionByBlockHashAndIndex(web3Req)
	case "eth_getBlockTransactionCountByNumber":
		res, err = svr.getBlockTransactionCountByNumber(web3Req)
	case "eth_getTransactionReceipt":
		res, err = svr.getTransactionReceipt(web3Req)
	case "eth_getStorageAt":
		res, err = svr.getStorageAt(web3Req)
	case "eth_getFilterLogs":
		res, err = svr.getFilterLogs(web3Req)
	case "eth_getFilterChanges":
		res, err = svr.getFilterChanges(web3Req)
	case "eth_uninstallFilter":
		res, err = svr.uninstallFilter(web3Req)
	case "eth_newFilter":
		var filter *filterObject
		filter, err = parseLogRequest(web3Req.Get("params"))
		if err == nil {
			res, err = svr.newFilter(filter)
		}
	case "eth_newBlockFilter":
		res, err = svr.newBlockFilter()
	case "eth_subscribe":
		res, err = svr.subscribe(web3Req, writer)
	case "eth_unsubscribe":
		res, err = svr.unsubscribe(web3Req)
	case "eth_coinbase", "eth_getUncleCountByBlockHash", "eth_getUncleCountByBlockNumber",
		"eth_sign", "eth_signTransaction", "eth_sendTransaction", "eth_getUncleByBlockHashAndIndex",
		"eth_getUncleByBlockNumberAndIndex", "eth_pendingTransactions":
		res, err = svr.unimplemented()
	default:
		res, err = nil, errors.Wrapf(errors.New("web3 method not found"), "method: %s\n", web3Req.Get("method"))
	}
	if err != nil {
		log.Logger("api").Error("web3server",
			zap.String("requestParams", fmt.Sprintf("%+v", web3Req)),
			zap.Error(err))
	} else {
		log.Logger("api").Debug("web3Debug", zap.String("response", fmt.Sprintf("%+v", res)))
	}
	return writer.Write(&web3Response{
		id:     int(web3Req.Get("id").Int()),
		result: res,
		err:    err,
	})
}

func parseWeb3Reqs(reader io.Reader) (gjson.Result, error) {
	_, span := tracer.NewSpan(context.Background(), "parseWeb3Reqs")
	defer span.End()
	data, err := io.ReadAll(reader)
	if err != nil {
		return gjson.Result{}, err
	}
	if !gjson.Valid(string(data)) {
		return gjson.Result{}, errors.New("request json format is not valid")
	}
	ret := gjson.Parse(string(data))
	// check rquired field
	for _, req := range ret.Array() {
		id := req.Get("id")
		method := req.Get("method")
		if !id.Exists() || !method.Exists() {
			return gjson.Result{}, errors.New("request field is incomplete")
		}
	}
	return ret, nil
}

func (svr *web3Handler) ethAccounts() (interface{}, error) {
	return []string{}, nil
}

func (svr *web3Handler) gasPrice() (interface{}, error) {
	ret, err := svr.coreService.SuggestGasPrice()
	if err != nil {
		return nil, err
	}
	return uint64ToHex(ret), nil
}

func (svr *web3Handler) getChainID() (interface{}, error) {
	return uint64ToHex(uint64(svr.coreService.EVMNetworkID())), nil
}

func (svr *web3Handler) getBlockNumber() (interface{}, error) {
	return uint64ToHex(svr.coreService.TipHeight()), nil
}

func (svr *web3Handler) getBlockByNumber(in *gjson.Result) (interface{}, error) {
	blkNum, isDetailed := in.Get("params.0"), in.Get("params.1")
	if !blkNum.Exists() || !isDetailed.Exists() {
		return nil, errInvalidFormat
	}
	num, err := svr.parseBlockNumber(blkNum.String())
	if err != nil {
		return nil, err
	}

	blk, err := svr.coreService.BlockByHeight(num)
	if err != nil {
		if errors.Cause(err) == ErrNotFound {
			return nil, nil
		}
		return nil, err
	}
	return svr.getBlockWithTransactions(blk.Block, blk.Receipts, isDetailed.Bool())
}

func (svr *web3Handler) getBalance(in *gjson.Result) (interface{}, error) {
	addr := in.Get("params.0")
	if !addr.Exists() {
		return nil, errInvalidFormat
	}
	ioAddr, err := ethAddrToIoAddr(addr.String())
	if err != nil {
		return nil, err
	}
	accountMeta, _, err := svr.coreService.Account(ioAddr)
	if err != nil {
		return nil, err
	}
	return intStrToHex(accountMeta.Balance)
}

// getTransactionCount returns the nonce for the given address
func (svr *web3Handler) getTransactionCount(in *gjson.Result) (interface{}, error) {
	addr := in.Get("params.0")
	if !addr.Exists() {
		return nil, errInvalidFormat
	}
	ioAddr, err := ethAddrToIoAddr(addr.String())
	if err != nil {
		return nil, err
	}
	// TODO (liuhaai): returns the nonce in given block height after archive mode is supported
	// blkNum, err := getStringFromArray(in, 1)
	pendingNonce, err := svr.coreService.PendingNonce(ioAddr)
	if err != nil {
		return nil, err
	}
	return uint64ToHex(pendingNonce), nil
}

func (svr *web3Handler) call(in *gjson.Result) (interface{}, error) {
	callerAddr, to, gasLimit, value, data, err := parseCallObject(in)
	if err != nil {
		return nil, err
	}
	if to == _metamaskBalanceContractAddr {
		return nil, nil
	}
<<<<<<< HEAD
	if to == address.StakingProtocolAddr {
		sctx, err := stakingabi.BuildReadStateRequest(data)
		if err != nil {
			return nil, err
		}
		states, err := svr.coreService.ReadState("staking", "", sctx.Parameters().MethodName, sctx.Parameters().Arguments)
=======
	if to == address.RewardingProtocol {
		sctx, err := rewardingabi.BuildReadStateRequest(data)
		if err != nil {
			return nil, err
		}
		states, err := svr.coreService.ReadState("rewarding", "", sctx.Parameters().MethodName, sctx.Parameters().Arguments)
>>>>>>> 663c9911
		if err != nil {
			return nil, err
		}
		ret, err := sctx.EncodeToEth(states)
		if err != nil {
			return nil, err
		}
		return "0x" + ret, nil
	}
	exec, _ := action.NewExecution(to, 0, value, gasLimit, big.NewInt(0), data)
	ret, _, err := svr.coreService.ReadContract(context.Background(), callerAddr, exec)
	if err != nil {
		return nil, err
	}
	return "0x" + ret, nil
}

func (svr *web3Handler) estimateGas(in *gjson.Result) (interface{}, error) {
	from, to, gasLimit, value, data, err := parseCallObject(in)
	if err != nil {
		return nil, err
	}

	var tx *types.Transaction
	if len(to) == 0 {
		tx = types.NewContractCreation(0, value, gasLimit, big.NewInt(0), data)
	} else {
		toAddr, err := addrutil.IoAddrToEvmAddr(to)
		if err != nil {
			return "", err
		}
		tx = types.NewTransaction(0, toAddr, value, gasLimit, big.NewInt(0), data)
	}
	elp, err := svr.ethTxToEnvelope(tx)
	if err != nil {
		return nil, err
	}

	var estimatedGas uint64
	if exec, ok := elp.Action().(*action.Execution); ok {
		estimatedGas, err = svr.coreService.EstimateExecutionGasConsumption(context.Background(), exec, from)
	} else {
		estimatedGas, err = svr.coreService.EstimateGasForNonExecution(elp.Action())
	}
	if err != nil {
		return nil, err
	}
	if estimatedGas < 21000 {
		estimatedGas = 21000
	}
	return uint64ToHex(estimatedGas), nil
}

func (svr *web3Handler) sendRawTransaction(in *gjson.Result) (interface{}, error) {
	dataStr := in.Get("params.0")
	if !dataStr.Exists() {
		return nil, errInvalidFormat
	}
	// parse raw data string from json request
	tx, sig, pubkey, err := action.DecodeRawTx(dataStr.String(), svr.coreService.EVMNetworkID())
	if err != nil {
		return nil, err
	}
	elp, err := svr.ethTxToEnvelope(tx)
	if err != nil {
		return nil, err
	}
	req := &iotextypes.Action{
		Core:         elp.Proto(),
		SenderPubKey: pubkey.Bytes(),
		Signature:    sig,
		Encoding:     iotextypes.Encoding_ETHEREUM_RLP,
	}
	actionHash, err := svr.coreService.SendAction(context.Background(), req)
	if err != nil {
		return nil, err
	}
	return "0x" + actionHash, nil
}

func (svr *web3Handler) getCode(in *gjson.Result) (interface{}, error) {
	addr := in.Get("params.0")
	if !addr.Exists() {
		return nil, errInvalidFormat
	}
	ioAddr, err := ethAddrToIoAddr(addr.String())
	if err != nil {
		return nil, err
	}
	accountMeta, _, err := svr.coreService.Account(ioAddr)
	if err != nil {
		return nil, err
	}
	return "0x" + hex.EncodeToString(accountMeta.ContractByteCode), nil
}

func (svr *web3Handler) getNodeInfo() (interface{}, error) {
	packageVersion, _, _, goVersion, _ := svr.coreService.ServerMeta()
	return packageVersion + "/" + goVersion, nil
}

func (svr *web3Handler) getNetworkID() (interface{}, error) {
	return strconv.Itoa(int(svr.coreService.EVMNetworkID())), nil
}

func (svr *web3Handler) getPeerCount() (interface{}, error) {
	return "0x64", nil
}

func (svr *web3Handler) isListening() (interface{}, error) {
	return true, nil
}

func (svr *web3Handler) getProtocolVersion() (interface{}, error) {
	return "64", nil
}

func (svr *web3Handler) isSyncing() (interface{}, error) {
	start, curr, highest := svr.coreService.SyncingProgress()
	if curr >= highest {
		return false, nil
	}
	return &getSyncingResult{
		StartingBlock: uint64ToHex(start),
		CurrentBlock:  uint64ToHex(curr),
		HighestBlock:  uint64ToHex(highest),
	}, nil
}

func (svr *web3Handler) isMining() (interface{}, error) {
	return false, nil
}

func (svr *web3Handler) getHashrate() (interface{}, error) {
	return "0x500000", nil
}

func (svr *web3Handler) getBlockTransactionCountByHash(in *gjson.Result) (interface{}, error) {
	txHash := in.Get("params.0")
	if !txHash.Exists() {
		return nil, errInvalidFormat
	}
	blk, err := svr.coreService.BlockByHash(util.Remove0xPrefix(txHash.String()))
	if err != nil {
		return nil, errors.Wrap(err, "the block is not found")
	}
	return uint64ToHex(uint64(len(blk.Block.Actions))), nil
}

func (svr *web3Handler) getBlockByHash(in *gjson.Result) (interface{}, error) {
	blkHash, isDetailed := in.Get("params.0"), in.Get("params.1")
	if !blkHash.Exists() || !isDetailed.Exists() {
		return nil, errInvalidFormat
	}
	blk, err := svr.coreService.BlockByHash(util.Remove0xPrefix(blkHash.String()))
	if err != nil {
		if errors.Cause(err) == ErrNotFound {
			return nil, nil
		}
		return nil, err
	}
	return svr.getBlockWithTransactions(blk.Block, blk.Receipts, isDetailed.Bool())
}

func (svr *web3Handler) getTransactionByHash(in *gjson.Result) (interface{}, error) {
	txHash := in.Get("params.0")
	if !txHash.Exists() {
		return nil, errInvalidFormat
	}
	actHash, err := hash.HexStringToHash256(util.Remove0xPrefix(txHash.String()))
	if err != nil {
		return nil, err
	}

	selp, blkHash, _, _, err := svr.coreService.ActionByActionHash(actHash)
	if err != nil {
		if errors.Cause(err) == ErrNotFound {
			return nil, nil
		}
		return nil, err
	}
	receipt, err := svr.coreService.ReceiptByActionHash(actHash)
	if err != nil {
		if errors.Cause(err) == ErrNotFound {
			return nil, nil
		}
		return nil, err
	}
	return svr.getTransactionFromActionInfo(blkHash, selp, receipt)
}

func (svr *web3Handler) getLogs(filter *filterObject) (interface{}, error) {
	from, to, err := svr.parseBlockRange(filter.FromBlock, filter.ToBlock)
	if err != nil {
		return nil, err
	}
	return svr.getLogsWithFilter(from, to, filter.Address, filter.Topics)
}

func (svr *web3Handler) getTransactionReceipt(in *gjson.Result) (interface{}, error) {
	// parse action hash from request
	actHashStr := in.Get("params.0")
	if !actHashStr.Exists() {
		return nil, errInvalidFormat
	}
	actHash, err := hash.HexStringToHash256(util.Remove0xPrefix(actHashStr.String()))
	if err != nil {
		return nil, errors.Wrapf(errUnkownType, "actHash: %s", actHashStr.String())
	}

	// acquire action receipt by action hash
	selp, blockHash, _, _, err := svr.coreService.ActionByActionHash(actHash)
	if err != nil {
		if errors.Cause(err) == ErrNotFound {
			return nil, nil
		}
		return nil, err
	}
	receipt, err := svr.coreService.ReceiptByActionHash(actHash)
	if err != nil {
		if errors.Cause(err) == ErrNotFound {
			return nil, nil
		}
		return nil, err
	}
	to, contractAddr, err := getRecipientAndContractAddrFromAction(selp, receipt)
	if err != nil {
		return nil, err
	}

	// acquire logsBloom from blockMeta
	blkHash := hex.EncodeToString(blockHash[:])
	blk, err := svr.coreService.BlockByHash(blkHash)
	if err != nil {
		return nil, err
	}

	var logsBloomStr string
	if logsBloom := blk.Block.LogsBloomfilter(); logsBloom != nil {
		logsBloomStr = hex.EncodeToString(logsBloom.Bytes())
	}

	return &getReceiptResult{
		blockHash:       blockHash,
		from:            selp.SenderAddress(),
		to:              to,
		contractAddress: contractAddr,
		logsBloom:       logsBloomStr,
		receipt:         receipt,
	}, nil

}

func (svr *web3Handler) getBlockTransactionCountByNumber(in *gjson.Result) (interface{}, error) {
	blkNum := in.Get("params.0")
	if !blkNum.Exists() {
		return nil, errInvalidFormat
	}
	num, err := svr.parseBlockNumber(blkNum.String())
	if err != nil {
		return nil, err
	}
	blk, err := svr.coreService.BlockByHeight(num)
	if err != nil {
		if errors.Cause(err) == ErrNotFound {
			return nil, nil
		}
		return nil, err
	}
	return uint64ToHex(uint64(len(blk.Block.Actions))), nil
}

func (svr *web3Handler) getTransactionByBlockHashAndIndex(in *gjson.Result) (interface{}, error) {
	blkHashStr, idxStr := in.Get("params.0"), in.Get("params.1")
	if !blkHashStr.Exists() || !idxStr.Exists() {
		return nil, errInvalidFormat
	}
	idx, err := hexStringToNumber(idxStr.String())
	if err != nil {
		return nil, err
	}
	blkHashHex := util.Remove0xPrefix(blkHashStr.String())
	blk, err := svr.coreService.BlockByHash(blkHashHex)
	if errors.Cause(err) == ErrNotFound || idx >= uint64(len(blk.Receipts)) || len(blk.Receipts) == 0 {
		return nil, nil
	}
	if err != nil {
		return nil, err
	}
	blkHash, err := hash.HexStringToHash256(blkHashHex)
	if err != nil {
		return nil, err
	}
	return svr.getTransactionFromActionInfo(blkHash, blk.Block.Actions[idx], blk.Receipts[idx])
}

func (svr *web3Handler) getTransactionByBlockNumberAndIndex(in *gjson.Result) (interface{}, error) {
	blkNum, idxStr := in.Get("params.0"), in.Get("params.1")
	if !blkNum.Exists() || !idxStr.Exists() {
		return nil, errInvalidFormat
	}
	num, err := svr.parseBlockNumber(blkNum.String())
	if err != nil {
		return nil, err
	}
	idx, err := hexStringToNumber(idxStr.String())
	if err != nil {
		return nil, err
	}
	blk, err := svr.coreService.BlockByHeight(num)
	if errors.Cause(err) == ErrNotFound || idx >= uint64(len(blk.Receipts)) || len(blk.Receipts) == 0 {
		return nil, nil
	}
	if err != nil {
		return nil, err
	}
	return svr.getTransactionFromActionInfo(blk.Block.HashBlock(), blk.Block.Actions[idx], blk.Receipts[idx])
}

func (svr *web3Handler) getStorageAt(in *gjson.Result) (interface{}, error) {
	ethAddr, storagePos := in.Get("params.0"), in.Get("params.1")
	if !ethAddr.Exists() || !storagePos.Exists() {
		return nil, errInvalidFormat
	}
	contractAddr, err := address.FromHex(ethAddr.String())
	if err != nil {
		return nil, err
	}
	pos, err := hexToBytes(storagePos.String())
	if err != nil {
		return nil, err
	}
	val, err := svr.coreService.ReadContractStorage(context.Background(), contractAddr, pos)
	if err != nil {
		return nil, err
	}
	return "0x" + hex.EncodeToString(val), nil
}

func (svr *web3Handler) newFilter(filter *filterObject) (interface{}, error) {
	//check the validity of filter before caching
	if filter == nil {
		return nil, errNullPointer
	}
	if _, err := svr.parseBlockNumber(filter.FromBlock); err != nil {
		return nil, errors.Wrapf(errUnkownType, "from: %s", filter.FromBlock)
	}
	if _, err := svr.parseBlockNumber(filter.ToBlock); err != nil {
		return nil, errors.Wrapf(errUnkownType, "to: %s", filter.ToBlock)
	}
	for _, ethAddr := range filter.Address {
		if _, err := ethAddrToIoAddr(ethAddr); err != nil {
			return nil, err
		}
	}
	for _, tp := range filter.Topics {
		for _, str := range tp {
			if _, err := hexToBytes(str); err != nil {
				return nil, err
			}
		}
	}

	// cache filter and return hash value of the filter as filter id
	filter.FilterType = "log"
	objInByte, _ := json.Marshal(*filter)
	keyHash := hash.Hash256b(objInByte)
	filterID := hex.EncodeToString(keyHash[:])
	err := svr.cache.Set(filterID, objInByte)
	if err != nil {
		return nil, err
	}
	return "0x" + filterID, nil
}

func (svr *web3Handler) newBlockFilter() (interface{}, error) {
	filterObj := filterObject{
		FilterType: "block",
		LogHeight:  svr.coreService.TipHeight(),
	}
	objInByte, _ := json.Marshal(filterObj)
	keyHash := hash.Hash256b(objInByte)
	filterID := hex.EncodeToString(keyHash[:])
	err := svr.cache.Set(filterID, objInByte)
	if err != nil {
		return nil, err
	}
	return "0x" + filterID, nil
}

func (svr *web3Handler) uninstallFilter(in *gjson.Result) (interface{}, error) {
	id := in.Get("params.0")
	if !id.Exists() {
		return nil, errInvalidFormat
	}
	return svr.cache.Del(util.Remove0xPrefix(id.String())), nil
}

func (svr *web3Handler) getFilterChanges(in *gjson.Result) (interface{}, error) {
	id := in.Get("params.0")
	if !id.Exists() {
		return nil, errInvalidFormat
	}
	filterID := util.Remove0xPrefix(id.String())
	filterObj, err := loadFilterFromCache(svr.cache, filterID)
	if err != nil {
		return nil, err
	}
	var (
		ret          interface{}
		newLogHeight uint64
		tipHeight    = svr.coreService.TipHeight()
	)
	switch filterObj.FilterType {
	case "log":
		if filterObj.LogHeight > tipHeight {
			return []*getLogsResult{}, nil
		}
		from, to, hasNewLogs, err := svr.getLogQueryRange(filterObj.FromBlock, filterObj.ToBlock, filterObj.LogHeight)
		if err != nil {
			return nil, err
		}
		if !hasNewLogs {
			return []*getLogsResult{}, nil
		}
		logs, err := svr.getLogsWithFilter(from, to, filterObj.Address, filterObj.Topics)
		if err != nil {
			return nil, err
		}
		ret, newLogHeight = logs, tipHeight+1
	case "block":
		if filterObj.LogHeight > tipHeight {
			return []string{}, nil
		}
		queryCount := tipHeight - filterObj.LogHeight + 1
		blkStores, err := svr.coreService.BlockByHeightRange(filterObj.LogHeight, queryCount)
		if err != nil {
			return nil, err
		}
		hashArr := make([]string, 0)
		for _, blkStore := range blkStores {
			blkHash := blkStore.Block.HashBlock()
			hashArr = append(hashArr, "0x"+hex.EncodeToString(blkHash[:]))
		}
		ret, newLogHeight = hashArr, filterObj.LogHeight+queryCount
	default:
		return nil, errors.Wrapf(errUnkownType, "filterType: %s", filterObj.FilterType)
	}

	// update the logHeight of filter cache
	filterObj.LogHeight = newLogHeight
	objInByte, _ := json.Marshal(filterObj)
	if err = svr.cache.Set(filterID, objInByte); err != nil {
		return nil, err
	}
	return ret, nil
}

func (svr *web3Handler) getFilterLogs(in *gjson.Result) (interface{}, error) {
	id := in.Get("params.0")
	if !id.Exists() {
		return nil, errInvalidFormat
	}
	filterID := util.Remove0xPrefix(id.String())
	filterObj, err := loadFilterFromCache(svr.cache, filterID)
	if err != nil {
		return nil, err
	}
	if filterObj.FilterType != "log" {
		return nil, errInvalidFilterID
	}
	from, to, err := svr.parseBlockRange(filterObj.FromBlock, filterObj.ToBlock)
	if err != nil {
		return nil, err
	}
	return svr.getLogsWithFilter(from, to, filterObj.Address, filterObj.Topics)
}

func (svr *web3Handler) subscribe(in *gjson.Result, writer apitypes.Web3ResponseWriter) (interface{}, error) {
	subscription := in.Get("params.0")
	if !subscription.Exists() {
		return nil, errInvalidFormat
	}
	switch subscription.String() {
	case "newHeads":
		return svr.streamBlocks(writer)
	case "logs":
		filter, err := parseLogRequest(in.Get("params.1"))
		if err != nil {
			return nil, err
		}
		return svr.streamLogs(filter, writer)
	default:
		return nil, errInvalidFormat
	}
}

func (svr *web3Handler) streamBlocks(writer apitypes.Web3ResponseWriter) (interface{}, error) {
	chainListener := svr.coreService.ChainListener()
	streamID, err := chainListener.AddResponder(NewWeb3BlockListener(writer.Write))
	if err != nil {
		return nil, err
	}
	return streamID, nil
}

func (svr *web3Handler) streamLogs(filterObj *filterObject, writer apitypes.Web3ResponseWriter) (interface{}, error) {
	filter, err := newLogFilterFrom(filterObj.Address, filterObj.Topics)
	if err != nil {
		return nil, err
	}
	chainListener := svr.coreService.ChainListener()
	streamID, err := chainListener.AddResponder(NewWeb3LogListener(filter, writer.Write))
	if err != nil {
		return nil, err
	}
	return streamID, nil
}

func (svr *web3Handler) unsubscribe(in *gjson.Result) (interface{}, error) {
	id := in.Get("params.0")
	if !id.Exists() {
		return nil, errInvalidFormat
	}
	chainListener := svr.coreService.ChainListener()
	return chainListener.RemoveResponder(id.String())
}

func (svr *web3Handler) unimplemented() (interface{}, error) {
	return nil, errNotImplemented
}<|MERGE_RESOLUTION|>--- conflicted
+++ resolved
@@ -22,11 +22,8 @@
 	"go.uber.org/zap"
 
 	"github.com/iotexproject/iotex-core/action"
-<<<<<<< HEAD
 	stakingabi "github.com/iotexproject/iotex-core/action/protocol/staking/ethabi"
-=======
 	rewardingabi "github.com/iotexproject/iotex-core/action/protocol/rewarding/ethabi"
->>>>>>> 663c9911
 	apitypes "github.com/iotexproject/iotex-core/api/types"
 	"github.com/iotexproject/iotex-core/pkg/log"
 	"github.com/iotexproject/iotex-core/pkg/tracer"
@@ -334,21 +331,27 @@
 	if to == _metamaskBalanceContractAddr {
 		return nil, nil
 	}
-<<<<<<< HEAD
 	if to == address.StakingProtocolAddr {
 		sctx, err := stakingabi.BuildReadStateRequest(data)
 		if err != nil {
 			return nil, err
 		}
 		states, err := svr.coreService.ReadState("staking", "", sctx.Parameters().MethodName, sctx.Parameters().Arguments)
-=======
+		if err != nil {
+			return nil, err
+		}
+		ret, err := sctx.EncodeToEth(states)
+		if err != nil {
+			return nil, err
+		}
+		return "0x" + ret, nil
+	}
 	if to == address.RewardingProtocol {
 		sctx, err := rewardingabi.BuildReadStateRequest(data)
 		if err != nil {
 			return nil, err
 		}
 		states, err := svr.coreService.ReadState("rewarding", "", sctx.Parameters().MethodName, sctx.Parameters().Arguments)
->>>>>>> 663c9911
 		if err != nil {
 			return nil, err
 		}
