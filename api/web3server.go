package api

import (
	"context"
	"encoding/hex"
	"encoding/json"
	"fmt"
	"io"
	"math/big"
	"net/http"
	"strconv"
	"time"

	"github.com/iotexproject/go-pkgs/hash"
	"github.com/iotexproject/go-pkgs/util"
	"github.com/iotexproject/iotex-address/address"
	"github.com/iotexproject/iotex-proto/golang/iotextypes"
	"github.com/pkg/errors"
	"github.com/prometheus/client_golang/prometheus"
	"github.com/tidwall/gjson"
	"go.uber.org/zap"
	"google.golang.org/grpc/codes"
	"google.golang.org/grpc/status"

	"github.com/iotexproject/iotex-core/action"
	"github.com/iotexproject/iotex-core/pkg/log"
)

const (
	contentType                 = "application/json"
	metamaskBalanceContractAddr = "io1k8uw2hrlvnfq8s2qpwwc24ws2ru54heenx8chr"
)

type (
	// Web3Server contains web3 server and the pointer to api coreservice
	Web3Server struct {
		web3Server  *http.Server
		coreService *coreService
		cache       apiCache
	}

	web3Resp struct {
		Jsonrpc string      `json:"jsonrpc"`
		ID      int         `json:"id"`
		Result  interface{} `json:"result"`
	}
	web3Err struct {
		Jsonrpc string     `json:"jsonrpc"`
		ID      int        `json:"id"`
		Error   errMessage `json:"error"`
	}

	errMessage struct {
		Code    int    `json:"code"`
		Message string `json:"message"`
	}

	logsObject struct {
		Removed          bool     `json:"removed"`
		LogIndex         string   `json:"logIndex"`
		TransactionIndex string   `json:"transactionIndex"`
		TransactionHash  string   `json:"transactionHash"`
		BlockHash        string   `json:"blockHash"`
		BlockNumber      string   `json:"blockNumber"`
		Address          string   `json:"address"`
		Data             string   `json:"data"`
		Topics           []string `json:"topics"`
	}

	receiptObject struct {
		TransactionIndex  string       `json:"transactionIndex"`
		TransactionHash   string       `json:"transactionHash"`
		BlockHash         string       `json:"blockHash"`
		BlockNumber       string       `json:"blockNumber"`
		From              string       `json:"from"`
		To                *string      `json:"to"`
		CumulativeGasUsed string       `json:"cumulativeGasUsed"`
		GasUsed           string       `json:"gasUsed"`
		ContractAddress   *string      `json:"contractAddress"`
		LogsBloom         string       `json:"logsBloom"`
		Logs              []logsObject `json:"logs"`
		Status            string       `json:"status"`
	}

	filterObject struct {
		LogHeight  uint64     `json:"logHeight"`
		FilterType string     `json:"filterType"`
		FromBlock  string     `json:"fromBlock,omitempty"`
		ToBlock    string     `json:"toBlock,omitempty"`
		Address    []string   `json:"address,omitempty"`
		Topics     [][]string `json:"topics,omitempty"`
	}
)

var (
	web3ServerMtc = prometheus.NewCounterVec(prometheus.CounterOpts{
		Name: "iotex_web3_api_metrics",
		Help: "web3 api metrics.",
	}, []string{"method"})

	errUnkownType     = errors.New("wrong type of params")
	errNullPointer    = errors.New("null pointer")
	errInvalidFormat  = errors.New("invalid format of request")
	errNotImplemented = errors.New("method not implemented")
	errInvalidFiterID = errors.New("filter not found")
	errInvalidBlock   = errors.New("invalid block")

	_pendingBlockNumber  = "pending"
	_latestBlockNumber   = "latest"
	_earliestBlockNumber = "earliest"
)

func init() {
	prometheus.MustRegister(web3ServerMtc)
}

// NewWeb3Server creates a new web3 server
func NewWeb3Server(core *coreService, httpPort int, cacheURL string) *Web3Server {
	svr := &Web3Server{
		web3Server: &http.Server{
			Addr: ":" + strconv.Itoa(httpPort),
		},
		coreService: core,
	}

	mux := http.NewServeMux()
	mux.Handle("/", svr)
	svr.web3Server.Handler = mux
	svr.cache = newAPICache(15*time.Minute, cacheURL)
	return svr
}

// Start starts the API server
func (svr *Web3Server) Start() error {
	go func() {
		if err := svr.web3Server.ListenAndServe(); err != nil && err != http.ErrServerClosed {
			log.L().Fatal("Node failed to serve.", zap.Error(err))
		}
	}()
	return nil
}

// Stop stops the API server
func (svr *Web3Server) Stop() error {
	return svr.web3Server.Shutdown(context.Background())
}

func (svr *Web3Server) ServeHTTP(w http.ResponseWriter, req *http.Request) {
	switch req.Method {
	case "POST":
		httpResp := svr.handlePOSTReq(req)

		// write results into http reponse
		w.Header().Set("Content-Type", "application/json; charset=UTF-8")
		if err := json.NewEncoder(w).Encode(httpResp); err != nil {
			log.L().Warn("fail to respond request.")
		}
	default:
		w.WriteHeader(http.StatusMethodNotAllowed)
	}
}

func (svr *Web3Server) handlePOSTReq(req *http.Request) interface{} {
	web3Reqs, err := parseWeb3Reqs(req)
	if err != nil {
		err := errors.Wrap(err, "failed to parse web3 requests.")
		return packAPIResult(nil, err, 0)
	}
	if !web3Reqs.IsArray() {
		return svr.handleWeb3Req(web3Reqs)
	}
	web3Resps := make([]interface{}, 0)
	for _, web3Req := range web3Reqs.Array() {
		web3Resps = append(web3Resps, svr.handleWeb3Req(web3Req))
	}
	return web3Resps
}

func (svr *Web3Server) handleWeb3Req(web3Req gjson.Result) interface{} {
	var (
		res    interface{}
		err    error
		params = web3Req.Get("params").Value()
		method = web3Req.Get("method").Value()
	)
	switch method {
	case "eth_accounts":
		res, err = svr.ethAccounts()
	case "eth_gasPrice":
		res, err = svr.gasPrice()
	case "eth_getBlockByHash":
		res, err = svr.getBlockByHash(params)
	case "eth_chainId":
		res, err = svr.getChainID()
	case "eth_blockNumber":
		res, err = svr.getBlockNumber()
	case "eth_getBalance":
		res, err = svr.getBalance(params)
	case "eth_getTransactionCount":
		res, err = svr.getTransactionCount(params)
	case "eth_call":
		res, err = svr.call(params)
	case "eth_getCode":
		res, err = svr.getCode(params)
	case "eth_protocolVersion":
		res, err = svr.getProtocolVersion()
	case "web3_clientVersion":
		res, err = svr.getNodeInfo()
	case "net_version":
		res, err = svr.getNetworkID()
	case "net_peerCount":
		res, err = svr.getPeerCount()
	case "net_listening":
		res, err = svr.isListening()
	case "eth_syncing":
		res, err = svr.isSyncing()
	case "eth_mining":
		res, err = svr.isMining()
	case "eth_hashrate":
		res, err = svr.getHashrate()
	case "eth_getLogs":
		var filter *filterObject
		if filter, err = parseLogRequest(web3Req.Get("params")); err == nil {
			res, err = svr.getLogs(filter)
		}
	case "eth_getBlockTransactionCountByHash":
		res, err = svr.getBlockTransactionCountByHash(params)
	case "eth_getBlockByNumber":
		res, err = svr.getBlockByNumber(params)
	case "eth_estimateGas":
		res, err = svr.estimateGas(params)
	case "eth_sendRawTransaction":
		res, err = svr.sendRawTransaction(params)
	case "eth_getTransactionByHash":
		res, err = svr.getTransactionByHash(params)
	case "eth_getTransactionByBlockNumberAndIndex":
		res, err = svr.getTransactionByBlockNumberAndIndex(params)
	case "eth_getTransactionByBlockHashAndIndex":
		res, err = svr.getTransactionByBlockHashAndIndex(params)
	case "eth_getBlockTransactionCountByNumber":
		res, err = svr.getBlockTransactionCountByNumber(params)
	case "eth_getTransactionReceipt":
		res, err = svr.getTransactionReceipt(params)
	case "eth_getStorageAt":
		res, err = svr.getStorageAt(params)
	case "eth_getFilterLogs":
		res, err = svr.getFilterLogs(params)
	case "eth_getFilterChanges":
		res, err = svr.getFilterChanges(params)
	case "eth_uninstallFilter":
		res, err = svr.uninstallFilter(params)
	case "eth_newFilter":
		var filter *filterObject
		if filter, err = parseLogRequest(web3Req.Get("params")); err == nil {
			res, err = svr.newFilter(filter)
		}
	case "eth_newBlockFilter":
		res, err = svr.newBlockFilter()
	case "eth_coinbase", "eth_getUncleCountByBlockHash", "eth_getUncleCountByBlockNumber", "eth_sign", "eth_signTransaction", "eth_sendTransaction", "eth_getUncleByBlockHashAndIndex", "eth_getUncleByBlockNumberAndIndex", "eth_pendingTransactions":
		res, err = svr.unimplemented()
	default:
		res, err = nil, errors.Wrapf(errors.New("web3 method not found"), "method: %s\n", web3Req.Get("method"))
	}
	if err != nil {
		log.L().Error("web3server",
			zap.String("requestParams", fmt.Sprintf("%+v", web3Req)),
			zap.Error(err))
	}
	web3ServerMtc.WithLabelValues(method.(string)).Inc()
	web3ServerMtc.WithLabelValues("requests_total").Inc()
	return packAPIResult(res, err, int(web3Req.Get("id").Int()))
}

<<<<<<< HEAD
func parseWeb3Reqs(req *http.Request) (gjson.Result, error) {
	data, err := ioutil.ReadAll(req.Body)
=======
func parseWeb3Reqs(req *http.Request) ([]gjson.Result, error) {
	data, err := io.ReadAll(req.Body)
>>>>>>> 867dd08e
	if err != nil {
		return gjson.Result{}, err
	}
	if !gjson.Valid(string(data)) {
		return gjson.Result{}, errors.New("request json format is not valid")
	}
	ret := gjson.Parse(string(data))
	// check rquired field
	for _, req := range ret.Array() {
		id := req.Get("id")
		method := req.Get("method")
		if !id.Exists() || !method.Exists() {
			return gjson.Result{}, errors.New("request field is incomplete")
		}
	}
	return ret, nil
}

// error code: https://eth.wiki/json-rpc/json-rpc-error-codes-improvement-proposal
func packAPIResult(res interface{}, err error, id int) interface{} {
	if err != nil {
		var (
			errCode int
			errMsg  string
		)
		if s, ok := status.FromError(err); ok {
			errCode, errMsg = int(s.Code()), s.Message()
		} else {
			errCode, errMsg = -32603, err.Error()
		}
		return web3Err{
			Jsonrpc: "2.0",
			ID:      id,
			Error: errMessage{
				Code:    errCode,
				Message: errMsg,
			},
		}
	}
	return web3Resp{
		Jsonrpc: "2.0",
		ID:      id,
		Result:  res,
	}
}

func (svr *Web3Server) ethAccounts() (interface{}, error) {
	return []string{}, nil
}

func (svr *Web3Server) gasPrice() (interface{}, error) {
	ret, err := svr.coreService.SuggestGasPrice()
	if err != nil {
		return nil, err
	}
	return uint64ToHex(ret), nil
}

func (svr *Web3Server) getChainID() (interface{}, error) {
	return uint64ToHex(uint64(svr.coreService.EVMNetworkID())), nil
}

func (svr *Web3Server) getBlockNumber() (interface{}, error) {
	return uint64ToHex(svr.coreService.bc.TipHeight()), nil
}

func (svr *Web3Server) getBlockByNumber(in interface{}) (interface{}, error) {
	blkNum, isDetailed, err := getStringAndBoolFromArray(in)
	if err != nil {
		return nil, err
	}
	num, err := svr.parseBlockNumber(blkNum)
	if err != nil {
		return nil, err
	}

	blkMetas, err := svr.coreService.BlockMetas(num, 1)
	if err != nil {
		st, ok := status.FromError(err)
		if ok && st.Code() == codes.InvalidArgument {
			return nil, nil
		}
		return nil, err
	}
	if len(blkMetas) == 0 {
		return nil, nil
	}
	return svr.getBlockWithTransactions(blkMetas[0], isDetailed)
}

func (svr *Web3Server) getBalance(in interface{}) (interface{}, error) {
	addr, err := getStringFromArray(in, 0)
	if err != nil {
		return nil, err
	}
	ioAddr, err := ethAddrToIoAddr(addr)
	if err != nil {
		return nil, err
	}
	accountMeta, _, err := svr.coreService.Account(ioAddr)
	if err != nil {
		return nil, err
	}
	return intStrToHex(accountMeta.Balance)
}

// getTransactionCount returns the nonce for the given address
func (svr *Web3Server) getTransactionCount(in interface{}) (interface{}, error) {
	addr, err := getStringFromArray(in, 0)
	if err != nil {
		return nil, err
	}
	ioAddr, err := ethAddrToIoAddr(addr)
	if err != nil {
		return nil, err
	}
	blkNum, err := getStringFromArray(in, 1)
	if err != nil {
		return nil, err
	}
	if blkNum == _pendingBlockNumber {
		pendingNonce, err := svr.coreService.ap.GetPendingNonce(ioAddr.String())
		if err != nil {
			return nil, err
		}
		return uint64ToHex(pendingNonce), nil
	}
	// TODO: returns the nonce in given block height after archive mode is supported
	accountMeta, _, err := svr.coreService.Account(ioAddr)
	if err != nil {
		return nil, err
	}
	return uint64ToHex(accountMeta.GetPendingNonce()), nil
}

func (svr *Web3Server) call(in interface{}) (interface{}, error) {
	callerAddr, to, gasLimit, value, data, err := parseCallObject(in)
	if err != nil {
		return nil, err
	}
	if to == metamaskBalanceContractAddr {
		return nil, nil
	}
	exec, _ := action.NewExecution(to, 0, value, gasLimit, big.NewInt(0), data)
	ret, _, err := svr.coreService.ReadContract(context.Background(), callerAddr, exec)
	if err != nil {
		return nil, err
	}
	return "0x" + ret, nil
}

func (svr *Web3Server) estimateGas(in interface{}) (interface{}, error) {
	from, to, gasLimit, value, data, err := parseCallObject(in)
	if err != nil {
		return nil, err
	}

	var estimatedGas uint64
	if isContract, _ := svr.isContractAddr(to); isContract {
		exec, _ := action.NewExecution(to, 0, value, gasLimit, big.NewInt(0), data)
		estimatedGas, err = svr.coreService.EstimateExecutionGasConsumption(context.Background(), exec, from)
		if err != nil {
			return nil, err
		}
	} else {
		// TODO: support staking actions
		estimatedGas, err = svr.coreService.CalculateGasConsumption(action.TransferBaseIntrinsicGas, action.TransferPayloadGas, uint64(len(data)))
		if err != nil {
			return nil, err
		}
	}
	if estimatedGas < 21000 {
		estimatedGas = 21000
	}
	return uint64ToHex(estimatedGas), nil
}

func (svr *Web3Server) sendRawTransaction(in interface{}) (interface{}, error) {
	// parse raw data string from json request
	dataStr, err := getStringFromArray(in, 0)
	if err != nil {
		return nil, err
	}
	tx, sig, pubkey, err := action.DecodeRawTx(dataStr, svr.coreService.EVMNetworkID())
	if err != nil {
		return nil, err
	}

	// load the value of gasPrice, value, to
	gasPrice, value, to := "0", "0", ""
	if tx.GasPrice() != nil {
		gasPrice = tx.GasPrice().String()
	}
	if tx.Value() != nil {
		value = tx.Value().String()
	}
	if tx.To() != nil {
		ioAddr, _ := address.FromBytes(tx.To().Bytes())
		to = ioAddr.String()
	}

	req := &iotextypes.Action{
		Core: &iotextypes.ActionCore{
			Version:  0,
			Nonce:    tx.Nonce(),
			GasLimit: tx.Gas(),
			GasPrice: gasPrice,
			ChainID:  svr.coreService.ChainID(),
		},
		SenderPubKey: pubkey.Bytes(),
		Signature:    sig,
		Encoding:     iotextypes.Encoding_ETHEREUM_RLP,
	}

	// TODO: process special staking action

	if isContract, _ := svr.isContractAddr(to); !isContract {
		// transfer
		req.Core.Action = &iotextypes.ActionCore_Transfer{
			Transfer: &iotextypes.Transfer{
				Recipient: to,
				Payload:   tx.Data(),
				Amount:    value,
			},
		}
	} else {
		// execution
		req.Core.Action = &iotextypes.ActionCore_Execution{
			Execution: &iotextypes.Execution{
				Contract: to,
				Data:     tx.Data(),
				Amount:   value,
			},
		}
	}

	actionHash, err := svr.coreService.SendAction(context.Background(), req)
	if err != nil {
		return nil, err
	}
	return "0x" + actionHash, nil
}

func (svr *Web3Server) getCode(in interface{}) (interface{}, error) {
	addr, err := getStringFromArray(in, 0)
	if err != nil {
		return nil, err
	}
	ioAddr, err := ethAddrToIoAddr(addr)
	if err != nil {
		return nil, err
	}
	accountMeta, _, err := svr.coreService.Account(ioAddr)
	if err != nil {
		return nil, err
	}
	return "0x" + hex.EncodeToString(accountMeta.ContractByteCode), nil
}

func (svr *Web3Server) getNodeInfo() (interface{}, error) {
	packageVersion, _, _, goVersion, _ := svr.coreService.ServerMeta()
	return packageVersion + "/" + goVersion, nil
}

func (svr *Web3Server) getNetworkID() (interface{}, error) {
	return strconv.Itoa(int(svr.coreService.EVMNetworkID())), nil
}

func (svr *Web3Server) getPeerCount() (interface{}, error) {
	return "0x64", nil
}

func (svr *Web3Server) isListening() (interface{}, error) {
	return true, nil
}

func (svr *Web3Server) getProtocolVersion() (interface{}, error) {
	return "64", nil
}

func (svr *Web3Server) isSyncing() (interface{}, error) {
	return false, nil
}

func (svr *Web3Server) isMining() (interface{}, error) {
	return false, nil
}

func (svr *Web3Server) getHashrate() (interface{}, error) {
	return "0x500000", nil
}

func (svr *Web3Server) getBlockTransactionCountByHash(in interface{}) (interface{}, error) {
	h, err := getStringFromArray(in, 0)
	if err != nil {
		return nil, err
	}
	blkMeta, err := svr.coreService.BlockMetaByHash(util.Remove0xPrefix(h))
	if err != nil {
		return nil, errors.Wrap(err, "the block is not found")
	}
	return uint64ToHex(uint64(blkMeta.NumActions)), nil
}

func (svr *Web3Server) getBlockByHash(in interface{}) (interface{}, error) {
	h, isDetailed, err := getStringAndBoolFromArray(in)
	if err != nil {
		return nil, err
	}
	blkMeta, err := svr.coreService.BlockMetaByHash(util.Remove0xPrefix(h))
	if err != nil {
		st, ok := status.FromError(err)
		if ok && st.Code() == codes.NotFound {
			return nil, nil
		}
		return nil, err
	}
	return svr.getBlockWithTransactions(blkMeta, isDetailed)
}

func (svr *Web3Server) getTransactionByHash(in interface{}) (interface{}, error) {
	h, err := getStringFromArray(in, 0)
	if err != nil {
		return nil, err
	}
	actionInfos, err := svr.coreService.Action(util.Remove0xPrefix(h), false)
	if err != nil {
		st, ok := status.FromError(err)
		if ok && st.Code() == codes.Unavailable {
			return nil, nil
		}
		return nil, err
	}
	return svr.getTransactionFromActionInfo(actionInfos)
}

func (svr *Web3Server) getLogs(filter *filterObject) (interface{}, error) {
	from, to, err := svr.parseBlockRange(filter.FromBlock, filter.ToBlock)
	if err != nil {
		return nil, err
	}
	return svr.getLogsWithFilter(from, to, filter.Address, filter.Topics)
}

func (svr *Web3Server) getTransactionReceipt(in interface{}) (interface{}, error) {
	// parse action hash from request
	actHashStr, err := getStringFromArray(in, 0)
	if err != nil {
		return nil, err
	}

	// acquire action receipt by action hash
	actHash, err := hash.HexStringToHash256(util.Remove0xPrefix(actHashStr))
	if err != nil {
		return nil, errors.Wrapf(errUnkownType, "actHash: %s", actHashStr)
	}
	receipt, blkHash, err := svr.coreService.ReceiptByAction(actHash)
	if err != nil {
		st, ok := status.FromError(err)
		if ok && st.Code() == codes.NotFound {
			return nil, nil
		}
		return nil, err
	}

	// read contract address from receipt
	var contractAddr *string
	if len(receipt.ContractAddress) > 0 {
		res, err := ioAddrToEthAddr(receipt.ContractAddress)
		if err != nil {
			return nil, err
		}
		contractAddr = &res
	}

	// acquire transaction index by action hash
	actInfo, err := svr.coreService.Action(util.Remove0xPrefix(actHashStr), true)
	if err != nil {
		return nil, err
	}
	tx, err := svr.getTransactionFromActionInfo(actInfo)
	if err != nil {
		return nil, err
	}

	// acquire logsBloom from blockMeta
	blkMeta, err := svr.coreService.BlockMetaByHash(blkHash)
	if err != nil {
		return nil, err
	}

	// parse logs from receipt
	logs := make([]logsObject, 0)
	for _, v := range receipt.Logs() {
		topics := make([]string, 0)
		for _, tpc := range v.Topics {
			topics = append(topics, "0x"+hex.EncodeToString(tpc[:]))
		}
		addr, err := ioAddrToEthAddr(v.Address)
		if err != nil {
			return nil, err
		}
		log := logsObject{
			BlockHash:        "0x" + blkHash,
			TransactionHash:  "0x" + hex.EncodeToString(actHash[:]),
			TransactionIndex: uint64ToHex(uint64(v.TxIndex)),
			LogIndex:         uint64ToHex(uint64(v.Index)),
			BlockNumber:      uint64ToHex(v.BlockHeight),
			Address:          addr,
			Data:             "0x" + hex.EncodeToString(v.Data),
			Topics:           topics,
		}
		logs = append(logs, log)
	}
	return receiptObject{
		BlockHash:         "0x" + blkHash,
		BlockNumber:       uint64ToHex(receipt.BlockHeight),
		ContractAddress:   contractAddr,
		CumulativeGasUsed: uint64ToHex(receipt.GasConsumed),
		From:              tx.From,
		GasUsed:           uint64ToHex(receipt.GasConsumed),
		LogsBloom:         getLogsBloomFromBlkMeta(blkMeta),
		Status:            uint64ToHex(receipt.Status),
		To:                tx.To,
		TransactionHash:   "0x" + hex.EncodeToString(actHash[:]),
		TransactionIndex:  tx.TransactionIndex,
		Logs:              logs,
	}, nil

}

func (svr *Web3Server) getBlockTransactionCountByNumber(in interface{}) (interface{}, error) {
	blkNum, err := getStringFromArray(in, 0)
	if err != nil {
		return nil, err
	}
	num, err := svr.parseBlockNumber(blkNum)
	if err != nil {
		return nil, err
	}
	blkMetas, err := svr.coreService.BlockMetas(num, 1)
	if err != nil {
		return nil, err
	}
	if len(blkMetas) == 0 {
		return nil, errInvalidBlock
	}
	return uint64ToHex(uint64(blkMetas[0].NumActions)), nil
}

func (svr *Web3Server) getTransactionByBlockHashAndIndex(in interface{}) (interface{}, error) {
	blkHash, err := getStringFromArray(in, 0)
	if err != nil {
		return nil, err
	}
	idxStr, err := getStringFromArray(in, 1)
	if err != nil {
		return nil, err
	}
	idx, err := hexStringToNumber(idxStr)
	if err != nil {
		return nil, err
	}
	actionInfos, err := svr.coreService.ActionsByBlock(util.Remove0xPrefix(blkHash), idx, 1)
	if err != nil {
		st, ok := status.FromError(err)
		if ok && st.Code() == codes.NotFound {
			return nil, nil
		}
		return nil, err
	}
	if len(actionInfos) == 0 {
		return nil, nil
	}
	return svr.getTransactionFromActionInfo(actionInfos[0])
}

func (svr *Web3Server) getTransactionByBlockNumberAndIndex(in interface{}) (interface{}, error) {
	blkNum, err := getStringFromArray(in, 0)
	if err != nil {
		return nil, err
	}
	idxStr, err := getStringFromArray(in, 1)
	if err != nil {
		return nil, err
	}
	num, err := svr.parseBlockNumber(blkNum)
	if err != nil {
		return nil, err
	}
	idx, err := hexStringToNumber(idxStr)
	if err != nil {
		return nil, err
	}
	blkMetas, err := svr.coreService.BlockMetas(num, 1)
	if err != nil {
		st, ok := status.FromError(err)
		if ok && st.Code() == codes.InvalidArgument {
			return nil, nil
		}
		return nil, err
	}
	if len(blkMetas) == 0 {
		return nil, nil
	}
	actionInfos, err := svr.coreService.ActionsByBlock(blkMetas[0].Hash, idx, 1)
	if err != nil {
		st, ok := status.FromError(err)
		if ok && st.Code() == codes.NotFound {
			return nil, nil
		}
		return nil, err
	}
	if len(actionInfos) == 0 {
		return nil, nil
	}
	return svr.getTransactionFromActionInfo(actionInfos[0])
}

func (svr *Web3Server) getStorageAt(in interface{}) (interface{}, error) {
	ethAddr, err := getStringFromArray(in, 0)
	if err != nil {
		return nil, err
	}
	storagePos, err := getStringFromArray(in, 1)
	if err != nil {
		return nil, err
	}
	contractAddr, err := address.FromHex(ethAddr)
	if err != nil {
		return nil, err
	}
	pos, err := hexToBytes(storagePos)
	if err != nil {
		return nil, err
	}
	val, err := svr.coreService.ReadContractStorage(context.Background(), contractAddr, pos)
	if err != nil {
		return nil, err
	}
	return "0x" + hex.EncodeToString(val), nil
}

func (svr *Web3Server) newFilter(filter *filterObject) (interface{}, error) {
	//check the validity of filter before caching
	if filter == nil {
		return nil, errNullPointer
	}
	if _, err := svr.parseBlockNumber(filter.FromBlock); err != nil {
		return nil, errors.Wrapf(errUnkownType, "from: %s", filter.FromBlock)
	}
	if _, err := svr.parseBlockNumber(filter.ToBlock); err != nil {
		return nil, errors.Wrapf(errUnkownType, "to: %s", filter.ToBlock)
	}
	for _, ethAddr := range filter.Address {
		if _, err := ethAddrToIoAddr(ethAddr); err != nil {
			return nil, err
		}
	}
	for _, tp := range filter.Topics {
		for _, str := range tp {
			if _, err := hexToBytes(str); err != nil {
				return nil, err
			}
		}
	}

	// cache filter and return hash value of the filter as filter id
	filter.FilterType = "log"
	objInByte, _ := json.Marshal(*filter)
	keyHash := hash.Hash256b(objInByte)
	filterID := hex.EncodeToString(keyHash[:])
	err := svr.cache.Set(filterID, objInByte)
	if err != nil {
		return nil, err
	}
	return "0x" + filterID, nil
}

func (svr *Web3Server) newBlockFilter() (interface{}, error) {
	filterObj := filterObject{
		FilterType: "block",
		LogHeight:  svr.coreService.bc.TipHeight(),
	}
	objInByte, _ := json.Marshal(filterObj)
	keyHash := hash.Hash256b(objInByte)
	filterID := hex.EncodeToString(keyHash[:])
	err := svr.cache.Set(filterID, objInByte)
	if err != nil {
		return nil, err
	}
	return "0x" + filterID, nil
}

func (svr *Web3Server) uninstallFilter(in interface{}) (interface{}, error) {
	id, err := getStringFromArray(in, 0)
	if err != nil {
		return nil, err
	}
	return svr.cache.Del(util.Remove0xPrefix(id)), nil
}

func (svr *Web3Server) getFilterChanges(in interface{}) (interface{}, error) {
	filterID, err := getStringFromArray(in, 0)
	if err != nil {
		return nil, err
	}
	filterID = util.Remove0xPrefix(filterID)
	filterObj, err := loadFilterFromCache(svr.cache, filterID)
	if err != nil {
		return nil, err
	}
	var (
		ret          interface{}
		newLogHeight uint64
		tipHeight    = svr.coreService.bc.TipHeight()
	)
	switch filterObj.FilterType {
	case "log":
		if filterObj.LogHeight > tipHeight {
			return []logsObject{}, nil
		}
		from, to, hasNewLogs, err := svr.getLogQueryRange(filterObj.FromBlock, filterObj.ToBlock, filterObj.LogHeight)
		if err != nil {
			return nil, err
		}
		if !hasNewLogs {
			return []logsObject{}, nil
		}
		logs, err := svr.getLogsWithFilter(from, to, filterObj.Address, filterObj.Topics)
		if err != nil {
			return nil, err
		}
		ret, newLogHeight = logs, tipHeight+1
	case "block":
		if filterObj.LogHeight > tipHeight {
			return []string{}, nil
		}
		queryCount := tipHeight - filterObj.LogHeight + 1
		if queryCount > svr.coreService.cfg.API.RangeQueryLimit {
			queryCount = svr.coreService.cfg.API.RangeQueryLimit
		}
		blkMetas, err := svr.coreService.BlockMetas(filterObj.LogHeight, queryCount)
		if err != nil {
			return nil, err
		}
		hashArr := make([]string, 0)
		for _, v := range blkMetas {
			hashArr = append(hashArr, "0x"+v.Hash)
		}
		ret, newLogHeight = hashArr, filterObj.LogHeight+queryCount
	default:
		return nil, errors.Wrapf(errUnkownType, "filterType: %s", filterObj.FilterType)
	}

	// update the logHeight of filter cache
	filterObj.LogHeight = newLogHeight
	objInByte, _ := json.Marshal(filterObj)
	if err = svr.cache.Set(filterID, objInByte); err != nil {
		return nil, err
	}
	return ret, nil
}

func (svr *Web3Server) getFilterLogs(in interface{}) (interface{}, error) {
	filterID, err := getStringFromArray(in, 0)
	if err != nil {
		return nil, err
	}
	filterID = util.Remove0xPrefix(filterID)
	filterObj, err := loadFilterFromCache(svr.cache, filterID)
	if err != nil {
		return nil, err
	}
	if filterObj.FilterType != "log" {
		return nil, errInvalidFiterID
	}
	from, to, err := svr.parseBlockRange(filterObj.FromBlock, filterObj.ToBlock)
	if err != nil {
		return nil, err
	}
	return svr.getLogsWithFilter(from, to, filterObj.Address, filterObj.Topics)
}

func (svr *Web3Server) unimplemented() (interface{}, error) {
	return nil, errNotImplemented
}<|MERGE_RESOLUTION|>--- conflicted
+++ resolved
@@ -271,13 +271,8 @@
 	return packAPIResult(res, err, int(web3Req.Get("id").Int()))
 }
 
-<<<<<<< HEAD
-func parseWeb3Reqs(req *http.Request) (gjson.Result, error) {
-	data, err := ioutil.ReadAll(req.Body)
-=======
 func parseWeb3Reqs(req *http.Request) ([]gjson.Result, error) {
 	data, err := io.ReadAll(req.Body)
->>>>>>> 867dd08e
 	if err != nil {
 		return gjson.Result{}, err
 	}
