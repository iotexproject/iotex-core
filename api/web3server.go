package api

import (
	"context"
	"encoding/hex"
	"encoding/json"
	"fmt"
	"io"
	"strconv"
	"time"

	"github.com/ethereum/go-ethereum/core/types"
	"github.com/ethereum/go-ethereum/eth/tracers"
	"github.com/ethereum/go-ethereum/eth/tracers/logger"
	"github.com/iotexproject/go-pkgs/crypto"
	"github.com/iotexproject/go-pkgs/hash"
	"github.com/iotexproject/go-pkgs/util"
	"github.com/iotexproject/iotex-address/address"
	"github.com/iotexproject/iotex-proto/golang/iotextypes"
	"github.com/pkg/errors"
	"github.com/prometheus/client_golang/prometheus"
	"github.com/tidwall/gjson"
	"go.uber.org/zap"
	"google.golang.org/grpc/codes"
	"google.golang.org/grpc/status"

	"github.com/iotexproject/iotex-core/v2/action"
	rewardingabi "github.com/iotexproject/iotex-core/v2/action/protocol/rewarding/ethabi"
	stakingabi "github.com/iotexproject/iotex-core/v2/action/protocol/staking/ethabi"
	apitypes "github.com/iotexproject/iotex-core/v2/api/types"
	"github.com/iotexproject/iotex-core/v2/pkg/log"
	"github.com/iotexproject/iotex-core/v2/pkg/tracer"
)

const (
	_metamaskBalanceContractAddr = "io1k8uw2hrlvnfq8s2qpwwc24ws2ru54heenx8chr"
	// _defaultBatchRequestLimit is the default maximum number of items in a batch.
	_defaultBatchRequestLimit = 100 // Maximum number of items in a batch.
)

type (
	// Web3Handler handle JRPC request
	Web3Handler interface {
		HandlePOSTReq(context.Context, io.Reader, apitypes.Web3ResponseWriter) error
	}

	web3Handler struct {
		coreService       CoreService
		cache             apiCache
		batchRequestLimit int
	}
)

type (
	filterObject struct {
		LogHeight  uint64     `json:"logHeight"`
		FilterType string     `json:"filterType"`
		FromBlock  string     `json:"fromBlock,omitempty"`
		ToBlock    string     `json:"toBlock,omitempty"`
		Address    []string   `json:"address,omitempty"`
		Topics     [][]string `json:"topics,omitempty"`
	}
)

var (
	_web3ServerMtc = prometheus.NewCounterVec(prometheus.CounterOpts{
		Name: "iotex_web3_api_metrics",
		Help: "web3 api metrics.",
	}, []string{"method"})
	_web3ServerLatency = prometheus.NewSummaryVec(prometheus.SummaryOpts{
		Name:       "iotex_web3_api_latency",
		Help:       "web3 api latency.",
		Objectives: map[float64]float64{0.5: 0.05, 0.9: 0.01, 0.99: 0.001},
	}, []string{"method"})

	errUnkownType        = errors.New("wrong type of params")
	errNullPointer       = errors.New("null pointer")
	errInvalidFormat     = errors.New("invalid format of request")
	errNotImplemented    = errors.New("method not implemented")
	errInvalidFilterID   = errors.New("filter not found")
	errInvalidEvmChainID = errors.New("invalid EVM chain ID")
	errInvalidBlock      = errors.New("invalid block")
	errUnsupportedAction = errors.New("the type of action is not supported")
	errMsgBatchTooLarge  = errors.New("batch too large")
	errHTTPNotSupported  = errors.New("http not supported")
	errPanic             = errors.New("panic")

	_pendingBlockNumber  = "pending"
	_latestBlockNumber   = "latest"
	_earliestBlockNumber = "earliest"
)

func init() {
	prometheus.MustRegister(_web3ServerMtc)
	prometheus.MustRegister(_web3ServerLatency)
}

// NewWeb3Handler creates a handle to process web3 requests
func NewWeb3Handler(core CoreService, cacheURL string, batchRequestLimit int) Web3Handler {
	return &web3Handler{
		coreService:       core,
		cache:             newAPICache(15*time.Minute, cacheURL),
		batchRequestLimit: batchRequestLimit,
	}
}

// HandlePOSTReq handles web3 request
func (svr *web3Handler) HandlePOSTReq(ctx context.Context, reader io.Reader, writer apitypes.Web3ResponseWriter) (err error) {
	ctx, span := tracer.NewSpan(ctx, "svr.HandlePOSTReq")
	defer span.End()
	web3Reqs, err := parseWeb3Reqs(reader)
	if err != nil {
		err := errors.Wrap(err, "failed to parse web3 requests.")
		span.RecordError(err)
		_, err = writer.Write(&web3Response{err: err})
		return err
	}
	defer func() {
		if r := recover(); r != nil {
			err = errors.Wrapf(errPanic, "recovered from panic: %v, request params: %+v", r, web3Reqs)
			return
		}
		if err != nil {
			err = errors.Wrapf(err, "failed to handle web3 requests: %+v", web3Reqs)
		}
	}()
	if !web3Reqs.IsArray() {
		return svr.handleWeb3Req(ctx, &web3Reqs, writer)
	}
	web3ReqArr := web3Reqs.Array()
	if len(web3ReqArr) > int(svr.batchRequestLimit) {
		err := errors.Wrapf(
			errMsgBatchTooLarge,
			"batch size %d exceeds the limit %d",
			len(web3ReqArr),
			svr.batchRequestLimit,
		)
		span.RecordError(err)
		_, err = writer.Write(&web3Response{err: err})
		return err
	}
	batchWriter := apitypes.NewBatchWriter(writer)
	for i := range web3ReqArr {
		if err := svr.handleWeb3Req(ctx, &web3ReqArr[i], batchWriter); err != nil {
			return err
		}
	}
	return batchWriter.Flush()
}

func (svr *web3Handler) handleWeb3Req(ctx context.Context, web3Req *gjson.Result, writer apitypes.Web3ResponseWriter) error {
	var (
		res       interface{}
		err, err1 error
		method    = web3Req.Get("method").Value()
		size      int
	)
	defer func(start time.Time) { svr.coreService.Track(ctx, start, method.(string), int64(size), err == nil) }(time.Now())

	log.T(ctx).Debug("handleWeb3Req", zap.String("method", method.(string)), zap.String("requestParams", fmt.Sprintf("%+v", web3Req)))
	_web3ServerMtc.WithLabelValues(method.(string)).Inc()
	_web3ServerMtc.WithLabelValues("requests_total").Inc()
	switch method {
	case "eth_accounts":
		res, err = svr.ethAccounts()
	case "eth_gasPrice":
		res, err = svr.gasPrice()
	case "eth_maxPriorityFeePerGas":
		res, err = svr.maxPriorityFee()
	case "eth_getBlockByHash":
		res, err = svr.getBlockByHash(web3Req)
	case "eth_chainId":
		res, err = svr.getChainID()
	case "eth_blockNumber":
		res, err = svr.getBlockNumber()
	case "eth_getBalance":
		res, err = svr.getBalance(web3Req)
	case "eth_getTransactionCount":
		res, err = svr.getTransactionCount(web3Req)
	case "eth_call":
		res, err = svr.call(ctx, web3Req)
	case "eth_getCode":
		res, err = svr.getCode(web3Req)
	case "eth_protocolVersion":
		res, err = svr.getProtocolVersion()
	case "web3_clientVersion":
		res, err = svr.getNodeInfo()
	case "net_version":
		res, err = svr.getNetworkID()
	case "net_peerCount":
		res, err = svr.getPeerCount()
	case "net_listening":
		res, err = svr.isListening()
	case "eth_syncing":
		res, err = svr.isSyncing()
	case "eth_mining":
		res, err = svr.isMining()
	case "eth_hashrate":
		res, err = svr.getHashrate()
	case "eth_getLogs":
		var filter *filterObject
		filter, err = parseLogRequest(web3Req.Get("params"))
		if err == nil {
			res, err = svr.getLogs(filter)
		}
	case "eth_getBlockTransactionCountByHash":
		res, err = svr.getBlockTransactionCountByHash(web3Req)
	case "eth_getBlockByNumber":
		res, err = svr.getBlockByNumber(web3Req)
	case "eth_estimateGas":
		res, err = svr.estimateGas(ctx, web3Req)
	case "eth_sendRawTransaction":
		res, err = svr.sendRawTransaction(ctx, web3Req)
	case "eth_getTransactionByHash":
		res, err = svr.getTransactionByHash(web3Req)
	case "eth_getTransactionByBlockNumberAndIndex":
		res, err = svr.getTransactionByBlockNumberAndIndex(web3Req)
	case "eth_getTransactionByBlockHashAndIndex":
		res, err = svr.getTransactionByBlockHashAndIndex(web3Req)
	case "eth_getBlockTransactionCountByNumber":
		res, err = svr.getBlockTransactionCountByNumber(web3Req)
	case "eth_getTransactionReceipt":
		res, err = svr.getTransactionReceipt(web3Req)
	case "eth_getStorageAt":
		res, err = svr.getStorageAt(web3Req)
	case "eth_getFilterLogs":
		res, err = svr.getFilterLogs(web3Req)
	case "eth_getFilterChanges":
		res, err = svr.getFilterChanges(web3Req)
	case "eth_uninstallFilter":
		res, err = svr.uninstallFilter(web3Req)
	case "eth_newFilter":
		var filter *filterObject
		filter, err = parseLogRequest(web3Req.Get("params"))
		if err == nil {
			res, err = svr.newFilter(filter)
		}
	case "eth_newBlockFilter":
		res, err = svr.newBlockFilter()
	case "eth_subscribe":
		sc, ok := StreamFromContext(ctx)
		if !ok {
			return errHTTPNotSupported
		}
		res, err = svr.subscribe(sc, web3Req, writer)
	case "eth_unsubscribe":
		res, err = svr.unsubscribe(web3Req)
	case "eth_getBlobSidecars":
		res, err = svr.getBlobSidecars(web3Req)
	//TODO: enable debug api after archive mode is supported
	// case "debug_traceTransaction":
	// 	res, err = svr.traceTransaction(ctx, web3Req)
	// case "debug_traceCall":
	// 	res, err = svr.traceCall(ctx, web3Req)
	case "eth_coinbase", "eth_getUncleCountByBlockHash", "eth_getUncleCountByBlockNumber",
		"eth_sign", "eth_signTransaction", "eth_sendTransaction", "eth_getUncleByBlockHashAndIndex",
		"eth_getUncleByBlockNumberAndIndex", "eth_pendingTransactions":
		res, err = svr.unimplemented()
	default:
		res, err = nil, errors.Wrapf(errors.New("web3 method not found"), "method: %s\n", web3Req.Get("method"))
	}
	if err != nil {
		log.Logger("api").Debug("web3server",
			zap.String("requestParams", fmt.Sprintf("%+v", web3Req)),
			zap.Error(err))
	} else {
		log.Logger("api").Debug("web3Debug", zap.String("response", fmt.Sprintf("%+v", res)))
	}
	var id any
	reqID := web3Req.Get("id")
	switch reqID.Type {
	case gjson.String:
		id = reqID.String()
	case gjson.Number:
		id = reqID.Int()
	default:
		id = 0
		res, err = nil, errors.New("invalid id type")
	}
	size, err1 = writer.Write(&web3Response{
		id:     id,
		result: res,
		err:    err,
	})
	return err1
}

func parseWeb3Reqs(reader io.Reader) (gjson.Result, error) {
	data, err := io.ReadAll(reader)
	if err != nil {
		return gjson.Result{}, err
	}
	if !gjson.Valid(string(data)) {
		return gjson.Result{}, errors.New("request json format is not valid")
	}
	ret := gjson.Parse(string(data))
	// check rquired field
	for _, req := range ret.Array() {
		id := req.Get("id")
		method := req.Get("method")
		if !id.Exists() || !method.Exists() {
			return gjson.Result{}, errors.New("request field is incomplete")
		}
	}
	return ret, nil
}

func (svr *web3Handler) ethAccounts() (interface{}, error) {
	return []string{}, nil
}

func (svr *web3Handler) gasPrice() (interface{}, error) {
	ret, err := svr.coreService.SuggestGasPrice()
	if err != nil {
		return nil, err
	}
	return uint64ToHex(ret), nil
}

func (svr *web3Handler) maxPriorityFee() (interface{}, error) {
	ret, err := svr.coreService.SuggestGasTipCap()
	if err != nil {
		return nil, err
	}
	return uint64ToHex(ret.Uint64()), nil
}

func (svr *web3Handler) getChainID() (interface{}, error) {
	return uint64ToHex(uint64(svr.coreService.EVMNetworkID())), nil
}

func (svr *web3Handler) getBlockNumber() (interface{}, error) {
	return uint64ToHex(svr.coreService.TipHeight()), nil
}

func (svr *web3Handler) getBlockByNumber(in *gjson.Result) (interface{}, error) {
	blkNum, isDetailed := in.Get("params.0"), in.Get("params.1")
	if !blkNum.Exists() || !isDetailed.Exists() {
		return nil, errInvalidFormat
	}
	num, err := svr.parseBlockNumber(blkNum.String())
	if err != nil {
		return nil, err
	}

	blk, err := svr.coreService.BlockByHeight(num)
	if err != nil {
		if errors.Cause(err) == ErrNotFound {
			return nil, nil
		}
		return nil, err
	}
	return svr.getBlockWithTransactions(blk.Block, blk.Receipts, isDetailed.Bool())
}

func (svr *web3Handler) getBalance(in *gjson.Result) (interface{}, error) {
	addr := in.Get("params.0")
	if !addr.Exists() {
		return nil, errInvalidFormat
	}
	ioAddr, err := ethAddrToIoAddr(addr.String())
	if err != nil {
		return nil, err
	}
	accountMeta, _, err := svr.coreService.Account(ioAddr)
	if err != nil {
		return nil, err
	}
	return intStrToHex(accountMeta.Balance)
}

// getTransactionCount returns the nonce for the given address
func (svr *web3Handler) getTransactionCount(in *gjson.Result) (interface{}, error) {
	addr := in.Get("params.0")
	if !addr.Exists() {
		return nil, errInvalidFormat
	}
	ioAddr, err := ethAddrToIoAddr(addr.String())
	if err != nil {
		return nil, err
	}
	// TODO (liuhaai): returns the nonce in given block height after archive mode is supported
	// blkNum, err := getStringFromArray(in, 1)
	pendingNonce, err := svr.coreService.PendingNonce(ioAddr)
	if err != nil {
		return nil, err
	}
	return uint64ToHex(pendingNonce), nil
}

func (svr *web3Handler) call(ctx context.Context, in *gjson.Result) (interface{}, error) {
	callMsg, err := parseCallObject(in)
	if err != nil {
		return nil, err
	}
	callerAddr, to, gasLimit, value, data := callMsg.From, callMsg.To, callMsg.Gas, callMsg.Value, callMsg.Data
	if to == _metamaskBalanceContractAddr {
		return nil, nil
	}
	if to == address.StakingProtocolAddr {
		sctx, err := stakingabi.BuildReadStateRequest(data)
		if err != nil {
			return nil, err
		}
		states, err := svr.coreService.ReadState("staking", "", sctx.Parameters().MethodName, sctx.Parameters().Arguments)
		if err != nil {
			return nil, err
		}
		ret, err := sctx.EncodeToEth(states)
		if err != nil {
			return nil, err
		}
		return "0x" + ret, nil
	}
	if to == address.RewardingProtocol {
		sctx, err := rewardingabi.BuildReadStateRequest(data)
		if err != nil {
			return nil, err
		}
		states, err := svr.coreService.ReadState("rewarding", "", sctx.Parameters().MethodName, sctx.Parameters().Arguments)
		if err != nil {
			return nil, err
		}
		ret, err := sctx.EncodeToEth(states)
		if err != nil {
			return nil, err
		}
		return "0x" + ret, nil
	}
	elp := (&action.EnvelopeBuilder{}).SetAction(action.NewExecution(to, value, data)).
		SetGasLimit(gasLimit).Build()
	ret, receipt, err := svr.coreService.ReadContract(ctx, callerAddr, elp)
	if err != nil {
		return nil, err
	}
	if receipt != nil && receipt.Status == uint64(iotextypes.ReceiptStatus_ErrExecutionReverted) {
		if len(receipt.GetExecutionRevertMsg()) == 0 {
			return "0x" + ret, status.Error(codes.InvalidArgument, "execution reverted")
		}
		return "0x" + ret, status.Error(codes.InvalidArgument, "execution reverted: "+receipt.GetExecutionRevertMsg())
	}
	return "0x" + ret, nil
}

func (svr *web3Handler) estimateGas(ctx context.Context, in *gjson.Result) (interface{}, error) {
	callMsg, err := parseCallObject(in)
	if err != nil {
		return nil, err
	}
	tx, err := callMsg.toUnsignedTx(svr.coreService.EVMNetworkID())
	if err != nil {
		return nil, err
	}
	elp, err := svr.ethTxToEnvelope(tx)
	if err != nil {
		return nil, err
	}

<<<<<<< HEAD
	var (
		estimatedGas uint64
		retval       []byte
	)
	switch act := elp.Action().(type) {
	case *action.Execution:
		estimatedGas, retval, err = svr.coreService.EstimateExecutionGasConsumption(context.Background(), elp, from)
	case *action.MigrateStake:
		estimatedGas, retval, err = svr.coreService.EstimateMigrateStakeGasConsumption(context.Background(), act, from)
=======
	var estimatedGas uint64
	from := callMsg.From
	switch act := elp.Action().(type) {
	case *action.Execution:
		estimatedGas, err = svr.coreService.EstimateExecutionGasConsumption(ctx, elp, from)
	case *action.MigrateStake:
		estimatedGas, err = svr.coreService.EstimateMigrateStakeGasConsumption(ctx, act, from)
>>>>>>> 9bbb80e6
	default:
		estimatedGas, err = svr.coreService.EstimateGasForNonExecution(act)
	}
	if err != nil {
		return "0x" + hex.EncodeToString(retval), err
	}
	if estimatedGas < 21000 {
		estimatedGas = 21000
	}
	return uint64ToHex(estimatedGas), nil
}

func (svr *web3Handler) sendRawTransaction(ctx context.Context, in *gjson.Result) (interface{}, error) {
	dataStr := in.Get("params.0")
	if !dataStr.Exists() {
		return nil, errInvalidFormat
	}
	// parse raw data string from json request
	var (
		cs        = svr.coreService
		rawString = dataStr.String()
		tx        *types.Transaction
		encoding  iotextypes.Encoding
		sig       []byte
		pubkey    crypto.PublicKey
		err       error
		req       *iotextypes.Action
	)
	tx, err = action.DecodeEtherTx(rawString)
	if err != nil {
		return nil, err
	}
	if tx.Protected() && tx.ChainId().Uint64() != uint64(cs.EVMNetworkID()) {
		return nil, errors.Wrapf(errInvalidEvmChainID, "expect chainID = %d, got %d", cs.EVMNetworkID(), tx.ChainId().Uint64())
	}
	encoding, sig, pubkey, err = action.ExtractTypeSigPubkey(tx)
	if err != nil {
		return nil, err
	}
	if g := cs.Genesis(); g.IsVanuatu(cs.TipHeight()) {
		elp, err := action.StakingRewardingTxToEnvelope(svr.coreService.ChainID(), tx)
		if err != nil {
			return nil, err
		}
		if elp != nil {
			req = &iotextypes.Action{
				Core:         elp.Proto(),
				SenderPubKey: pubkey.Bytes(),
				Signature:    sig,
				Encoding:     encoding,
			}
		} else {
			// tx is not staking or rewarding
			actCore, err := action.EthRawToContainer(svr.coreService.ChainID(), rawString)
			if err != nil {
				return nil, err
			}
			req = &iotextypes.Action{
				Core:         actCore,
				SenderPubKey: pubkey.Bytes(),
				Signature:    sig,
				Encoding:     iotextypes.Encoding_TX_CONTAINER,
			}
		}
	} else {
		elp, err := svr.ethTxToEnvelope(tx)
		if err != nil {
			return nil, err
		}
		req = &iotextypes.Action{
			Core:         elp.Proto(),
			SenderPubKey: pubkey.Bytes(),
			Signature:    sig,
			Encoding:     encoding,
		}
	}
	actionHash, err := cs.SendAction(ctx, req)
	if err != nil {
		return nil, err
	}
	return "0x" + actionHash, nil
}

func (svr *web3Handler) getCode(in *gjson.Result) (interface{}, error) {
	addr := in.Get("params.0")
	if !addr.Exists() {
		return nil, errInvalidFormat
	}
	ioAddr, err := ethAddrToIoAddr(addr.String())
	if err != nil {
		return nil, err
	}
	accountMeta, _, err := svr.coreService.Account(ioAddr)
	if err != nil {
		return nil, err
	}
	return "0x" + hex.EncodeToString(accountMeta.ContractByteCode), nil
}

func (svr *web3Handler) getNodeInfo() (interface{}, error) {
	packageVersion, _, _, goVersion, _ := svr.coreService.ServerMeta()
	return packageVersion + "/" + goVersion, nil
}

func (svr *web3Handler) getNetworkID() (interface{}, error) {
	return strconv.Itoa(int(svr.coreService.EVMNetworkID())), nil
}

func (svr *web3Handler) getPeerCount() (interface{}, error) {
	return "0x64", nil
}

func (svr *web3Handler) isListening() (interface{}, error) {
	return true, nil
}

func (svr *web3Handler) getProtocolVersion() (interface{}, error) {
	return "64", nil
}

func (svr *web3Handler) isSyncing() (interface{}, error) {
	start, curr, highest := svr.coreService.SyncingProgress()
	if curr >= highest {
		return false, nil
	}
	return &getSyncingResult{
		StartingBlock: uint64ToHex(start),
		CurrentBlock:  uint64ToHex(curr),
		HighestBlock:  uint64ToHex(highest),
	}, nil
}

func (svr *web3Handler) isMining() (interface{}, error) {
	return false, nil
}

func (svr *web3Handler) getHashrate() (interface{}, error) {
	return "0x500000", nil
}

func (svr *web3Handler) getBlockTransactionCountByHash(in *gjson.Result) (interface{}, error) {
	txHash := in.Get("params.0")
	if !txHash.Exists() {
		return nil, errInvalidFormat
	}
	blk, err := svr.coreService.BlockByHash(util.Remove0xPrefix(txHash.String()))
	if err != nil {
		return nil, errors.Wrap(err, "the block is not found")
	}
	return uint64ToHex(uint64(len(blk.Block.Actions))), nil
}

func (svr *web3Handler) getBlockByHash(in *gjson.Result) (interface{}, error) {
	blkHash, isDetailed := in.Get("params.0"), in.Get("params.1")
	if !blkHash.Exists() || !isDetailed.Exists() {
		return nil, errInvalidFormat
	}
	blk, err := svr.coreService.BlockByHash(util.Remove0xPrefix(blkHash.String()))
	if err != nil {
		if errors.Cause(err) == ErrNotFound {
			return nil, nil
		}
		return nil, err
	}
	return svr.getBlockWithTransactions(blk.Block, blk.Receipts, isDetailed.Bool())
}

func (svr *web3Handler) getTransactionByHash(in *gjson.Result) (interface{}, error) {
	txHash := in.Get("params.0")
	if !txHash.Exists() {
		return nil, errInvalidFormat
	}
	actHash, err := hash.HexStringToHash256(util.Remove0xPrefix(txHash.String()))
	if err != nil {
		return nil, err
	}

	selp, blk, _, err := svr.coreService.ActionByActionHash(actHash)
	if err == nil {
		receipt, err := svr.coreService.ReceiptByActionHash(actHash)
		if err == nil {
			return svr.assembleConfirmedTransaction(blk.HashBlock(), selp, receipt)
		}
		if errors.Cause(err) == ErrNotFound {
			return nil, nil
		}
		return nil, err
	}
	if errors.Cause(err) == ErrNotFound {
		selp, err = svr.coreService.PendingActionByActionHash(actHash)
		if err == nil {
			return svr.assemblePendingTransaction(selp)
		}
		if errors.Cause(err) == ErrNotFound {
			return nil, nil
		}
		return nil, err
	}
	return nil, err
}

func (svr *web3Handler) getLogs(filter *filterObject) (interface{}, error) {
	from, to, err := svr.parseBlockRange(filter.FromBlock, filter.ToBlock)
	if err != nil {
		return nil, err
	}
	return svr.getLogsWithFilter(from, to, filter.Address, filter.Topics)
}

func (svr *web3Handler) getTransactionReceipt(in *gjson.Result) (interface{}, error) {
	// parse action hash from request
	actHashStr := in.Get("params.0")
	if !actHashStr.Exists() {
		return nil, errInvalidFormat
	}
	actHash, err := hash.HexStringToHash256(util.Remove0xPrefix(actHashStr.String()))
	if err != nil {
		return nil, errors.Wrapf(errUnkownType, "actHash: %s", actHashStr.String())
	}

	// acquire action receipt by action hash
	selp, blk, _, err := svr.coreService.ActionByActionHash(actHash)
	if err != nil {
		if errors.Cause(err) == ErrNotFound {
			return nil, nil
		}
		return nil, err
	}
	tx, err := selp.ToEthTx()
	if err != nil {
		return nil, err
	}
	receipt, err := svr.coreService.ReceiptByActionHash(actHash)
	if err != nil {
		if errors.Cause(err) == ErrNotFound {
			return nil, nil
		}
		return nil, err
	}
	to, contractAddr, err := getRecipientAndContractAddrFromAction(selp, receipt)
	if err != nil {
		return nil, err
	}

	// acquire logsBloom from blockMeta
	var logsBloomStr string
	if logsBloom := blk.LogsBloomfilter(); logsBloom != nil {
		logsBloomStr = hex.EncodeToString(logsBloom.Bytes())
	}
	return &getReceiptResult{
		blockHash:       blk.HashBlock(),
		from:            selp.SenderAddress(),
		to:              to,
		contractAddress: contractAddr,
		logsBloom:       logsBloomStr,
		receipt:         receipt,
		txType:          uint(tx.Type()),
	}, nil

}

func (svr *web3Handler) getBlockTransactionCountByNumber(in *gjson.Result) (interface{}, error) {
	blkNum := in.Get("params.0")
	if !blkNum.Exists() {
		return nil, errInvalidFormat
	}
	num, err := svr.parseBlockNumber(blkNum.String())
	if err != nil {
		return nil, err
	}
	blk, err := svr.coreService.BlockByHeight(num)
	if err != nil {
		if errors.Cause(err) == ErrNotFound {
			return nil, nil
		}
		return nil, err
	}
	return uint64ToHex(uint64(len(blk.Block.Actions))), nil
}

func (svr *web3Handler) getTransactionByBlockHashAndIndex(in *gjson.Result) (interface{}, error) {
	blkHashStr, idxStr := in.Get("params.0"), in.Get("params.1")
	if !blkHashStr.Exists() || !idxStr.Exists() {
		return nil, errInvalidFormat
	}
	idx, err := hexStringToNumber(idxStr.String())
	if err != nil {
		return nil, err
	}
	blkHashHex := util.Remove0xPrefix(blkHashStr.String())
	blk, err := svr.coreService.BlockByHash(blkHashHex)
	if errors.Cause(err) == ErrNotFound || idx >= uint64(len(blk.Receipts)) || len(blk.Receipts) == 0 {
		return nil, nil
	}
	if err != nil {
		return nil, err
	}
	blkHash, err := hash.HexStringToHash256(blkHashHex)
	if err != nil {
		return nil, err
	}
	return svr.assembleConfirmedTransaction(blkHash, blk.Block.Actions[idx], blk.Receipts[idx])
}

func (svr *web3Handler) getTransactionByBlockNumberAndIndex(in *gjson.Result) (interface{}, error) {
	blkNum, idxStr := in.Get("params.0"), in.Get("params.1")
	if !blkNum.Exists() || !idxStr.Exists() {
		return nil, errInvalidFormat
	}
	num, err := svr.parseBlockNumber(blkNum.String())
	if err != nil {
		return nil, err
	}
	idx, err := hexStringToNumber(idxStr.String())
	if err != nil {
		return nil, err
	}
	blk, err := svr.coreService.BlockByHeight(num)
	if errors.Cause(err) == ErrNotFound || idx >= uint64(len(blk.Receipts)) || len(blk.Receipts) == 0 {
		return nil, nil
	}
	if err != nil {
		return nil, err
	}
	return svr.assembleConfirmedTransaction(blk.Block.HashBlock(), blk.Block.Actions[idx], blk.Receipts[idx])
}

func (svr *web3Handler) getStorageAt(in *gjson.Result) (interface{}, error) {
	ethAddr, storagePos := in.Get("params.0"), in.Get("params.1")
	if !ethAddr.Exists() || !storagePos.Exists() {
		return nil, errInvalidFormat
	}
	contractAddr, err := address.FromHex(ethAddr.String())
	if err != nil {
		return nil, err
	}
	pos, err := hexToBytes(storagePos.String())
	if err != nil {
		return nil, err
	}
	val, err := svr.coreService.ReadContractStorage(context.Background(), contractAddr, pos)
	if err != nil {
		return nil, err
	}
	return "0x" + hex.EncodeToString(val), nil
}

func (svr *web3Handler) newFilter(filter *filterObject) (interface{}, error) {
	//check the validity of filter before caching
	if filter == nil {
		return nil, errNullPointer
	}
	if _, err := svr.parseBlockNumber(filter.FromBlock); err != nil {
		return nil, errors.Wrapf(errUnkownType, "from: %s", filter.FromBlock)
	}
	if _, err := svr.parseBlockNumber(filter.ToBlock); err != nil {
		return nil, errors.Wrapf(errUnkownType, "to: %s", filter.ToBlock)
	}
	for _, ethAddr := range filter.Address {
		if _, err := ethAddrToIoAddr(ethAddr); err != nil {
			return nil, err
		}
	}
	for _, tp := range filter.Topics {
		for _, str := range tp {
			if _, err := hexToBytes(str); err != nil {
				return nil, err
			}
		}
	}

	// cache filter and return hash value of the filter as filter id
	filter.FilterType = "log"
	objInByte, _ := json.Marshal(*filter)
	keyHash := hash.Hash256b(objInByte)
	filterID := hex.EncodeToString(keyHash[:])
	err := svr.cache.Set(filterID, objInByte)
	if err != nil {
		return nil, err
	}
	return "0x" + filterID, nil
}

func (svr *web3Handler) newBlockFilter() (interface{}, error) {
	filterObj := filterObject{
		FilterType: "block",
		LogHeight:  svr.coreService.TipHeight(),
	}
	objInByte, _ := json.Marshal(filterObj)
	keyHash := hash.Hash256b(objInByte)
	filterID := hex.EncodeToString(keyHash[:])
	err := svr.cache.Set(filterID, objInByte)
	if err != nil {
		return nil, err
	}
	return "0x" + filterID, nil
}

func (svr *web3Handler) uninstallFilter(in *gjson.Result) (interface{}, error) {
	id := in.Get("params.0")
	if !id.Exists() {
		return nil, errInvalidFormat
	}
	return svr.cache.Del(util.Remove0xPrefix(id.String())), nil
}

func (svr *web3Handler) getFilterChanges(in *gjson.Result) (interface{}, error) {
	id := in.Get("params.0")
	if !id.Exists() {
		return nil, errInvalidFormat
	}
	filterID := util.Remove0xPrefix(id.String())
	filterObj, err := loadFilterFromCache(svr.cache, filterID)
	if err != nil {
		return nil, err
	}
	var (
		ret          interface{}
		newLogHeight uint64
		tipHeight    = svr.coreService.TipHeight()
	)
	switch filterObj.FilterType {
	case "log":
		if filterObj.LogHeight > tipHeight {
			return []*getLogsResult{}, nil
		}
		from, to, hasNewLogs, err := svr.getLogQueryRange(filterObj.FromBlock, filterObj.ToBlock, filterObj.LogHeight)
		if err != nil {
			return nil, err
		}
		if !hasNewLogs {
			return []*getLogsResult{}, nil
		}
		logs, err := svr.getLogsWithFilter(from, to, filterObj.Address, filterObj.Topics)
		if err != nil {
			return nil, err
		}
		ret, newLogHeight = logs, tipHeight+1
	case "block":
		if filterObj.LogHeight > tipHeight {
			return []string{}, nil
		}
		queryCount := tipHeight - filterObj.LogHeight + 1
		blkStores, err := svr.coreService.BlockByHeightRange(filterObj.LogHeight, queryCount)
		if err != nil {
			return nil, err
		}
		hashArr := make([]string, 0)
		for _, blkStore := range blkStores {
			blkHash := blkStore.Block.HashBlock()
			hashArr = append(hashArr, "0x"+hex.EncodeToString(blkHash[:]))
		}
		ret, newLogHeight = hashArr, filterObj.LogHeight+queryCount
	default:
		return nil, errors.Wrapf(errUnkownType, "filterType: %s", filterObj.FilterType)
	}

	// update the logHeight of filter cache
	filterObj.LogHeight = newLogHeight
	objInByte, _ := json.Marshal(filterObj)
	if err = svr.cache.Set(filterID, objInByte); err != nil {
		return nil, err
	}
	return ret, nil
}

func (svr *web3Handler) getFilterLogs(in *gjson.Result) (interface{}, error) {
	id := in.Get("params.0")
	if !id.Exists() {
		return nil, errInvalidFormat
	}
	filterID := util.Remove0xPrefix(id.String())
	filterObj, err := loadFilterFromCache(svr.cache, filterID)
	if err != nil {
		return nil, err
	}
	if filterObj.FilterType != "log" {
		return nil, errInvalidFilterID
	}
	from, to, err := svr.parseBlockRange(filterObj.FromBlock, filterObj.ToBlock)
	if err != nil {
		return nil, err
	}
	return svr.getLogsWithFilter(from, to, filterObj.Address, filterObj.Topics)
}

func (svr *web3Handler) subscribe(ctx *StreamContext, in *gjson.Result, writer apitypes.Web3ResponseWriter) (interface{}, error) {
	subscription := in.Get("params.0")
	if !subscription.Exists() {
		return nil, errInvalidFormat
	}
	switch subscription.String() {
	case "newHeads":
		return svr.streamBlocks(ctx, writer)
	case "logs":
		filter, err := parseLogRequest(in.Get("params.1"))
		if err != nil {
			return nil, err
		}
		return svr.streamLogs(ctx, filter, writer)
	default:
		return nil, errInvalidFormat
	}
}

func (svr *web3Handler) streamBlocks(ctx *StreamContext, writer apitypes.Web3ResponseWriter) (interface{}, error) {
	chainListener := svr.coreService.ChainListener()
	streamID, err := chainListener.AddResponder(NewWeb3BlockListener(writer.Write))
	if err != nil {
		return nil, err
	}
	ctx.AddListener(streamID)
	return streamID, nil
}

func (svr *web3Handler) streamLogs(ctx *StreamContext, filterObj *filterObject, writer apitypes.Web3ResponseWriter) (interface{}, error) {
	filter, err := newLogFilterFrom(filterObj.Address, filterObj.Topics)
	if err != nil {
		return nil, err
	}
	chainListener := svr.coreService.ChainListener()
	streamID, err := chainListener.AddResponder(NewWeb3LogListener(filter, writer.Write))
	if err != nil {
		return nil, err
	}
	ctx.AddListener(streamID)
	return streamID, nil
}

func (svr *web3Handler) unsubscribe(in *gjson.Result) (interface{}, error) {
	id := in.Get("params.0")
	if !id.Exists() {
		return nil, errInvalidFormat
	}
	chainListener := svr.coreService.ChainListener()
	return chainListener.RemoveResponder(id.String())
}

func (svr *web3Handler) getBlobSidecars(in *gjson.Result) (interface{}, error) {
	blkNum := in.Get("params.0")
	if !blkNum.Exists() {
		return nil, errInvalidFormat
	}
	num, err := svr.parseBlockNumber(blkNum.String())
	if err != nil {
		return nil, err
	}
	res, err := svr.coreService.BlobSidecarsByHeight(num)
	switch errors.Cause(err) {
	case nil:
		return res, nil
	case ErrNotFound:
		return nil, nil
	default:
		return nil, err
	}
}

func (svr *web3Handler) traceTransaction(ctx context.Context, in *gjson.Result) (interface{}, error) {
	actHash, options := in.Get("params.0"), in.Get("params.1")
	if !actHash.Exists() {
		return nil, errInvalidFormat
	}
	var (
		enableMemory, disableStack, disableStorage, enableReturnData bool
	)
	if options.Exists() {
		enableMemory = options.Get("enableMemory").Bool()
		disableStack = options.Get("disableStack").Bool()
		disableStorage = options.Get("disableStorage").Bool()
		enableReturnData = options.Get("enableReturnData").Bool()
	}
	cfg := &tracers.TraceConfig{
		Config: &logger.Config{
			EnableMemory:     enableMemory,
			DisableStack:     disableStack,
			DisableStorage:   disableStorage,
			EnableReturnData: enableReturnData,
		},
	}
	if tracer := options.Get("tracer"); tracer.Exists() {
		cfg.Tracer = new(string)
		*cfg.Tracer = tracer.String()
		if tracerConfig := options.Get("tracerConfig"); tracerConfig.Exists() {
			cfg.TracerConfig = json.RawMessage(tracerConfig.Raw)
		}
	}
	retval, receipt, tracer, err := svr.coreService.TraceTransaction(ctx, actHash.String(), cfg)
	if err != nil {
		return nil, err
	}
	switch tracer := tracer.(type) {
	case *logger.StructLogger:
		return &debugTraceTransactionResult{
			Failed:      receipt.Status != uint64(iotextypes.ReceiptStatus_Success),
			Revert:      receipt.ExecutionRevertMsg(),
			ReturnValue: byteToHex(retval),
			StructLogs:  fromLoggerStructLogs(tracer.StructLogs()),
			Gas:         receipt.GasConsumed,
		}, nil
	case tracers.Tracer:
		return tracer.GetResult()
	default:
		return nil, fmt.Errorf("unknown tracer type: %T", tracer)
	}
}

func (svr *web3Handler) traceCall(ctx context.Context, in *gjson.Result) (interface{}, error) {
	var (
		err     error
		callMsg *callMsg
	)
	blkNumOrHashObj, options := in.Get("params.1"), in.Get("params.2")
	callMsg, err = parseCallObject(in)
	if err != nil {
		return nil, err
	}

	var blkNumOrHash any
	if blkNumOrHashObj.Exists() {
		blkNumOrHash = blkNumOrHashObj.Get("blockHash").String()
		if blkNumOrHash == "" {
			blkNumOrHash = blkNumOrHashObj.Get("blockNumber").Uint()
		}
	}

	var (
		enableMemory, disableStack, disableStorage, enableReturnData bool
		tracerJs, tracerTimeout                                      *string
	)
	if options.Exists() {
		enableMemory = options.Get("enableMemory").Bool()
		disableStack = options.Get("disableStack").Bool()
		disableStorage = options.Get("disableStorage").Bool()
		enableReturnData = options.Get("enableReturnData").Bool()
		trace := options.Get("tracer")
		if trace.Exists() {
			tracerJs = new(string)
			*tracerJs = trace.String()
		}
		traceTimeout := options.Get("timeout")
		if traceTimeout.Exists() {
			tracerTimeout = new(string)
			*tracerTimeout = traceTimeout.String()
		}
	}
	cfg := &tracers.TraceConfig{
		Tracer:  tracerJs,
		Timeout: tracerTimeout,
		Config: &logger.Config{
			EnableMemory:     enableMemory,
			DisableStack:     disableStack,
			DisableStorage:   disableStorage,
			EnableReturnData: enableReturnData,
		},
	}

	retval, receipt, tracer, err := svr.coreService.TraceCall(ctx, callMsg.From, blkNumOrHash, callMsg.To, 0, callMsg.Value, callMsg.Gas, callMsg.Data, cfg)
	if err != nil {
		return nil, err
	}
	switch tracer := tracer.(type) {
	case *logger.StructLogger:
		return &debugTraceTransactionResult{
			Failed:      receipt.Status != uint64(iotextypes.ReceiptStatus_Success),
			Revert:      receipt.ExecutionRevertMsg(),
			ReturnValue: byteToHex(retval),
			StructLogs:  fromLoggerStructLogs(tracer.StructLogs()),
			Gas:         receipt.GasConsumed,
		}, nil
	case tracers.Tracer:
		return tracer.GetResult()
	default:
		return nil, fmt.Errorf("unknown tracer type: %T", tracer)
	}
}

func (svr *web3Handler) unimplemented() (interface{}, error) {
	return nil, errNotImplemented
}<|MERGE_RESOLUTION|>--- conflicted
+++ resolved
@@ -456,25 +456,16 @@
 		return nil, err
 	}
 
-<<<<<<< HEAD
 	var (
 		estimatedGas uint64
 		retval       []byte
+		from         = callMsg.From
 	)
 	switch act := elp.Action().(type) {
 	case *action.Execution:
-		estimatedGas, retval, err = svr.coreService.EstimateExecutionGasConsumption(context.Background(), elp, from)
+		estimatedGas, retval, err = svr.coreService.EstimateExecutionGasConsumption(ctx, elp, from)
 	case *action.MigrateStake:
-		estimatedGas, retval, err = svr.coreService.EstimateMigrateStakeGasConsumption(context.Background(), act, from)
-=======
-	var estimatedGas uint64
-	from := callMsg.From
-	switch act := elp.Action().(type) {
-	case *action.Execution:
-		estimatedGas, err = svr.coreService.EstimateExecutionGasConsumption(ctx, elp, from)
-	case *action.MigrateStake:
-		estimatedGas, err = svr.coreService.EstimateMigrateStakeGasConsumption(ctx, act, from)
->>>>>>> 9bbb80e6
+		estimatedGas, retval, err = svr.coreService.EstimateMigrateStakeGasConsumption(ctx, act, from)
 	default:
 		estimatedGas, err = svr.coreService.EstimateGasForNonExecution(act)
 	}
