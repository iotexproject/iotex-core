package api

import (
	"context"
	"encoding/hex"
	"encoding/json"
	"fmt"
	"math/big"
	"strconv"
	"time"

	"github.com/ethereum/go-ethereum/common"
	"github.com/go-redis/redis/v8"
	"github.com/iotexproject/go-pkgs/cache/ttl"
	"github.com/iotexproject/go-pkgs/hash"
	"github.com/iotexproject/go-pkgs/util"
	"github.com/iotexproject/iotex-address/address"
	"github.com/iotexproject/iotex-proto/golang/iotexapi"
	"github.com/iotexproject/iotex-proto/golang/iotextypes"
	"github.com/pkg/errors"
	"github.com/tidwall/gjson"
	"go.uber.org/zap"

	logfilter "github.com/iotexproject/iotex-core/api/logfilter"
	"github.com/iotexproject/iotex-core/pkg/log"
	"github.com/iotexproject/iotex-core/pkg/util/addrutil"
)

type (
	blockObject struct {
		Author           string        `json:"author"`
		Number           string        `json:"number"`
		Hash             string        `json:"hash"`
		ParentHash       string        `json:"parentHash"`
		Sha3Uncles       string        `json:"sha3Uncles"`
		LogsBloom        string        `json:"logsBloom"`
		TransactionsRoot string        `json:"transactionsRoot"`
		StateRoot        string        `json:"stateRoot"`
		ReceiptsRoot     string        `json:"receiptsRoot"`
		Miner            string        `json:"miner"`
		Difficulty       string        `json:"difficulty"`
		TotalDifficulty  string        `json:"totalDifficulty"`
		ExtraData        string        `json:"extraData"`
		Size             string        `json:"size"`
		GasLimit         string        `json:"gasLimit"`
		GasUsed          string        `json:"gasUsed"`
		Timestamp        string        `json:"timestamp"`
		Transactions     []interface{} `json:"transactions"`
		Signature        string        `json:"signature"`
		Step             string        `json:"step"`
		Uncles           []string      `json:"uncles"`
	}

	transactionObject struct {
		Hash             string  `json:"hash"`
		Nonce            string  `json:"nonce"`
		BlockHash        string  `json:"blockHash"`
		BlockNumber      string  `json:"blockNumber"`
		TransactionIndex string  `json:"transactionIndex"`
		From             string  `json:"from"`
		To               *string `json:"to"`
		Value            string  `json:"value"`
		GasPrice         string  `json:"gasPrice"`
		Gas              string  `json:"gas"`
		Input            string  `json:"input"`
		R                string  `json:"r"`
		S                string  `json:"s"`
		V                string  `json:"v"`
		StandardV        string  `json:"standardV"`
		Condition        *string `json:"condition"`
		Creates          *string `json:"creates"`
		ChainID          string  `json:"chainId"`
		PublicKey        string  `json:"publicKey"`
	}
)

const (
	_zeroLogsBloom = "0x00000000000000000000000000000000000000000000000000000000000000000000000000000000000000000000000000000000000000000000000000000000000000000000000000000000000000000000000000000000000000000000000000000000000000000000000000000000000000000000000000000000000000000000000000000000000000000000000000000000000000000000000000000000000000000000000000000000000000000000000000000000000000000000000000000000000000000000000000000000000000000000000000000000000000000000000000000000000000000000000000000000000000000000000000000000"
)

func hexStringToNumber(hexStr string) (uint64, error) {
	return strconv.ParseUint(util.Remove0xPrefix(hexStr), 16, 64)
}

func ethAddrToIoAddr(ethAddr string) (address.Address, error) {
	if ok := common.IsHexAddress(ethAddr); !ok {
		return nil, errors.Wrapf(errUnkownType, "ethAddr: %s", ethAddr)
	}
	return address.FromHex(ethAddr)
}

func ioAddrToEthAddr(ioAddr string) (string, error) {
	if len(ioAddr) == 0 {
		return "0x0000000000000000000000000000000000000000", nil
	}
	addr, err := addrutil.IoAddrToEvmAddr(ioAddr)
	if err != nil {
		return "", err
	}
	return addr.String(), nil
}

func uint64ToHex(val uint64) string {
	return "0x" + strconv.FormatUint(val, 16)
}

func intStrToHex(str string) (string, error) {
	amount, ok := big.NewInt(0).SetString(str, 10)
	if !ok {
		return "", errors.Wrapf(errUnkownType, "int: %s", str)
	}
	return "0x" + fmt.Sprintf("%x", amount), nil
}

func getStringFromArray(in interface{}, i int) (string, error) {
	params, ok := in.([]interface{})
	if !ok || i < 0 || i >= len(params) {
		return "", errInvalidFormat
	}
	ret, ok := params[i].(string)
	if !ok {
		return "", errUnkownType
	}
	return ret, nil
}

func getStringAndBoolFromArray(in interface{}) (str string, b bool, err error) {
	params, ok := in.([]interface{})
	if !ok || len(params) != 2 {
		err = errInvalidFormat
		return
	}
	str, ok = params[0].(string)
	if !ok {
		err = errUnkownType
		return
	}
	b, ok = params[1].(bool)
	if !ok {
		err = errUnkownType
		return
	}
	return
}

func (svr *Web3Server) getBlockWithTransactions(blkMeta *iotextypes.BlockMeta, isDetailed bool) (blockObject, error) {
	transactions := make([]interface{}, 0)
	if blkMeta.Height > 0 {
		actionInfos, err := svr.coreService.ActionsByBlock(blkMeta.Hash, 0, svr.coreService.cfg.API.RangeQueryLimit)
		if err != nil {
			return blockObject{}, err
		}
		for _, info := range actionInfos {
			if isDetailed {
				tx, err := svr.getTransactionFromActionInfo(info)
				if err != nil {
<<<<<<< HEAD
					if errors.Cause(err) != errUnsupportedAction {
						log.L().Error("failed to get info from action", zap.Error(err), zap.String("info", fmt.Sprintf("%+v", info)))
					}
=======
					log.Logger("api").Error("failed to get info from action", zap.Error(err), zap.String("info", fmt.Sprintf("%+v", info)))
>>>>>>> 664a0d20
					continue
				}
				transactions = append(transactions, tx)
			} else {
				transactions = append(transactions, "0x"+info.ActHash)
			}
		}
	}

	producerAddr, err := ioAddrToEthAddr(blkMeta.ProducerAddress)
	if err != nil {
		return blockObject{}, err
	}
	// TODO: the value is the same as Babel's. It will be corrected in next pr
	return blockObject{
		Author:           producerAddr,
		Number:           uint64ToHex(blkMeta.Height),
		Hash:             "0x" + blkMeta.Hash,
		ParentHash:       "0x" + blkMeta.PreviousBlockHash,
		Sha3Uncles:       "0x1dcc4de8dec75d7aab85b567b6ccd41ad312451b948a7413f0a142fd40d49347",
		LogsBloom:        getLogsBloomFromBlkMeta(blkMeta),
		TransactionsRoot: "0x" + blkMeta.TxRoot,
		StateRoot:        "0x" + blkMeta.DeltaStateDigest,
		ReceiptsRoot:     "0x" + blkMeta.TxRoot,
		Miner:            producerAddr,
		Difficulty:       "0xfffffffffffffffffffffffffffffffe",
		TotalDifficulty:  "0xff14700000000000000000000000486001d72",
		ExtraData:        "0x",
		Size:             uint64ToHex(uint64(blkMeta.NumActions)),
		GasLimit:         uint64ToHex(blkMeta.GasLimit),
		GasUsed:          uint64ToHex(blkMeta.GasUsed),
		Timestamp:        uint64ToHex(uint64(blkMeta.Timestamp.Seconds)),
		Transactions:     transactions,
		Step:             "373422302",
		Signature:        "0000000000000000000000000000000000000000000000000000000000000000000000000000000000000000000000000000000000000000000000000000000000",
		Uncles:           []string{},
	}, nil
}

func (svr *Web3Server) getTransactionFromActionInfo(actInfo *iotexapi.ActionInfo) (transactionObject, error) {
	if actInfo.GetAction() == nil || actInfo.GetAction().GetCore() == nil {
		return transactionObject{}, errNullPointer
	}
	var (
		to     *string
		create *string
		value  = "0x0"
		data   = "0x"
		err    error
	)
	switch act := actInfo.Action.Core.Action.(type) {
	case *iotextypes.ActionCore_Transfer:
		value, err = intStrToHex(act.Transfer.GetAmount())
		if err != nil {
			return transactionObject{}, err
		}
		toTmp, err := ioAddrToEthAddr(act.Transfer.GetRecipient())
		if err != nil {
			return transactionObject{}, err
		}
		to = &toTmp
	case *iotextypes.ActionCore_Execution:
		value, err = intStrToHex(act.Execution.GetAmount())
		if err != nil {
			return transactionObject{}, err
		}
		if len(act.Execution.GetContract()) > 0 {
			toTmp, err := ioAddrToEthAddr(act.Execution.GetContract())
			if err != nil {
				return transactionObject{}, err
			}
			to = &toTmp
		}
		data = byteToHex(act.Execution.GetData())
		// recipient is empty when contract is created
		if to == nil {
			actHash, err := hash.HexStringToHash256(actInfo.ActHash)
			if err != nil {
				return transactionObject{}, errors.Wrapf(errUnkownType, "txHash: %s", actInfo.ActHash)
			}
			receipt, _, err := svr.coreService.ReceiptByAction(actHash)
			if err != nil {
				return transactionObject{}, err
			}
			addr, err := ioAddrToEthAddr(receipt.ContractAddress)
			if err != nil {
				return transactionObject{}, err
			}
			create = &addr
		}
	// TODO: support other type actions
	default:
<<<<<<< HEAD
		return nil, errors.Wrapf(errUnsupportedAction, "actHash: %s", actInfo.ActHash)
=======
		return transactionObject{}, errors.Errorf("the type of action %s is not supported", actInfo.ActHash)
>>>>>>> 664a0d20
	}

	vVal := uint64(actInfo.Action.Signature[64])
	if vVal < 27 {
		vVal += 27
	}

	from, err := ioAddrToEthAddr(actInfo.Sender)
	if err != nil {
		return transactionObject{}, err
	}
	gasPrice, err := intStrToHex(actInfo.Action.Core.GasPrice)
	if err != nil {
		return transactionObject{}, err
	}
	return transactionObject{
		Hash:             "0x" + actInfo.ActHash,
		Nonce:            uint64ToHex(actInfo.Action.Core.Nonce),
		BlockHash:        "0x" + actInfo.BlkHash,
		BlockNumber:      uint64ToHex(actInfo.BlkHeight),
		TransactionIndex: uint64ToHex(uint64(actInfo.Index)),
		From:             from,
		To:               to,
		Value:            value,
		GasPrice:         gasPrice,
		Gas:              uint64ToHex(actInfo.Action.Core.GasLimit),
		Input:            data,
		R:                byteToHex(actInfo.Action.Signature[:32]),
		S:                byteToHex(actInfo.Action.Signature[32:64]),
		V:                uint64ToHex(vVal),
		// TODO: the value is the same as Babel's. It will be corrected in next pr
		StandardV: uint64ToHex(vVal),
		Creates:   create,
		ChainID:   uint64ToHex(uint64(svr.coreService.EVMNetworkID())),
		PublicKey: byteToHex(actInfo.Action.SenderPubKey),
	}, nil
}

func (svr *Web3Server) parseBlockNumber(str string) (uint64, error) {
	switch str {
	case _earliestBlockNumber:
		return 1, nil
	case "", _pendingBlockNumber, _latestBlockNumber:
		return svr.coreService.bc.TipHeight(), nil
	default:
		return hexStringToNumber(str)
	}
}

func (svr *Web3Server) parseBlockRange(fromStr string, toStr string) (from uint64, to uint64, err error) {
	from, err = svr.parseBlockNumber(fromStr)
	if err != nil {
		return
	}
	to, err = svr.parseBlockNumber(toStr)
	return
}

func (svr *Web3Server) isContractAddr(addr string) (bool, error) {
	if addr == "" {
		return true, nil
	}
	ioAddr, err := address.FromString(addr)
	if err != nil {
		return false, err
	}
	accountMeta, _, err := svr.coreService.Account(ioAddr)
	if err != nil {
		return false, err
	}
	return accountMeta.IsContract, nil
}

func (svr *Web3Server) getLogsWithFilter(from uint64, to uint64, addrs []string, topics [][]string) ([]logsObject, error) {
	// construct filter topics and addresses
	var filter iotexapi.LogsFilter
	for _, ethAddr := range addrs {
		ioAddr, err := ethAddrToIoAddr(ethAddr)
		if err != nil {
			return nil, err
		}
		filter.Address = append(filter.Address, ioAddr.String())
	}
	for _, tp := range topics {
		var topic [][]byte
		for _, str := range tp {
			b, err := hexToBytes(str)
			if err != nil {
				return nil, err
			}
			topic = append(topic, b)
		}
		filter.Topics = append(filter.Topics, &iotexapi.Topics{Topic: topic})
	}
	logs, err := svr.coreService.LogsInRange(logfilter.NewLogFilter(&filter, nil, nil), from, to, 0)
	if err != nil {
		return nil, err
	}

	// parse log results
	ret := make([]logsObject, 0)
	for _, l := range logs {
		topics := make([]string, 0)
		for _, val := range l.Topics {
			topics = append(topics, byteToHex(val))
		}
		contractAddr, err := ioAddrToEthAddr(l.ContractAddress)
		if err != nil {
			return nil, err
		}
		ret = append(ret, logsObject{
			BlockHash:        byteToHex(l.BlkHash),
			TransactionHash:  byteToHex(l.ActHash),
			LogIndex:         uint64ToHex(uint64(l.Index)),
			BlockNumber:      uint64ToHex(l.BlkHeight),
			TransactionIndex: uint64ToHex(uint64(l.TxIndex)),
			Address:          contractAddr,
			Data:             byteToHex(l.Data),
			Topics:           topics,
		})
	}
	return ret, nil
}

func byteToHex(b []byte) string {
	return "0x" + hex.EncodeToString(b)
}

func hexToBytes(str string) ([]byte, error) {
	str = util.Remove0xPrefix(str)
	if len(str)%2 == 1 {
		str = "0" + str
	}
	return hex.DecodeString(str)
}

func getLogsBloomFromBlkMeta(blkMeta *iotextypes.BlockMeta) string {
	if len(blkMeta.LogsBloom) == 0 {
		return _zeroLogsBloom
	}
	return "0x" + blkMeta.LogsBloom
}

func parseLogRequest(in gjson.Result) (*filterObject, error) {
	var logReq filterObject
	if len(in.Array()) > 0 {
		req := in.Array()[0]
		logReq.FromBlock = req.Get("fromBlock").String()
		logReq.ToBlock = req.Get("toBlock").String()
		for _, addr := range req.Get("address").Array() {
			logReq.Address = append(logReq.Address, addr.String())
		}
		for _, topics := range req.Get("topics").Array() {
			if topics.IsArray() {
				var topicArr []string
				for _, topic := range topics.Array() {
					topicArr = append(topicArr, util.Remove0xPrefix(topic.String()))
				}
				logReq.Topics = append(logReq.Topics, topicArr)
			} else {
				logReq.Topics = append(logReq.Topics, []string{util.Remove0xPrefix(topics.String())})
			}
		}
	}
	return &logReq, nil
}

func parseCallObject(in interface{}) (address.Address, string, uint64, *big.Int, []byte, error) {
	var (
		from     address.Address
		to       string
		gasLimit uint64
		value    *big.Int
		data     []byte
	)

	params, ok := in.([]interface{})
	if !ok {
		return nil, "", 0, nil, nil, errInvalidFormat
	}
	params0, ok := params[0].(map[string]interface{})
	if !ok {
		return nil, "", 0, nil, nil, errInvalidFormat
	}
	req, err := json.Marshal(params0)
	if err != nil {
		return nil, "", 0, nil, nil, err
	}
	callObj := struct {
		From     string `json:"from,omitempty"`
		To       string `json:"to,omitempty"`
		Gas      string `json:"gas,omitempty"`
		GasPrice string `json:"gasPrice,omitempty"`
		Value    string `json:"value,omitempty"`
		Data     string `json:"data,omitempty"`
	}{}
	if err = json.Unmarshal(req, &callObj); err != nil {
		return nil, "", 0, nil, nil, err
	}
	if callObj.To != "" {
		var ioAddr address.Address
		if ioAddr, err = ethAddrToIoAddr(callObj.To); err != nil {
			return nil, "", 0, nil, nil, err
		}
		to = ioAddr.String()
	}
	if callObj.From == "" {
		callObj.From = "0x0000000000000000000000000000000000000000"
	}
	if from, err = ethAddrToIoAddr(callObj.From); err != nil {
		return nil, "", 0, nil, nil, err
	}
	if callObj.Value != "" {
		value, ok = big.NewInt(0).SetString(util.Remove0xPrefix(callObj.Value), 16)
		if !ok {
			return nil, "", 0, nil, nil, errors.Wrapf(errUnkownType, "value: %s", callObj.Value)
		}
	} else {
		value = big.NewInt(0)
	}
	if callObj.Gas != "" {
		if gasLimit, err = hexStringToNumber(callObj.Gas); err != nil {
			return nil, "", 0, nil, nil, err
		}
	}
	data = common.FromHex(callObj.Data)
	return from, to, gasLimit, value, data, nil
}

func (svr *Web3Server) getLogQueryRange(fromStr, toStr string, logHeight uint64) (from uint64, to uint64, hasNewLogs bool, err error) {
	if from, to, err = svr.parseBlockRange(fromStr, toStr); err != nil {
		return
	}
	switch {
	case logHeight < from:
		hasNewLogs = true
		return
	case logHeight > to:
		hasNewLogs = false
		return
	default:
		from = logHeight
		hasNewLogs = true
		return
	}
}

func loadFilterFromCache(c apiCache, filterID string) (filterObject, error) {
	dataStr, isFound := c.Get(filterID)
	if !isFound {
		return filterObject{}, errInvalidFilterID
	}
	var filterObj filterObject
	if err := json.Unmarshal([]byte(dataStr), &filterObj); err != nil {
		return filterObject{}, err
	}
	return filterObj, nil
}

func newAPICache(expireTime time.Duration, remoteURL string) apiCache {
	redisClient := redis.NewClient(&redis.Options{
		Addr:     remoteURL,
		Password: "", // no password set
		DB:       0,  // use default DB
	})
	if redisClient.Ping(context.Background()).Err() != nil {
		log.L().Info("local cache is used as API cache")
		filterCache, _ := ttl.NewCache(ttl.AutoExpireOption(expireTime))
		return &localCache{
			ttlCache: filterCache,
		}
	}
	log.L().Info("remote cache is used as API cache")
	return &remoteCache{
		redisCache: redisClient,
		expireTime: expireTime,
	}
}

type apiCache interface {
	Set(key string, data []byte) error
	Del(key string) bool
	Get(key string) ([]byte, bool)
}

type localCache struct {
	ttlCache *ttl.Cache
}

func (c *localCache) Set(key string, data []byte) error {
	if c.ttlCache == nil {
		return errNullPointer
	}
	c.ttlCache.Set(key, data)
	return nil
}

func (c *localCache) Del(key string) bool {
	if c.ttlCache == nil {
		return false
	}
	return c.ttlCache.Delete(key)
}

func (c *localCache) Get(key string) ([]byte, bool) {
	if c.ttlCache == nil {
		return nil, false
	}
	val, exist := c.ttlCache.Get(key)
	if !exist {
		return nil, false
	}
	ret, ok := val.([]byte)
	return ret, ok
}

type remoteCache struct {
	redisCache *redis.Client
	expireTime time.Duration
}

func (c *remoteCache) Set(key string, data []byte) error {
	if c.redisCache == nil {
		return errNullPointer
	}
	return c.redisCache.Set(context.Background(), key, data, c.expireTime).Err()
}

func (c *remoteCache) Del(key string) bool {
	if c.redisCache == nil {
		return false
	}
	err := c.redisCache.Unlink(context.Background(), key).Err()
	return err == nil
}

func (c *remoteCache) Get(key string) ([]byte, bool) {
	if c.redisCache == nil {
		return nil, false
	}
	ret, err := c.redisCache.Get(context.Background(), key).Bytes()
	if err == redis.Nil {
		return nil, false
	} else if err != nil {
		return nil, false
	}
	c.redisCache.Expire(context.Background(), key, c.expireTime)
	return ret, true
}<|MERGE_RESOLUTION|>--- conflicted
+++ resolved
@@ -154,13 +154,9 @@
 			if isDetailed {
 				tx, err := svr.getTransactionFromActionInfo(info)
 				if err != nil {
-<<<<<<< HEAD
 					if errors.Cause(err) != errUnsupportedAction {
-						log.L().Error("failed to get info from action", zap.Error(err), zap.String("info", fmt.Sprintf("%+v", info)))
+						log.Logger("api").Error("failed to get info from action", zap.Error(err), zap.String("info", fmt.Sprintf("%+v", info)))
 					}
-=======
-					log.Logger("api").Error("failed to get info from action", zap.Error(err), zap.String("info", fmt.Sprintf("%+v", info)))
->>>>>>> 664a0d20
 					continue
 				}
 				transactions = append(transactions, tx)
@@ -253,11 +249,7 @@
 		}
 	// TODO: support other type actions
 	default:
-<<<<<<< HEAD
-		return nil, errors.Wrapf(errUnsupportedAction, "actHash: %s", actInfo.ActHash)
-=======
-		return transactionObject{}, errors.Errorf("the type of action %s is not supported", actInfo.ActHash)
->>>>>>> 664a0d20
+		return transactionObject{}, errors.Wrapf(errUnsupportedAction, "actHash: %s", actInfo.ActHash)
 	}
 
 	vVal := uint64(actInfo.Action.Signature[64])
