--- conflicted
+++ resolved
@@ -347,11 +347,7 @@
 	} else {
 		data = common.FromHex(in.Get("params.0.data").String())
 	}
-<<<<<<< HEAD
-	return from, to, gasLimit, value, data, nil
-=======
 	return from, to, gasLimit, gasPrice, value, data, nil
->>>>>>> e5e3046c
 }
 
 func (svr *web3Handler) getLogQueryRange(fromStr, toStr string, logHeight uint64) (from uint64, to uint64, hasNewLogs bool, err error) {
