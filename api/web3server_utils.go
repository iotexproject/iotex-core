--- conflicted
+++ resolved
@@ -342,12 +342,7 @@
 		}
 		filter.Topics = append(filter.Topics, &iotexapi.Topics{Topic: topic})
 	}
-<<<<<<< HEAD
-	// TODO: fix query length
-	logs, err := svr.coreService.getLogsInRange(logfilter.NewLogFilter(&filter, nil, nil), from, to, 1000)
-=======
 	logs, err := svr.coreService.LogsInRange(logfilter.NewLogFilter(&filter, nil, nil), from, to, 0)
->>>>>>> da077c8a
 	if err != nil {
 		return nil, err
 	}
