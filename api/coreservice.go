// Copyright (c) 2022 IoTeX Foundation
// This source code is provided 'as is' and no warranties are given as to title or non-infringement, merchantability
// or fitness for purpose and, to the extent permitted by law, all liability for your use of the code is disclaimed.
// This source code is governed by Apache License 2.0 that can be found in the LICENSE file.

package api

import (
	"bytes"
	"context"
	"encoding/hex"
	"fmt"
	"math"
	"math/big"
	"strconv"
	"time"

	"github.com/ethereum/go-ethereum/core/vm"
	"github.com/ethereum/go-ethereum/eth/tracers"
	"github.com/ethereum/go-ethereum/eth/tracers/logger"
	"github.com/pkg/errors"
	"go.uber.org/zap"
	"golang.org/x/sync/errgroup"
	"google.golang.org/genproto/googleapis/rpc/errdetails"
	"google.golang.org/grpc/codes"
	"google.golang.org/grpc/status"
	"google.golang.org/protobuf/proto"
	"google.golang.org/protobuf/types/known/durationpb"
	"google.golang.org/protobuf/types/known/timestamppb"

	"github.com/iotexproject/go-pkgs/hash"
	"github.com/iotexproject/go-pkgs/util"
	"github.com/iotexproject/iotex-address/address"
	"github.com/iotexproject/iotex-election/committee"
	"github.com/iotexproject/iotex-proto/golang/iotexapi"
	"github.com/iotexproject/iotex-proto/golang/iotextypes"

	"github.com/iotexproject/iotex-core/action"
	"github.com/iotexproject/iotex-core/action/protocol"
	accountutil "github.com/iotexproject/iotex-core/action/protocol/account/util"
	"github.com/iotexproject/iotex-core/action/protocol/execution/evm"
	"github.com/iotexproject/iotex-core/action/protocol/poll"
	"github.com/iotexproject/iotex-core/action/protocol/rewarding"
	"github.com/iotexproject/iotex-core/action/protocol/rolldpos"
	"github.com/iotexproject/iotex-core/actpool"
	logfilter "github.com/iotexproject/iotex-core/api/logfilter"
	apitypes "github.com/iotexproject/iotex-core/api/types"
	"github.com/iotexproject/iotex-core/blockchain"
	"github.com/iotexproject/iotex-core/blockchain/block"
	"github.com/iotexproject/iotex-core/blockchain/blockdao"
	"github.com/iotexproject/iotex-core/blockchain/filedao"
	"github.com/iotexproject/iotex-core/blockchain/genesis"
	"github.com/iotexproject/iotex-core/blockindex"
	"github.com/iotexproject/iotex-core/blocksync"
	"github.com/iotexproject/iotex-core/db"
	"github.com/iotexproject/iotex-core/gasstation"
	"github.com/iotexproject/iotex-core/pkg/log"
	batch "github.com/iotexproject/iotex-core/pkg/messagebatcher"
	"github.com/iotexproject/iotex-core/pkg/tracer"
	"github.com/iotexproject/iotex-core/pkg/version"
	"github.com/iotexproject/iotex-core/server/itx/nodestats"
	"github.com/iotexproject/iotex-core/state"
	"github.com/iotexproject/iotex-core/state/factory"

	// Force-load the tracer engines to trigger registration
	_ "github.com/ethereum/go-ethereum/eth/tracers/js"
	_ "github.com/ethereum/go-ethereum/eth/tracers/native"
)

const _workerNumbers int = 5
const (
	// defaultTraceTimeout is the amount of time a single transaction can execute
	// by default before being forcefully aborted.
	defaultTraceTimeout = 5 * time.Second
)

type (
	// CoreService provides api interface for user to interact with blockchain data
	CoreService interface {
		// Account returns the metadata of an account
		Account(addr address.Address) (*iotextypes.AccountMeta, *iotextypes.BlockIdentifier, error)
		// ChainMeta returns blockchain metadata
		ChainMeta() (*iotextypes.ChainMeta, string, error)
		// ServerMeta gets the server metadata
		ServerMeta() (packageVersion string, packageCommitID string, gitStatus string, goVersion string, buildTime string)
		// SendAction is the API to send an action to blockchain.
		SendAction(ctx context.Context, in *iotextypes.Action) (string, error)
		// ReadContract reads the state in a contract address specified by the slot
		ReadContract(ctx context.Context, callerAddr address.Address, sc *action.Execution) (string, *iotextypes.Receipt, error)
		// ReadState reads state on blockchain
		ReadState(protocolID string, height string, methodName []byte, arguments [][]byte) (*iotexapi.ReadStateResponse, error)
		// SuggestGasPrice suggests gas price
		SuggestGasPrice() (uint64, error)
		// EstimateGasForAction estimates gas for action
		EstimateGasForAction(ctx context.Context, in *iotextypes.Action) (uint64, error)
		// EpochMeta gets epoch metadata
		EpochMeta(epochNum uint64) (*iotextypes.EpochData, uint64, []*iotexapi.BlockProducerInfo, error)
		// RawBlocks gets raw block data
		RawBlocks(startHeight uint64, count uint64, withReceipts bool, withTransactionLogs bool) ([]*iotexapi.BlockInfo, error)
		// ElectionBuckets returns the native election buckets.
		ElectionBuckets(epochNum uint64) ([]*iotextypes.ElectionBucket, error)
		// ReceiptByActionHash returns receipt by action hash
		ReceiptByActionHash(h hash.Hash256) (*action.Receipt, error)
		// TransactionLogByActionHash returns transaction log by action hash
		TransactionLogByActionHash(actHash string) (*iotextypes.TransactionLog, error)
		// TransactionLogByBlockHeight returns transaction log by block height
		TransactionLogByBlockHeight(blockHeight uint64) (*iotextypes.BlockIdentifier, *iotextypes.TransactionLogs, error)

		// Start starts the API server
		Start(ctx context.Context) error
		// Stop stops the API server
		Stop(ctx context.Context) error
		// Actions returns actions within the range
		Actions(start uint64, count uint64) ([]*iotexapi.ActionInfo, error)
		// Action returns action by action hash
		Action(actionHash string, checkPending bool) (*iotexapi.ActionInfo, error)
		// ActionsByAddress returns all actions associated with an address
		ActionsByAddress(addr address.Address, start uint64, count uint64) ([]*iotexapi.ActionInfo, error)
		// ActionByActionHash returns action by action hash
		ActionByActionHash(h hash.Hash256) (action.SealedEnvelope, hash.Hash256, uint64, uint32, error)
		// ActPoolActions returns the all Transaction Identifiers in the actpool
		ActionsInActPool(actHashes []string) ([]action.SealedEnvelope, error)
		// BlockByHeightRange returns blocks within the height range
		BlockByHeightRange(uint64, uint64) ([]*apitypes.BlockWithReceipts, error)
		// BlockByHeight returns the block and its receipt from block height
		BlockByHeight(uint64) (*apitypes.BlockWithReceipts, error)
		// BlockByHash returns the block and its receipt
		BlockByHash(string) (*apitypes.BlockWithReceipts, error)
		// UnconfirmedActionsByAddress returns all unconfirmed actions in actpool associated with an address
		UnconfirmedActionsByAddress(address string, start uint64, count uint64) ([]*iotexapi.ActionInfo, error)
		// EstimateGasForNonExecution  estimates action gas except execution
		EstimateGasForNonExecution(action.Action) (uint64, error)
		// EstimateExecutionGasConsumption estimate gas consumption for execution action
		EstimateExecutionGasConsumption(ctx context.Context, sc *action.Execution, callerAddr address.Address) (uint64, error)
		// LogsInBlockByHash filter logs in the block by hash
		LogsInBlockByHash(filter *logfilter.LogFilter, blockHash hash.Hash256) ([]*action.Log, error)
		// LogsInRange filter logs among [start, end] blocks
		LogsInRange(filter *logfilter.LogFilter, start, end, paginationSize uint64) ([]*action.Log, []hash.Hash256, error)
		// Genesis returns the genesis of the chain
		Genesis() genesis.Genesis
		// EVMNetworkID returns the network id of evm
		EVMNetworkID() uint32
		// ChainID returns the chain id of evm
		ChainID() uint32
		// ReadContractStorage reads contract's storage
		ReadContractStorage(ctx context.Context, addr address.Address, key []byte) ([]byte, error)
		// ChainListener returns the instance of Listener
		ChainListener() apitypes.Listener
		// SimulateExecution simulates execution
		SimulateExecution(context.Context, address.Address, *action.Execution) ([]byte, *action.Receipt, error)
		// SyncingProgress returns the syncing status of node
		SyncingProgress() (uint64, uint64, uint64)
		// TipHeight returns the tip of the chain
		TipHeight() uint64
		// PendingNonce returns the pending nonce of an account
		PendingNonce(address.Address) (uint64, error)
		// ReceiveBlock broadcasts the block to api subscribers
		ReceiveBlock(blk *block.Block) error
		// BlockHashByBlockHeight returns block hash by block height
		BlockHashByBlockHeight(blkHeight uint64) (hash.Hash256, error)
		// TraceTransaction returns the trace result of a transaction
		TraceTransaction(ctx context.Context, actHash string, config *tracers.TraceConfig) ([]byte, *action.Receipt, any, error)
		// TraceCall returns the trace result of a call
		TraceCall(ctx context.Context,
			callerAddr address.Address,
			blkNumOrHash any,
			contractAddress string,
			nonce uint64,
			amount *big.Int,
			gasLimit uint64,
			data []byte,
			config *tracers.TraceConfig) ([]byte, *action.Receipt, any, error)

		// Track tracks the api call
		Track(ctx context.Context, start time.Time, method string, size int64, success bool)
	}

	// coreService implements the CoreService interface
	coreService struct {
		bc                blockchain.Blockchain
		bs                blocksync.BlockSync
		sf                factory.Factory
		dao               blockdao.BlockDAO
		indexer           blockindex.Indexer
		bfIndexer         blockindex.BloomFilterIndexer
		ap                actpool.ActPool
		gs                *gasstation.GasStation
		broadcastHandler  BroadcastOutbound
		cfg               Config
		registry          *protocol.Registry
		chainListener     apitypes.Listener
		electionCommittee committee.Committee
		readCache         *ReadCache
		messageBatcher    *batch.Manager
		apiStats          *nodestats.APILocalStats
		sgdIndexer        blockindex.SGDRegistry
		getBlockTime      evm.GetBlockTime
	}

	// jobDesc provides a struct to get and store logs in core.LogsInRange
	jobDesc struct {
		idx    int
		blkNum uint64
	}
)

// Option is the option to override the api config
type Option func(cfg *coreService)

// BroadcastOutbound sends a broadcast message to the whole network
type BroadcastOutbound func(ctx context.Context, chainID uint32, msg proto.Message) error

// WithBroadcastOutbound is the option to broadcast msg outbound
func WithBroadcastOutbound(broadcastHandler BroadcastOutbound) Option {
	return func(svr *coreService) {
		svr.broadcastHandler = broadcastHandler
	}
}

// WithNativeElection is the option to return native election data through API.
func WithNativeElection(committee committee.Committee) Option {
	return func(svr *coreService) {
		svr.electionCommittee = committee
	}
}

// WithAPIStats is the option to return RPC stats through API.
func WithAPIStats(stats *nodestats.APILocalStats) Option {
	return func(svr *coreService) {
		svr.apiStats = stats
	}
}

// WithSGDIndexer is the option to return SGD Indexer through API.
func WithSGDIndexer(sgdIndexer blockindex.SGDRegistry) Option {
	return func(svr *coreService) {
		svr.sgdIndexer = sgdIndexer
	}
}

type intrinsicGasCalculator interface {
	IntrinsicGas() (uint64, error)
}

var (
	// ErrNotFound indicates the record isn't found
	ErrNotFound = errors.New("not found")
)

// newcoreService creates a api server that contains major blockchain components
func newCoreService(
	cfg Config,
	chain blockchain.Blockchain,
	bs blocksync.BlockSync,
	sf factory.Factory,
	dao blockdao.BlockDAO,
	indexer blockindex.Indexer,
	bfIndexer blockindex.BloomFilterIndexer,
	actPool actpool.ActPool,
	registry *protocol.Registry,
	getBlockTime evm.GetBlockTime,
	opts ...Option,
) (CoreService, error) {
	if cfg == (Config{}) {
		log.L().Warn("API server is not configured.")
		cfg = DefaultConfig
	}

	if cfg.RangeQueryLimit < uint64(cfg.TpsWindow) {
		return nil, errors.New("range query upper limit cannot be less than tps window")
	}

	core := coreService{
		bc:            chain,
		bs:            bs,
		sf:            sf,
		dao:           dao,
		indexer:       indexer,
		bfIndexer:     bfIndexer,
		ap:            actPool,
		cfg:           cfg,
		registry:      registry,
		chainListener: NewChainListener(500),
		gs:            gasstation.NewGasStation(chain, dao, cfg.GasStation),
		readCache:     NewReadCache(),
		getBlockTime:  getBlockTime,
	}

	for _, opt := range opts {
		opt(&core)
	}

	if core.broadcastHandler != nil {
		core.messageBatcher = batch.NewManager(func(msg *batch.Message) error {
			return core.broadcastHandler(context.Background(), core.bc.ChainID(), msg.Data)
		})
	}

	return &core, nil
}

// Account returns the metadata of an account
func (core *coreService) Account(addr address.Address) (*iotextypes.AccountMeta, *iotextypes.BlockIdentifier, error) {
	ctx, span := tracer.NewSpan(context.Background(), "coreService.Account")
	defer span.End()
	addrStr := addr.String()
	if addrStr == address.RewardingPoolAddr || addrStr == address.StakingBucketPoolAddr {
		return core.getProtocolAccount(ctx, addrStr)
	}
	span.AddEvent("accountutil.AccountStateWithHeight")
	ctx = genesis.WithGenesisContext(ctx, core.bc.Genesis())
	state, tipHeight, err := accountutil.AccountStateWithHeight(ctx, core.sf, addr)
	if err != nil {
		return nil, nil, status.Error(codes.NotFound, err.Error())
	}
	span.AddEvent("ap.GetPendingNonce")
	pendingNonce, err := core.ap.GetPendingNonce(addrStr)
	if err != nil {
		return nil, nil, status.Error(codes.Internal, err.Error())
	}
	if core.indexer == nil {
		return nil, nil, status.Error(codes.NotFound, blockindex.ErrActionIndexNA.Error())
	}
	span.AddEvent("indexer.GetActionCount")
	numActions, err := core.indexer.GetActionCountByAddress(hash.BytesToHash160(addr.Bytes()))
	if err != nil {
		return nil, nil, status.Error(codes.NotFound, err.Error())
	}
	// TODO: deprecate nonce field in account meta
	accountMeta := &iotextypes.AccountMeta{
		Address:      addrStr,
		Balance:      state.Balance.String(),
		PendingNonce: pendingNonce,
		NumActions:   numActions,
		IsContract:   state.IsContract(),
	}
	if state.IsContract() {
		var code protocol.SerializableBytes
		_, err = core.sf.State(&code, protocol.NamespaceOption(evm.CodeKVNameSpace), protocol.KeyOption(state.CodeHash))
		if err != nil {
			return nil, nil, status.Error(codes.NotFound, err.Error())
		}
		accountMeta.ContractByteCode = code
	}
	span.AddEvent("bc.BlockHeaderByHeight")
	header, err := core.bc.BlockHeaderByHeight(tipHeight)
	if err != nil {
		return nil, nil, status.Error(codes.NotFound, err.Error())
	}
	hash := header.HashBlock()
	span.AddEvent("coreService.Account.End")
	return accountMeta, &iotextypes.BlockIdentifier{
		Hash:   hex.EncodeToString(hash[:]),
		Height: tipHeight,
	}, nil
}

// ChainMeta returns blockchain metadata
func (core *coreService) ChainMeta() (*iotextypes.ChainMeta, string, error) {
	tipHeight := core.bc.TipHeight()
	if tipHeight == 0 {
		return &iotextypes.ChainMeta{
			Epoch:   &iotextypes.EpochData{},
			ChainID: core.bc.ChainID(),
		}, "", nil
	}
	syncStatus := ""
	if core.bs != nil {
		_, _, _, syncStatus = core.bs.SyncStatus()
	}
	chainMeta := &iotextypes.ChainMeta{
		Height:  tipHeight,
		ChainID: core.bc.ChainID(),
	}
	if core.indexer == nil {
		return chainMeta, syncStatus, nil
	}
	totalActions, err := core.indexer.GetTotalActions()
	if err != nil {
		return nil, "", status.Error(codes.Internal, err.Error())
	}
	blockLimit := int64(core.cfg.TpsWindow)
	if blockLimit <= 0 {
		return nil, "", status.Errorf(codes.Internal, "block limit is %d", blockLimit)
	}

	// avoid genesis block
	if int64(tipHeight) < blockLimit {
		blockLimit = int64(tipHeight)
	}
	blkStores, err := core.BlockByHeightRange(tipHeight-uint64(blockLimit)+1, uint64(blockLimit))
	if err != nil {
		return nil, "", status.Error(codes.NotFound, err.Error())
	}
	if len(blkStores) == 0 {
		return nil, "", status.Error(codes.NotFound, "get 0 blocks! not able to calculate aps")
	}

	var numActions uint64
	for _, blkStore := range blkStores {
		numActions += uint64(len(blkStore.Block.Actions))
	}

	t1 := blkStores[0].Block.Timestamp()
	t2 := blkStores[len(blkStores)-1].Block.Timestamp()
	// duration of time difference in milli-seconds
	// TODO: use config.Genesis.BlockInterval after PR1289 merges
	timeDiff := (t2.Sub(t1) + 10*time.Second) / time.Millisecond
	tps := float32(numActions*1000) / float32(timeDiff)

	chainMeta.NumActions = int64(totalActions)
	chainMeta.Tps = int64(math.Ceil(float64(tps)))
	chainMeta.TpsFloat = tps

	rp := rolldpos.FindProtocol(core.registry)
	if rp != nil {
		epochNum := rp.GetEpochNum(tipHeight)
		epochHeight := rp.GetEpochHeight(epochNum)
		gravityChainStartHeight, err := core.getGravityChainStartHeight(epochHeight)
		if err != nil {
			return nil, "", status.Error(codes.NotFound, err.Error())
		}
		chainMeta.Epoch = &iotextypes.EpochData{
			Num:                     epochNum,
			Height:                  epochHeight,
			GravityChainStartHeight: gravityChainStartHeight,
		}
	}
	return chainMeta, syncStatus, nil
}

// ServerMeta gets the server metadata
func (core *coreService) ServerMeta() (packageVersion string, packageCommitID string, gitStatus string, goVersion string, buildTime string) {
	packageVersion = version.PackageVersion
	packageCommitID = version.PackageCommitID
	gitStatus = version.GitStatus
	goVersion = version.GoVersion
	buildTime = version.BuildTime
	return
}

// SendAction is the API to send an action to blockchain.
func (core *coreService) SendAction(ctx context.Context, in *iotextypes.Action) (string, error) {
	log.Logger("api").Debug("receive send action request")
	selp, err := (&action.Deserializer{}).SetEvmNetworkID(core.EVMNetworkID()).ActionToSealedEnvelope(in)
	if err != nil {
		return "", status.Error(codes.InvalidArgument, err.Error())
	}

	// reject action if chainID is not matched at KamchatkaHeight
	if err := core.validateChainID(in.GetCore().GetChainID()); err != nil {
		return "", err
	}

	// Add to local actpool
	ctx = protocol.WithRegistry(ctx, core.registry)
	hash, err := selp.Hash()
	if err != nil {
		return "", err
	}
	l := log.Logger("api").With(zap.String("actionHash", hex.EncodeToString(hash[:])))
	if err = core.ap.Add(ctx, selp); err != nil {
		txBytes, serErr := proto.Marshal(in)
		if serErr != nil {
			l.Error("Data corruption", zap.Error(serErr))
		} else {
			l.With(zap.String("txBytes", hex.EncodeToString(txBytes))).Error("Failed to accept action", zap.Error(err))
		}
		st := status.New(codes.Internal, err.Error())
		br := &errdetails.BadRequest{
			FieldViolations: []*errdetails.BadRequest_FieldViolation{
				{
					Field:       "Action rejected",
					Description: action.LoadErrorDescription(err),
				},
			},
		}
		st, err := st.WithDetails(br)
		if err != nil {
			log.Logger("api").Panic("Unexpected error attaching metadata", zap.Error(err))
		}
		return "", st.Err()
	}
	// If there is no error putting into local actpool,
	// Broadcast it to the network
	msg := in
	if ge := core.bc.Genesis(); ge.IsQuebec(core.bc.TipHeight()) {
		err = core.messageBatcher.Put(&batch.Message{
			ChainID: core.bc.ChainID(),
			Target:  nil,
			Data:    msg,
		})
	} else {
		//TODO: remove height check after activated
		err = core.broadcastHandler(ctx, core.bc.ChainID(), msg)
	}
	if err != nil {
		l.Warn("Failed to broadcast SendAction request.", zap.Error(err))
	}
	return hex.EncodeToString(hash[:]), nil
}

func (core *coreService) PendingNonce(addr address.Address) (uint64, error) {
	return core.ap.GetPendingNonce(addr.String())
}

func (core *coreService) validateChainID(chainID uint32) error {
	ge := core.bc.Genesis()
	if ge.IsQuebec(core.bc.TipHeight()) && chainID != core.bc.ChainID() {
		return status.Errorf(codes.InvalidArgument, "ChainID does not match, expecting %d, got %d", core.bc.ChainID(), chainID)
	}
	if ge.IsMidway(core.bc.TipHeight()) && chainID != core.bc.ChainID() && chainID != 0 {
		return status.Errorf(codes.InvalidArgument, "ChainID does not match, expecting %d, got %d", core.bc.ChainID(), chainID)
	}
	return nil
}

// ReadContract reads the state in a contract address specified by the slot
func (core *coreService) ReadContract(ctx context.Context, callerAddr address.Address, sc *action.Execution) (string, *iotextypes.Receipt, error) {
	log.Logger("api").Debug("receive read smart contract request")
	key := hash.Hash160b(append([]byte(sc.Contract()), sc.Data()...))
	// TODO: either moving readcache into the upper layer or change the storage format
	if d, ok := core.readCache.Get(key); ok {
		res := iotexapi.ReadContractResponse{}
		if err := proto.Unmarshal(d, &res); err == nil {
			return res.Data, res.Receipt, nil
		}
	}
	ctx = genesis.WithGenesisContext(ctx, core.bc.Genesis())
	state, err := accountutil.AccountState(ctx, core.sf, callerAddr)
	if err != nil {
		return "", nil, status.Error(codes.InvalidArgument, err.Error())
	}
	if ctx, err = core.bc.Context(ctx); err != nil {
		return "", nil, err
	}
	sc.SetNonce(state.PendingNonce())
	blockGasLimit := core.bc.Genesis().BlockGasLimit
	if sc.GasLimit() == 0 || blockGasLimit < sc.GasLimit() {
		sc.SetGasLimit(blockGasLimit)
	}
	sc.SetGasPrice(big.NewInt(0)) // ReadContract() is read-only, use 0 to prevent insufficient gas

	retval, receipt, err := core.simulateExecution(ctx, callerAddr, sc, core.dao.GetBlockHash, core.getBlockTime)
	if err != nil {
		return "", nil, status.Error(codes.Internal, err.Error())
	}
	// ReadContract() is read-only, if no error returned, we consider it a success
	receipt.Status = uint64(iotextypes.ReceiptStatus_Success)
	res := iotexapi.ReadContractResponse{
		Data:    hex.EncodeToString(retval),
		Receipt: receipt.ConvertToReceiptPb(),
	}
	if d, err := proto.Marshal(&res); err == nil {
		core.readCache.Put(key, d)
	}
	return res.Data, res.Receipt, nil
}

// ReadState reads state on blockchain
func (core *coreService) ReadState(protocolID string, height string, methodName []byte, arguments [][]byte) (*iotexapi.ReadStateResponse, error) {
	p, ok := core.registry.Find(protocolID)
	if !ok {
		return nil, status.Errorf(codes.Internal, "protocol %s isn't registered", protocolID)
	}
	data, readStateHeight, err := core.readState(context.Background(), p, height, methodName, arguments...)
	if err != nil {
		return nil, status.Error(codes.NotFound, err.Error())
	}
	blkHash, err := core.dao.GetBlockHash(readStateHeight)
	if err != nil {
		if errors.Cause(err) == db.ErrNotExist {
			return nil, status.Error(codes.NotFound, err.Error())
		}
		return nil, status.Error(codes.Internal, err.Error())
	}
	return &iotexapi.ReadStateResponse{
		Data: data,
		BlockIdentifier: &iotextypes.BlockIdentifier{
			Height: readStateHeight,
			Hash:   hex.EncodeToString(blkHash[:]),
		},
	}, nil
}

// SuggestGasPrice suggests gas price
func (core *coreService) SuggestGasPrice() (uint64, error) {
	return core.gs.SuggestGasPrice()
}

// EstimateGasForAction estimates gas for action
func (core *coreService) EstimateGasForAction(ctx context.Context, in *iotextypes.Action) (uint64, error) {
	selp, err := (&action.Deserializer{}).SetEvmNetworkID(core.EVMNetworkID()).ActionToSealedEnvelope(in)
	if err != nil {
		return 0, status.Error(codes.Internal, err.Error())
	}
	sc, ok := selp.Action().(*action.Execution)
	if !ok {
		gas, err := selp.IntrinsicGas()
		if err != nil {
			return 0, status.Error(codes.Internal, err.Error())
		}
		return gas, nil
	}
	callerAddr := selp.SenderAddress()
	if callerAddr == nil {
		return 0, status.Error(codes.Internal, "failed to get address")
	}
	_, receipt, err := core.SimulateExecution(ctx, callerAddr, sc)
	if err != nil {
		return 0, status.Error(codes.Internal, err.Error())
	}
	return receipt.GasConsumed, nil
}

// EpochMeta gets epoch metadata
func (core *coreService) EpochMeta(epochNum uint64) (*iotextypes.EpochData, uint64, []*iotexapi.BlockProducerInfo, error) {
	rp := rolldpos.FindProtocol(core.registry)
	if rp == nil {
		return nil, 0, nil, nil
	}
	if epochNum < 1 {
		return nil, 0, nil, status.Error(codes.InvalidArgument, "epoch number cannot be less than one")
	}
	epochHeight := rp.GetEpochHeight(epochNum)
	gravityChainStartHeight, err := core.getGravityChainStartHeight(epochHeight)
	if err != nil {
		return nil, 0, nil, status.Error(codes.NotFound, err.Error())
	}
	epochData := &iotextypes.EpochData{
		Num:                     epochNum,
		Height:                  epochHeight,
		GravityChainStartHeight: gravityChainStartHeight,
	}

	pp := poll.FindProtocol(core.registry)
	if pp == nil {
		return nil, 0, nil, status.Error(codes.Internal, "poll protocol is not registered")
	}

	methodName := []byte("ActiveBlockProducersByEpoch")
	arguments := [][]byte{[]byte(strconv.FormatUint(epochNum, 10))}
	height := strconv.FormatUint(epochHeight, 10)
	data, _, err := core.readState(context.Background(), pp, height, methodName, arguments...)
	if err != nil {
		return nil, 0, nil, status.Error(codes.NotFound, err.Error())
	}

	var activeConsensusBlockProducers state.CandidateList
	if err := activeConsensusBlockProducers.Deserialize(data); err != nil {
		return nil, 0, nil, status.Error(codes.Internal, err.Error())
	}

	numBlks, produce, err := core.getProductivityByEpoch(rp, epochNum, core.bc.TipHeight(), activeConsensusBlockProducers)
	if err != nil {
		return nil, 0, nil, status.Error(codes.NotFound, err.Error())
	}

	methodName = []byte("BlockProducersByEpoch")
	data, _, err = core.readState(context.Background(), pp, height, methodName, arguments...)
	if err != nil {
		return nil, 0, nil, status.Error(codes.NotFound, err.Error())
	}

	var BlockProducers state.CandidateList
	if err := BlockProducers.Deserialize(data); err != nil {
		return nil, 0, nil, status.Error(codes.Internal, err.Error())
	}

	var blockProducersInfo []*iotexapi.BlockProducerInfo
	for _, bp := range BlockProducers {
		var active bool
		var blockProduction uint64
		if production, ok := produce[bp.Address]; ok {
			active = true
			blockProduction = production
		}
		blockProducersInfo = append(blockProducersInfo, &iotexapi.BlockProducerInfo{
			Address:    bp.Address,
			Votes:      bp.Votes.String(),
			Active:     active,
			Production: blockProduction,
		})
	}
	return epochData, numBlks, blockProducersInfo, nil
}

// RawBlocks gets raw block data
func (core *coreService) RawBlocks(startHeight uint64, count uint64, withReceipts bool, withTransactionLogs bool) ([]*iotexapi.BlockInfo, error) {
	if count == 0 || count > core.cfg.RangeQueryLimit {
		return nil, status.Error(codes.InvalidArgument, "range exceeds the limit")
	}

	tipHeight := core.bc.TipHeight()
	if startHeight > tipHeight {
		return nil, status.Error(codes.InvalidArgument, "start height should not exceed tip height")
	}
	endHeight := startHeight + count - 1
	if endHeight > tipHeight {
		endHeight = tipHeight
	}
	var res []*iotexapi.BlockInfo
	for height := startHeight; height <= endHeight; height++ {
		blk, err := core.dao.GetBlockByHeight(height)
		if err != nil {
			return nil, status.Error(codes.NotFound, err.Error())
		}
		var receiptsPb []*iotextypes.Receipt
		if withReceipts && height > 0 {
			receipts, err := core.dao.GetReceipts(height)
			if err != nil {
				return nil, status.Error(codes.NotFound, err.Error())
			}
			for _, receipt := range receipts {
				receiptsPb = append(receiptsPb, receipt.ConvertToReceiptPb())
			}
		}
		var transactionLogs *iotextypes.TransactionLogs
		if withTransactionLogs {
			if transactionLogs, err = core.dao.TransactionLogs(height); err != nil {
				return nil, status.Error(codes.NotFound, err.Error())
			}
		}
		res = append(res, &iotexapi.BlockInfo{
			Block:           blk.ConvertToBlockPb(),
			Receipts:        receiptsPb,
			TransactionLogs: transactionLogs,
		})
	}
	return res, nil
}

// ChainListener returns the instance of Listener
func (core *coreService) ChainListener() apitypes.Listener {
	return core.chainListener
}

// ElectionBuckets returns the native election buckets.
func (core *coreService) ElectionBuckets(epochNum uint64) ([]*iotextypes.ElectionBucket, error) {
	if core.electionCommittee == nil {
		return nil, status.Error(codes.Unavailable, "Native election no supported")
	}
	buckets, err := core.electionCommittee.NativeBucketsByEpoch(epochNum)
	if err != nil {
		return nil, status.Error(codes.Internal, err.Error())
	}
	re := make([]*iotextypes.ElectionBucket, len(buckets))
	for i, b := range buckets {
		startTime := timestamppb.New(b.StartTime())
		re[i] = &iotextypes.ElectionBucket{
			Voter:     b.Voter(),
			Candidate: b.Candidate(),
			Amount:    b.Amount().Bytes(),
			StartTime: startTime,
			Duration:  durationpb.New(b.Duration()),
			Decay:     b.Decay(),
		}
	}
	return re, nil
}

// ReceiptByActionHash returns receipt by action hash
func (core *coreService) ReceiptByActionHash(h hash.Hash256) (*action.Receipt, error) {
	if core.indexer == nil {
		return nil, status.Error(codes.NotFound, blockindex.ErrActionIndexNA.Error())
	}

	actIndex, err := core.indexer.GetActionIndex(h[:])
	if err != nil {
		return nil, errors.Wrap(ErrNotFound, err.Error())
	}
	receipt, err := core.dao.GetReceiptByActionHash(h, actIndex.BlockHeight())
	if err != nil {
		return nil, errors.Wrap(ErrNotFound, err.Error())
	}
	return receipt, nil
}

// TransactionLogByActionHash returns transaction log by action hash
func (core *coreService) TransactionLogByActionHash(actHash string) (*iotextypes.TransactionLog, error) {
	if core.indexer == nil {
		return nil, status.Error(codes.Unimplemented, blockindex.ErrActionIndexNA.Error())
	}
	if !core.dao.ContainsTransactionLog() {
		return nil, status.Error(codes.Unimplemented, filedao.ErrNotSupported.Error())
	}

	h, err := hex.DecodeString(actHash)
	if err != nil {
		return nil, status.Error(codes.InvalidArgument, err.Error())
	}

	actIndex, err := core.indexer.GetActionIndex(h)
	if err != nil {
		if errors.Cause(err) == db.ErrNotExist {
			return nil, status.Error(codes.NotFound, err.Error())
		}
		return nil, status.Error(codes.Internal, err.Error())
	}

	sysLog, err := core.dao.TransactionLogs(actIndex.BlockHeight())
	if err != nil {
		if errors.Cause(err) == db.ErrNotExist {
			return nil, status.Error(codes.NotFound, err.Error())
		}
		return nil, status.Error(codes.Internal, err.Error())
	}

	for _, log := range sysLog.Logs {
		if bytes.Equal(h, log.ActionHash) {
			return log, nil
		}
	}
	return nil, status.Errorf(codes.NotFound, "transaction log not found for action %s", actHash)
}

// TransactionLogByBlockHeight returns transaction log by block height
func (core *coreService) TransactionLogByBlockHeight(blockHeight uint64) (*iotextypes.BlockIdentifier, *iotextypes.TransactionLogs, error) {
	if !core.dao.ContainsTransactionLog() {
		return nil, nil, status.Error(codes.Unimplemented, filedao.ErrNotSupported.Error())
	}

	tip, err := core.dao.Height()
	if err != nil {
		return nil, nil, status.Error(codes.Internal, err.Error())
	}
	if blockHeight < 1 || blockHeight > tip {
		return nil, nil, status.Errorf(codes.InvalidArgument, "invalid block height = %d", blockHeight)
	}

	h, err := core.dao.GetBlockHash(blockHeight)
	if err != nil {
		if errors.Cause(err) == db.ErrNotExist {
			return nil, nil, status.Error(codes.NotFound, err.Error())
		}
		return nil, nil, status.Error(codes.Internal, err.Error())
	}

	blockIdentifier := &iotextypes.BlockIdentifier{
		Hash:   hex.EncodeToString(h[:]),
		Height: blockHeight,
	}
	sysLog, err := core.dao.TransactionLogs(blockHeight)
	if err != nil {
		if errors.Cause(err) == db.ErrNotExist {
			// should return empty, no transaction happened in block
			return blockIdentifier, nil, nil
		}
		return nil, nil, status.Error(codes.Internal, err.Error())
	}
	return blockIdentifier, sysLog, nil
}

func (core *coreService) TipHeight() uint64 {
	return core.bc.TipHeight()
}

// Start starts the API server
func (core *coreService) Start(_ context.Context) error {
	if err := core.chainListener.Start(); err != nil {
		return errors.Wrap(err, "failed to start blockchain listener")
	}
	if core.messageBatcher != nil {
		if err := core.messageBatcher.Start(); err != nil {
			return errors.Wrap(err, "failed to start message batcher")
		}
	}
	return nil
}

// Stop stops the API server
func (core *coreService) Stop(_ context.Context) error {
	if core.messageBatcher != nil {
		if err := core.messageBatcher.Stop(); err != nil {
			return errors.Wrap(err, "failed to stop message batcher")
		}
	}
	return core.chainListener.Stop()
}

func (core *coreService) readState(ctx context.Context, p protocol.Protocol, height string, methodName []byte, arguments ...[]byte) ([]byte, uint64, error) {
	key := ReadKey{
		Name:   p.Name(),
		Height: height,
		Method: methodName,
		Args:   arguments,
	}
	if d, ok := core.readCache.Get(key.Hash()); ok {
		var h uint64
		if height != "" {
			h, _ = strconv.ParseUint(height, 0, 64)
		}
		return d, h, nil
	}

	// TODO: need to complete the context
	tipHeight := core.bc.TipHeight()
	ctx = protocol.WithBlockCtx(ctx, protocol.BlockCtx{
		BlockHeight: tipHeight,
	})
	ctx = genesis.WithGenesisContext(
		protocol.WithRegistry(ctx, core.registry),
		core.bc.Genesis(),
	)
	ctx = protocol.WithFeatureCtx(protocol.WithFeatureWithHeightCtx(ctx))

	rp := rolldpos.FindProtocol(core.registry)
	if rp == nil {
		return nil, uint64(0), errors.New("rolldpos is not registered")
	}

	tipEpochNum := rp.GetEpochNum(tipHeight)
	if height != "" {
		inputHeight, err := strconv.ParseUint(height, 0, 64)
		if err != nil {
			return nil, uint64(0), err
		}
		inputEpochNum := rp.GetEpochNum(inputHeight)
		if inputEpochNum < tipEpochNum {
			// old data, wrap to history state reader
			d, h, err := p.ReadState(ctx, factory.NewHistoryStateReader(core.sf, rp.GetEpochHeight(inputEpochNum)), methodName, arguments...)
			if err == nil {
				core.readCache.Put(key.Hash(), d)
			}
			return d, h, err
		}
	}

	// TODO: need to distinguish user error and system error
	d, h, err := p.ReadState(ctx, core.sf, methodName, arguments...)
	if err == nil {
		core.readCache.Put(key.Hash(), d)
	}
	return d, h, err
}

func (core *coreService) getActionsFromIndex(totalActions, start, count uint64) ([]*iotexapi.ActionInfo, error) {
	hashes, err := core.indexer.GetActionHashFromIndex(start, count)
	if err != nil {
		return nil, status.Error(codes.Unavailable, err.Error())
	}
	var actionInfo []*iotexapi.ActionInfo
	for i := range hashes {
		act, err := core.getAction(hash.BytesToHash256(hashes[i]), false)
		if err != nil {
			return nil, status.Error(codes.Unavailable, err.Error())
		}
		actionInfo = append(actionInfo, act)
	}
	return actionInfo, nil
}

// Actions returns actions within the range
func (core *coreService) Actions(start uint64, count uint64) ([]*iotexapi.ActionInfo, error) {
	if err := core.checkActionIndex(); err != nil {
		return nil, err
	}
	if count == 0 {
		return nil, status.Error(codes.InvalidArgument, "count must be greater than zero")
	}
	if count > core.cfg.RangeQueryLimit {
		return nil, status.Error(codes.InvalidArgument, "range exceeds the limit")
	}

	totalActions, err := core.indexer.GetTotalActions()
	if err != nil {
		return nil, status.Error(codes.Internal, err.Error())
	}
	if start >= totalActions {
		return nil, status.Error(codes.InvalidArgument, "start exceeds the total actions in the block")
	}
	if totalActions == uint64(0) || count == 0 {
		return []*iotexapi.ActionInfo{}, nil
	}
	if start+count > totalActions {
		count = totalActions - start
	}
	if core.indexer != nil {
		return core.getActionsFromIndex(totalActions, start, count)
	}
	// Finding actions in reverse order saves time for querying most recent actions
	reverseStart := totalActions - (start + count)
	if totalActions < start+count {
		reverseStart = uint64(0)
		count = totalActions - start
	}

	var res []*iotexapi.ActionInfo
	var actsList [][]*iotexapi.ActionInfo
	var hit bool
	for height := core.bc.TipHeight(); height >= 1 && count > 0; height-- {
		blk, err := core.dao.GetBlockByHeight(height)
		if err != nil {
			return nil, status.Error(codes.NotFound, err.Error())
		}
		if !hit && reverseStart >= uint64(len(blk.Actions)) {
			reverseStart -= uint64(len(blk.Actions))
			continue
		}
		// now reverseStart < len(blk.Actions), we are going to fetch actions from this block
		hit = true
		acts := core.reverseActionsInBlock(blk, reverseStart, count)
		actsList = append(actsList, acts)
		count -= uint64(len(acts))
		reverseStart = 0
	}
	for i := len(actsList) - 1; i >= 0; i-- {
		res = append(res, actsList[i]...)
	}
	return res, nil
}

// Action returns action by action hash
func (core *coreService) Action(actionHash string, checkPending bool) (*iotexapi.ActionInfo, error) {
	if err := core.checkActionIndex(); err != nil {
		return nil, err
	}
	actHash, err := hash.HexStringToHash256(actionHash)
	if err != nil {
		return nil, status.Error(codes.InvalidArgument, err.Error())
	}
	act, err := core.getAction(actHash, checkPending)
	if err != nil {
		return nil, status.Error(codes.Unavailable, err.Error())
	}
	return act, nil
}

// ActionsByAddress returns all actions associated with an address
func (core *coreService) ActionsByAddress(addr address.Address, start uint64, count uint64) ([]*iotexapi.ActionInfo, error) {
	if err := core.checkActionIndex(); err != nil {
		return nil, err
	}
	if count == 0 {
		return nil, status.Error(codes.InvalidArgument, "count must be greater than zero")
	}
	if count > core.cfg.RangeQueryLimit {
		return nil, status.Error(codes.InvalidArgument, "range exceeds the limit")
	}

	actions, err := core.indexer.GetActionsByAddress(hash.BytesToHash160(addr.Bytes()), start, count)
	if err != nil {
		if errors.Cause(err) == db.ErrBucketNotExist || errors.Cause(err) == db.ErrNotExist {
			// no actions associated with address, return nil
			return nil, nil
		}
		return nil, status.Error(codes.NotFound, err.Error())
	}

	var res []*iotexapi.ActionInfo
	for i := range actions {
		act, err := core.getAction(hash.BytesToHash256(actions[i]), false)
		if err != nil {
			continue
		}
		res = append(res, act)
	}
	return res, nil
}

// BlockHashByBlockHeight returns block hash by block height
func (core *coreService) BlockHashByBlockHeight(blkHeight uint64) (hash.Hash256, error) {
	return core.dao.GetBlockHash(blkHeight)
}

// ActionByActionHash returns action by action hash
func (core *coreService) ActionByActionHash(h hash.Hash256) (action.SealedEnvelope, hash.Hash256, uint64, uint32, error) {
	if err := core.checkActionIndex(); err != nil {
		return action.SealedEnvelope{}, hash.ZeroHash256, 0, 0, status.Error(codes.NotFound, blockindex.ErrActionIndexNA.Error())
	}

	actIndex, err := core.indexer.GetActionIndex(h[:])
	if err != nil {
		return action.SealedEnvelope{}, hash.ZeroHash256, 0, 0, errors.Wrap(ErrNotFound, err.Error())
	}
	blk, err := core.dao.GetBlockByHeight(actIndex.BlockHeight())
	if err != nil {
		return action.SealedEnvelope{}, hash.ZeroHash256, 0, 0, errors.Wrap(ErrNotFound, err.Error())
	}
	selp, index, err := core.dao.GetActionByActionHash(h, actIndex.BlockHeight())
	if err != nil {
		return action.SealedEnvelope{}, hash.ZeroHash256, 0, 0, errors.Wrap(ErrNotFound, err.Error())
	}
	return selp, blk.HashBlock(), actIndex.BlockHeight(), index, nil
}

// UnconfirmedActionsByAddress returns all unconfirmed actions in actpool associated with an address
func (core *coreService) UnconfirmedActionsByAddress(address string, start uint64, count uint64) ([]*iotexapi.ActionInfo, error) {
	if count == 0 {
		return nil, status.Error(codes.InvalidArgument, "count must be greater than zero")
	}
	if count > core.cfg.RangeQueryLimit {
		return nil, status.Error(codes.InvalidArgument, "range exceeds the limit")
	}

	selps := core.ap.GetUnconfirmedActs(address)
	if len(selps) == 0 {
		return []*iotexapi.ActionInfo{}, nil
	}
	if start >= uint64(len(selps)) {
		return nil, status.Error(codes.InvalidArgument, "start exceeds the limit")
	}

	var res []*iotexapi.ActionInfo
	for i := start; i < uint64(len(selps)) && i < start+count; i++ {
		if act, err := core.pendingAction(selps[i]); err == nil {
			res = append(res, act)
		}
	}
	return res, nil
}

// BlockByHash returns the block and its receipt from block hash
func (core *coreService) BlockByHash(blkHash string) (*apitypes.BlockWithReceipts, error) {
	if err := core.checkActionIndex(); err != nil {
		return nil, err
	}
	hash, err := hash.HexStringToHash256(blkHash)
	if err != nil {
		return nil, err
	}
	blk, err := core.dao.GetBlock(hash)
	if err != nil {
		return nil, errors.Wrap(ErrNotFound, err.Error())
	}
	receipts, err := core.dao.GetReceipts(blk.Height())
	if err != nil {
		return nil, errors.Wrap(ErrNotFound, err.Error())
	}
	return &apitypes.BlockWithReceipts{
		Block:    blk,
		Receipts: receipts,
	}, nil
}

// BlockByHeightRange returns blocks within the height range
func (core *coreService) BlockByHeightRange(start uint64, count uint64) ([]*apitypes.BlockWithReceipts, error) {
	if count == 0 {
		return nil, errors.Wrap(errInvalidFormat, "count must be greater than zero")
	}
	if count > core.cfg.RangeQueryLimit {
		return nil, errors.Wrap(errInvalidFormat, "range exceeds the limit")
	}

	var (
		tipHeight = core.bc.TipHeight()
		res       = make([]*apitypes.BlockWithReceipts, 0)
	)
	if start > tipHeight {
		return nil, errors.Wrap(errInvalidFormat, "start height should not exceed tip height")
	}
	for height := start; height <= tipHeight && count > 0; height++ {
		blkStore, err := core.getBlockByHeight(height)
		if err != nil {
			return nil, err
		}
		res = append(res, blkStore)
		count--
	}
	return res, nil
}

// BlockByHeight returns the block and its receipt from block height
func (core *coreService) BlockByHeight(height uint64) (*apitypes.BlockWithReceipts, error) {
	return core.getBlockByHeight(height)
}

func (core *coreService) getBlockByHeight(height uint64) (*apitypes.BlockWithReceipts, error) {
	if height > core.bc.TipHeight() {
		return nil, ErrNotFound
	}
	blk, err := core.dao.GetBlockByHeight(height)
	if err != nil {
		return nil, errors.Wrap(ErrNotFound, err.Error())
	}
	receipts := []*action.Receipt{}
	if blk.Height() > 0 {
		var err error
		receipts, err = core.dao.GetReceipts(height)
		if err != nil {
			return nil, errors.Wrap(ErrNotFound, err.Error())
		}
	}
	return &apitypes.BlockWithReceipts{
		Block:    blk,
		Receipts: receipts,
	}, nil
}

func (core *coreService) getGravityChainStartHeight(epochHeight uint64) (uint64, error) {
	gravityChainStartHeight := epochHeight
	if pp := poll.FindProtocol(core.registry); pp != nil {
		methodName := []byte("GetGravityChainStartHeight")
		arguments := [][]byte{[]byte(strconv.FormatUint(epochHeight, 10))}
		data, _, err := core.readState(context.Background(), pp, "", methodName, arguments...)
		if err != nil {
			return 0, err
		}
		if len(data) == 0 {
			return 0, nil
		}
		if gravityChainStartHeight, err = strconv.ParseUint(string(data), 10, 64); err != nil {
			return 0, err
		}
	}
	return gravityChainStartHeight, nil
}

func (core *coreService) committedAction(selp action.SealedEnvelope, blkHash hash.Hash256, blkHeight uint64) (*iotexapi.ActionInfo, error) {
	actHash, err := selp.Hash()
	if err != nil {
		return nil, err
	}
	header, err := core.dao.Header(blkHash)
	if err != nil {
		return nil, err
	}
	sender := selp.SenderAddress()
	receipt, err := core.dao.GetReceiptByActionHash(actHash, blkHeight)
	if err != nil {
		return nil, err
	}

	gas := new(big.Int)
	gas = gas.Mul(selp.GasPrice(), big.NewInt(int64(receipt.GasConsumed)))
	return &iotexapi.ActionInfo{
		Action:    selp.Proto(),
		ActHash:   hex.EncodeToString(actHash[:]),
		BlkHash:   hex.EncodeToString(blkHash[:]),
		BlkHeight: header.Height(),
		Sender:    sender.String(),
		GasFee:    gas.String(),
		Timestamp: header.BlockHeaderCoreProto().Timestamp,
	}, nil
}

func (core *coreService) pendingAction(selp action.SealedEnvelope) (*iotexapi.ActionInfo, error) {
	actHash, err := selp.Hash()
	if err != nil {
		return nil, err
	}
	sender := selp.SenderAddress()
	return &iotexapi.ActionInfo{
		Action:    selp.Proto(),
		ActHash:   hex.EncodeToString(actHash[:]),
		BlkHash:   hex.EncodeToString(hash.ZeroHash256[:]),
		BlkHeight: 0,
		Sender:    sender.String(),
		Timestamp: nil,
		Index:     0,
	}, nil
}

func (core *coreService) getAction(actHash hash.Hash256, checkPending bool) (*iotexapi.ActionInfo, error) {
	selp, blkHash, blkHeight, actIndex, err := core.ActionByActionHash(actHash)
	if err == nil {
		act, err := core.committedAction(selp, blkHash, blkHeight)
		if err != nil {
			return nil, err
		}
		act.Index = actIndex
		return act, nil
	}
	// Try to fetch pending action from actpool
	if checkPending {
		selp, err = core.ap.GetActionByHash(actHash)
	}
	if err != nil {
		return nil, err
	}
	return core.pendingAction(selp)
}

func (core *coreService) reverseActionsInBlock(blk *block.Block, reverseStart, count uint64) []*iotexapi.ActionInfo {
	h := blk.HashBlock()
	blkHash := hex.EncodeToString(h[:])
	blkHeight := blk.Height()

	size := uint64(len(blk.Actions))
	if reverseStart > size || count == 0 {
		return nil
	}
	start := size - (reverseStart + count)
	if start < 0 {
		start = 0
	}
	end := size - 1 - reverseStart
	res := make([]*iotexapi.ActionInfo, 0, start-end+1)
	for idx := start; idx <= end; idx++ {
		selp := blk.Actions[idx]
		actHash, err := selp.Hash()
		if err != nil {
			log.Logger("api").Debug("Skipping action due to hash error", zap.Error(err))
			continue
		}
		receipt, err := core.dao.GetReceiptByActionHash(actHash, blkHeight)
		if err != nil {
			log.Logger("api").Debug("Skipping action due to failing to get receipt", zap.Error(err))
			continue
		}
		gas := new(big.Int).Mul(selp.GasPrice(), big.NewInt(int64(receipt.GasConsumed)))
		sender := selp.SenderAddress()
		res = append(res, &iotexapi.ActionInfo{
			Action:    selp.Proto(),
			ActHash:   hex.EncodeToString(actHash[:]),
			BlkHash:   blkHash,
			Timestamp: blk.Header.BlockHeaderCoreProto().Timestamp,
			BlkHeight: blkHeight,
			Sender:    sender.String(),
			GasFee:    gas.String(),
			Index:     uint32(idx),
		})
	}
	return res
}

func (core *coreService) LogsInBlockByHash(filter *logfilter.LogFilter, blockHash hash.Hash256) ([]*action.Log, error) {
	blkHeight, err := core.dao.GetBlockHeight(blockHash)
	if err != nil {
		return nil, status.Error(codes.InvalidArgument, "invalid block hash")
	}
	return core.logsInBlock(filter, blkHeight)
}

func (core *coreService) logsInBlock(filter *logfilter.LogFilter, blockNumber uint64) ([]*action.Log, error) {
	logBloomFilter, err := core.bfIndexer.BlockFilterByHeight(blockNumber)
	if err != nil {
		return nil, err
	}

	if !filter.ExistInBloomFilterv2(logBloomFilter) {
		return []*action.Log{}, nil
	}

	receipts, err := core.dao.GetReceipts(blockNumber)
	if err != nil {
		return nil, err
	}

	return filter.MatchLogs(receipts), nil
}

// LogsInRange filter logs among [start, end] blocks
func (core *coreService) LogsInRange(filter *logfilter.LogFilter, start, end, paginationSize uint64) ([]*action.Log, []hash.Hash256, error) {
	start, end, err := core.correctQueryRange(start, end)
	if err != nil {
		return nil, nil, err
	}
	if paginationSize == 0 {
		paginationSize = 1000
	}
	if paginationSize > 5000 {
		paginationSize = 5000
	}
	// getLogs via range Blooom filter [start, end]
	blockNumbers, err := core.bfIndexer.FilterBlocksInRange(filter, start, end, paginationSize)
	if err != nil {
		return nil, nil, err
	}
	var (
		logs      = []*action.Log{}
		hashes    = []hash.Hash256{}
		logsInBlk = make([][]*action.Log, len(blockNumbers))
		HashInBlk = make([]hash.Hash256, len(blockNumbers))
		jobs      = make(chan jobDesc, len(blockNumbers))
		eg, ctx   = errgroup.WithContext(context.Background())
	)
	if len(blockNumbers) == 0 {
		return logs, hashes, nil
	}

	for i, v := range blockNumbers {
		jobs <- jobDesc{i, v}
	}
	close(jobs)
	for w := 0; w < _workerNumbers; w++ {
		eg.Go(func() error {
			for {
				select {
				case <-ctx.Done():
					return ctx.Err()
				default:
					job, ok := <-jobs
					if !ok {
						return nil
					}
					logsInBlock, err := core.logsInBlock(filter, job.blkNum)
					if err != nil {
						return err
					}
					blkHash, err := core.dao.GetBlockHash(job.blkNum)
					if err != nil {
						return err
					}
					logsInBlk[job.idx] = logsInBlock
					HashInBlk[job.idx] = blkHash
				}
			}
		})
	}
	if err := eg.Wait(); err != nil {
		return nil, nil, err
	}

	for i := 0; i < len(blockNumbers); i++ {
		for j := range logsInBlk[i] {
			logs = append(logs, logsInBlk[i][j])
			hashes = append(hashes, HashInBlk[i])
			if len(logs) >= int(paginationSize) {
				return logs, hashes, nil
			}
		}
	}

	return logs, hashes, nil
}

func (core *coreService) correctQueryRange(start, end uint64) (uint64, uint64, error) {
	if start == 0 {
		start = core.bc.TipHeight()
	}
	if end == 0 {
		end = core.bc.TipHeight()
	}
	if start > end {
		return 0, 0, errors.New("invalid start or end height")
	}
	if start > core.bc.TipHeight() {
		return 0, 0, errors.New("start block > tip height")
	}
	if end > core.bc.TipHeight() {
		end = core.bc.TipHeight()
	}
	return start, end, nil
}

// EstimateGasForNonExecution estimates action gas except execution
func (core *coreService) EstimateGasForNonExecution(actType action.Action) (uint64, error) {
	act, ok := actType.(intrinsicGasCalculator)
	if !ok {
		return 0, errors.Errorf("invalid action type not supported")
	}
	return act.IntrinsicGas()
}

// EstimateExecutionGasConsumption estimate gas consumption for execution action
func (core *coreService) EstimateExecutionGasConsumption(ctx context.Context, sc *action.Execution, callerAddr address.Address) (uint64, error) {
	ctx = genesis.WithGenesisContext(ctx, core.bc.Genesis())
	state, err := accountutil.AccountState(ctx, core.sf, callerAddr)
	if err != nil {
		return 0, status.Error(codes.InvalidArgument, err.Error())
	}
	sc.SetNonce(state.PendingNonce())
	//gasprice should be 0, otherwise it may cause the API to return an error, such as insufficient balance.
	sc.SetGasPrice(big.NewInt(0))
	blockGasLimit := core.bc.Genesis().BlockGasLimit
	sc.SetGasLimit(blockGasLimit)
	enough, receipt, err := core.isGasLimitEnough(ctx, callerAddr, sc)
	if err != nil {
		return 0, status.Error(codes.Internal, err.Error())
	}
	if !enough {
		if receipt.ExecutionRevertMsg() != "" {
			return 0, status.Errorf(codes.Internal, fmt.Sprintf("execution simulation is reverted due to the reason: %s", receipt.ExecutionRevertMsg()))
		}
		return 0, status.Error(codes.Internal, fmt.Sprintf("execution simulation failed: status = %d", receipt.Status))
	}
	estimatedGas := receipt.GasConsumed
	sc.SetGasLimit(estimatedGas)
	enough, _, err = core.isGasLimitEnough(ctx, callerAddr, sc)
	if err != nil && err != action.ErrInsufficientFunds {
		return 0, status.Error(codes.Internal, err.Error())
	}
	if !enough {
		low, high := estimatedGas, blockGasLimit
		estimatedGas = high
		for low <= high {
			mid := (low + high) / 2
			sc.SetGasLimit(mid)
			enough, _, err = core.isGasLimitEnough(ctx, callerAddr, sc)
			if err != nil && err != action.ErrInsufficientFunds {
				return 0, status.Error(codes.Internal, err.Error())
			}
			if enough {
				estimatedGas = mid
				high = mid - 1
			} else {
				low = mid + 1
			}
		}
	}

	return estimatedGas, nil
}

func (core *coreService) isGasLimitEnough(
	ctx context.Context,
	caller address.Address,
	sc *action.Execution,
) (bool, *action.Receipt, error) {
	ctx, span := tracer.NewSpan(ctx, "Server.isGasLimitEnough")
	defer span.End()
	ctx, err := core.bc.Context(ctx)
	if err != nil {
		return false, nil, err
	}

	_, receipt, err := core.simulateExecution(ctx, caller, sc, core.dao.GetBlockHash, core.getBlockTime)
	if err != nil {
		return false, nil, err
	}
	return receipt.Status == uint64(iotextypes.ReceiptStatus_Success), receipt, nil
}

func (core *coreService) getProductivityByEpoch(
	rp *rolldpos.Protocol,
	epochNum uint64,
	tipHeight uint64,
	abps state.CandidateList,
) (uint64, map[string]uint64, error) {
	num, produce, err := rp.ProductivityByEpoch(epochNum, tipHeight, func(start uint64, end uint64) (map[string]uint64, error) {
		return blockchain.Productivity(core.bc, start, end)
	})
	if err != nil {
		return 0, nil, status.Error(codes.NotFound, err.Error())
	}
	// check if there is any active block producer who didn't prodcue any block
	for _, abp := range abps {
		if _, ok := produce[abp.Address]; !ok {
			produce[abp.Address] = 0
		}
	}
	return num, produce, nil
}

func (core *coreService) checkActionIndex() error {
	if core.indexer == nil {
		return errors.New("no action index")
	}
	return nil
}

func (core *coreService) getProtocolAccount(ctx context.Context, addr string) (*iotextypes.AccountMeta, *iotextypes.BlockIdentifier, error) {
	span := tracer.SpanFromContext(ctx)
	defer span.End()
	var (
		balance string
		out     *iotexapi.ReadStateResponse
		err     error
	)
	switch addr {
	case address.RewardingPoolAddr:
		if out, err = core.ReadState("rewarding", "", []byte("TotalBalance"), nil); err != nil {
			return nil, nil, err
		}
		val, ok := new(big.Int).SetString(string(out.GetData()), 10)
		if !ok {
			return nil, nil, errors.New("balance convert error")
		}
		balance = val.String()
	case address.StakingBucketPoolAddr:
		methodName, err := proto.Marshal(&iotexapi.ReadStakingDataMethod{
			Method: iotexapi.ReadStakingDataMethod_TOTAL_STAKING_AMOUNT,
		})
		if err != nil {
			return nil, nil, err
		}
		arg, err := proto.Marshal(&iotexapi.ReadStakingDataRequest{
			Request: &iotexapi.ReadStakingDataRequest_TotalStakingAmount_{
				TotalStakingAmount: &iotexapi.ReadStakingDataRequest_TotalStakingAmount{},
			},
		})
		if err != nil {
			return nil, nil, err
		}
		if out, err = core.ReadState("staking", "", methodName, [][]byte{arg}); err != nil {
			return nil, nil, err
		}
		acc := iotextypes.AccountMeta{}
		if err := proto.Unmarshal(out.GetData(), &acc); err != nil {
			return nil, nil, errors.Wrap(err, "failed to unmarshal account meta")
		}
		balance = acc.GetBalance()
	default:
		return nil, nil, errors.Errorf("invalid address %s", addr)
	}
	return &iotextypes.AccountMeta{
		Address: addr,
		Balance: balance,
	}, out.GetBlockIdentifier(), nil
}

// ActionsInActPool returns the all Transaction Identifiers in the actpool
func (core *coreService) ActionsInActPool(actHashes []string) ([]action.SealedEnvelope, error) {
	var ret []action.SealedEnvelope
	if len(actHashes) == 0 {
		for _, sealeds := range core.ap.PendingActionMap() {
			ret = append(ret, sealeds...)
		}
		return ret, nil
	}

	for _, hashStr := range actHashes {
		hs, err := hash.HexStringToHash256(hashStr)
		if err != nil {
			return nil, err
		}
		sealed, err := core.ap.GetActionByHash(hs)
		if err != nil {
			return nil, err
		}
		ret = append(ret, sealed)
	}
	return ret, nil
}

// Genesis returns the genesis of the chain
func (core *coreService) Genesis() genesis.Genesis {
	return core.bc.Genesis()
}

// EVMNetworkID returns the network id of evm
func (core *coreService) EVMNetworkID() uint32 {
	return core.bc.EvmNetworkID()
}

// ChainID returns the chain id of evm
func (core *coreService) ChainID() uint32 {
	return core.bc.ChainID()
}

// ReadContractStorage reads contract's storage
func (core *coreService) ReadContractStorage(ctx context.Context, addr address.Address, key []byte) ([]byte, error) {
	ctx, err := core.bc.Context(ctx)
	if err != nil {
		return nil, status.Error(codes.Internal, err.Error())
	}
	return core.sf.ReadContractStorage(ctx, addr, key)
}

func (core *coreService) ReceiveBlock(blk *block.Block) error {
	core.readCache.Clear()
	return core.chainListener.ReceiveBlock(blk)
}

func (core *coreService) SimulateExecution(ctx context.Context, addr address.Address, exec *action.Execution) ([]byte, *action.Receipt, error) {
	ctx = genesis.WithGenesisContext(ctx, core.bc.Genesis())
	state, err := accountutil.AccountState(ctx, core.sf, addr)
	if err != nil {
		return nil, nil, err
	}
	ctx, err = core.bc.Context(ctx)
	if err != nil {
		return nil, nil, err
	}
	// TODO (liuhaai): Use original nonce and gas limit properly
	exec.SetNonce(state.PendingNonce())
	if err != nil {
		return nil, nil, err
	}
	exec.SetGasLimit(core.bc.Genesis().BlockGasLimit)
	return core.simulateExecution(ctx, addr, exec, core.dao.GetBlockHash, core.getBlockTime)
}

// SyncingProgress returns the syncing status of node
func (core *coreService) SyncingProgress() (uint64, uint64, uint64) {
	startingHeight, currentHeight, targetHeight, _ := core.bs.SyncStatus()
	return startingHeight, currentHeight, targetHeight
}

// TraceTransaction returns the trace result of transaction
func (core *coreService) TraceTransaction(ctx context.Context, actHash string, config *tracers.TraceConfig) ([]byte, *action.Receipt, any, error) {
	actInfo, err := core.Action(util.Remove0xPrefix(actHash), false)
	if err != nil {
		return nil, nil, nil, err
	}
	act, err := (&action.Deserializer{}).SetEvmNetworkID(core.EVMNetworkID()).ActionToSealedEnvelope(actInfo.Action)
	if err != nil {
		return nil, nil, nil, err
	}
	sc, ok := act.Action().(*action.Execution)
	if !ok {
		return nil, nil, nil, errors.New("the type of action is not supported")
	}
	addr, _ := address.FromString(address.ZeroAddress)
	retval, receipt, tracer, err := core.traceTx(ctx, new(tracers.Context), config, func(ctx context.Context) ([]byte, *action.Receipt, error) {
		return core.SimulateExecution(ctx, addr, sc)
	})
	return retval, receipt, tracer, err
}

// TraceCall returns the trace result of call
func (core *coreService) TraceCall(ctx context.Context,
	callerAddr address.Address,
	blkNumOrHash any,
	contractAddress string,
	nonce uint64,
	amount *big.Int,
	gasLimit uint64,
	data []byte,
	config *tracers.TraceConfig) ([]byte, *action.Receipt, any, error) {
	var (
		blkHash hash.Hash256
		err     error
	)
	// ignore the incoming blkNumOrHash and use the latest height.
	blkHash, err = core.dao.GetBlockHash(core.TipHeight())
	if err != nil {
		return nil, nil, nil, err
	}
	if gasLimit == 0 {
		gasLimit = core.bc.Genesis().BlockGasLimit
	}
	ctx, err = core.bc.Context(ctx)
	if err != nil {
		return nil, nil, nil, err
	}
	if nonce == 0 {
		state, err := accountutil.AccountState(ctx, core.sf, callerAddr)
		if err != nil {
			return nil, nil, nil, err
		}
		nonce = state.PendingNonce()
	}
	exec, err := action.NewExecution(
		contractAddress,
		nonce,
		amount,
		gasLimit,
		big.NewInt(0),
		data,
	)
	if err != nil {
		return nil, nil, nil, err
	}
	getblockHash := func(height uint64) (hash.Hash256, error) {
		return blkHash, nil
	}
<<<<<<< HEAD
	retval, receipt, tracer, err := core.traceTx(ctx, new(tracers.Context), config, func(ctx context.Context) ([]byte, *action.Receipt, error) {
		return core.sf.SimulateExecution(ctx, callerAddr, exec, getblockHash)
	})
	return retval, receipt, tracer, err
=======
	retval, receipt, err := core.simulateExecution(ctx, callerAddr, exec, getblockHash, core.getBlockTime)
	return retval, receipt, traces, err
>>>>>>> 6171bdbc
}

// Track tracks the api call
func (core *coreService) Track(ctx context.Context, start time.Time, method string, size int64, success bool) {
	if core.apiStats == nil {
		return
	}
	elapsed := time.Since(start)
	core.apiStats.ReportCall(nodestats.APIReport{
		Method:       method,
		HandlingTime: elapsed,
		Success:      success,
	}, size)
}

<<<<<<< HEAD
func (core *coreService) traceTx(ctx context.Context, txctx *tracers.Context, config *tracers.TraceConfig, simulateFn func(ctx context.Context) ([]byte, *action.Receipt, error)) ([]byte, *action.Receipt, any, error) {
	var (
		tracer vm.EVMLogger
		err    error
	)
	switch {
	case config == nil:
		tracer = logger.NewStructLogger(nil)
	case config.Tracer != nil:
		// Define a meaningful timeout of a single transaction trace
		timeout := defaultTraceTimeout
		if config.Timeout != nil {
			if timeout, err = time.ParseDuration(*config.Timeout); err != nil {
				return nil, nil, nil, err
			}
		}
		t, err := tracers.New(*config.Tracer, new(tracers.Context))
		if err != nil {
			return nil, nil, nil, err
		}
		deadlineCtx, cancel := context.WithTimeout(ctx, timeout)
		go func() {
			<-deadlineCtx.Done()
			if errors.Is(deadlineCtx.Err(), context.DeadlineExceeded) {
				t.Stop(errors.New("execution timeout"))
			}
		}()
		defer cancel()
		tracer = t

	default:
		tracer = logger.NewStructLogger(config.Config)
	}
	ctx = protocol.WithVMConfigCtx(ctx, vm.Config{
		Debug:     true,
		Tracer:    tracer,
		NoBaseFee: true,
	})
	retval, receipt, err := simulateFn(ctx)
	return retval, receipt, tracer, err
=======
func (core *coreService) simulateExecution(ctx context.Context, addr address.Address, exec *action.Execution, getBlockHash evm.GetBlockHash, getBlockTime evm.GetBlockTime) ([]byte, *action.Receipt, error) {
	ctx = evm.WithHelperCtx(ctx, evm.HelperContext{
		GetBlockHash:   getBlockHash,
		GetBlockTime:   getBlockTime,
		DepositGasFunc: rewarding.DepositGasWithSGD,
		Sgd:            core.sgdIndexer,
	})
	return core.sf.SimulateExecution(ctx, addr, exec)
>>>>>>> 6171bdbc
}<|MERGE_RESOLUTION|>--- conflicted
+++ resolved
@@ -17,7 +17,11 @@
 
 	"github.com/ethereum/go-ethereum/core/vm"
 	"github.com/ethereum/go-ethereum/eth/tracers"
+
+	// Force-load the tracer engines to trigger registration
+	_ "github.com/ethereum/go-ethereum/eth/tracers/js"
 	"github.com/ethereum/go-ethereum/eth/tracers/logger"
+	_ "github.com/ethereum/go-ethereum/eth/tracers/native"
 	"github.com/pkg/errors"
 	"go.uber.org/zap"
 	"golang.org/x/sync/errgroup"
@@ -61,10 +65,6 @@
 	"github.com/iotexproject/iotex-core/server/itx/nodestats"
 	"github.com/iotexproject/iotex-core/state"
 	"github.com/iotexproject/iotex-core/state/factory"
-
-	// Force-load the tracer engines to trigger registration
-	_ "github.com/ethereum/go-ethereum/eth/tracers/js"
-	_ "github.com/ethereum/go-ethereum/eth/tracers/native"
 )
 
 const _workerNumbers int = 5
@@ -1684,7 +1684,8 @@
 	}
 	addr, _ := address.FromString(address.ZeroAddress)
 	retval, receipt, tracer, err := core.traceTx(ctx, new(tracers.Context), config, func(ctx context.Context) ([]byte, *action.Receipt, error) {
-		return core.SimulateExecution(ctx, addr, sc)
+
+		return core.simulateExecution(ctx, addr, sc, core.dao.GetBlockHash, core.getBlockTime)
 	})
 	return retval, receipt, tracer, err
 }
@@ -1699,19 +1700,10 @@
 	gasLimit uint64,
 	data []byte,
 	config *tracers.TraceConfig) ([]byte, *action.Receipt, any, error) {
-	var (
-		blkHash hash.Hash256
-		err     error
-	)
-	// ignore the incoming blkNumOrHash and use the latest height.
-	blkHash, err = core.dao.GetBlockHash(core.TipHeight())
-	if err != nil {
-		return nil, nil, nil, err
-	}
 	if gasLimit == 0 {
 		gasLimit = core.bc.Genesis().BlockGasLimit
 	}
-	ctx, err = core.bc.Context(ctx)
+	ctx, err := core.bc.Context(ctx)
 	if err != nil {
 		return nil, nil, nil, err
 	}
@@ -1733,18 +1725,10 @@
 	if err != nil {
 		return nil, nil, nil, err
 	}
-	getblockHash := func(height uint64) (hash.Hash256, error) {
-		return blkHash, nil
-	}
-<<<<<<< HEAD
 	retval, receipt, tracer, err := core.traceTx(ctx, new(tracers.Context), config, func(ctx context.Context) ([]byte, *action.Receipt, error) {
-		return core.sf.SimulateExecution(ctx, callerAddr, exec, getblockHash)
+		return core.simulateExecution(ctx, callerAddr, exec, core.dao.GetBlockHash, core.getBlockTime)
 	})
 	return retval, receipt, tracer, err
-=======
-	retval, receipt, err := core.simulateExecution(ctx, callerAddr, exec, getblockHash, core.getBlockTime)
-	return retval, receipt, traces, err
->>>>>>> 6171bdbc
 }
 
 // Track tracks the api call
@@ -1760,7 +1744,6 @@
 	}, size)
 }
 
-<<<<<<< HEAD
 func (core *coreService) traceTx(ctx context.Context, txctx *tracers.Context, config *tracers.TraceConfig, simulateFn func(ctx context.Context) ([]byte, *action.Receipt, error)) ([]byte, *action.Receipt, any, error) {
 	var (
 		tracer vm.EVMLogger
@@ -1777,18 +1760,18 @@
 				return nil, nil, nil, err
 			}
 		}
-		t, err := tracers.New(*config.Tracer, new(tracers.Context))
+		t, err := tracers.DefaultDirectory.New(*config.Tracer, txctx, config.TracerConfig)
 		if err != nil {
 			return nil, nil, nil, err
 		}
 		deadlineCtx, cancel := context.WithTimeout(ctx, timeout)
+		defer cancel()
 		go func() {
 			<-deadlineCtx.Done()
 			if errors.Is(deadlineCtx.Err(), context.DeadlineExceeded) {
 				t.Stop(errors.New("execution timeout"))
 			}
 		}()
-		defer cancel()
 		tracer = t
 
 	default:
@@ -1801,7 +1784,8 @@
 	})
 	retval, receipt, err := simulateFn(ctx)
 	return retval, receipt, tracer, err
-=======
+}
+
 func (core *coreService) simulateExecution(ctx context.Context, addr address.Address, exec *action.Execution, getBlockHash evm.GetBlockHash, getBlockTime evm.GetBlockTime) ([]byte, *action.Receipt, error) {
 	ctx = evm.WithHelperCtx(ctx, evm.HelperContext{
 		GetBlockHash:   getBlockHash,
@@ -1810,5 +1794,4 @@
 		Sgd:            core.sgdIndexer,
 	})
 	return core.sf.SimulateExecution(ctx, addr, exec)
->>>>>>> 6171bdbc
 }