--- conflicted
+++ resolved
@@ -434,8 +434,6 @@
 	return nil
 }
 
-<<<<<<< HEAD
-=======
 // ReceiptByAction gets receipt with corresponding action hash
 func (core *coreService) ReceiptByAction(actHash hash.Hash256) (*action.Receipt, string, error) {
 	if core.indexer == nil {
@@ -452,7 +450,6 @@
 	return receipt, hex.EncodeToString(blkHash[:]), nil
 }
 
->>>>>>> bf988507
 // ReadContract reads the state in a contract address specified by the slot
 func (core *coreService) ReadContract(ctx context.Context, callerAddr address.Address, sc *action.Execution) (string, *iotextypes.Receipt, error) {
 	log.Logger("api").Debug("receive read smart contract request")
