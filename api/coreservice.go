// Copyright (c) 2022 IoTeX Foundation
// This is an alpha (internal) release and is not suitable for production. This source code is provided 'as is' and no
// warranties are given as to title or non-infringement, merchantability or fitness for purpose and, to the extent
// permitted by law, all liability for your use of the code is disclaimed. This source code is governed by Apache
// License 2.0 that can be found in the LICENSE file.

package api

import (
	"bytes"
	"context"
	"encoding/hex"
	"fmt"
	"math"
	"math/big"
	"net"
	"strconv"
	"time"

	"github.com/pkg/errors"
	"github.com/prometheus/client_golang/prometheus"
	"go.uber.org/zap"
	"golang.org/x/sync/errgroup"
	"google.golang.org/genproto/googleapis/rpc/errdetails"
	"google.golang.org/grpc/codes"
	"google.golang.org/grpc/peer"
	"google.golang.org/grpc/status"
	"google.golang.org/protobuf/proto"
	"google.golang.org/protobuf/types/known/durationpb"
	"google.golang.org/protobuf/types/known/timestamppb"

	"github.com/iotexproject/go-pkgs/hash"
	"github.com/iotexproject/iotex-address/address"
	"github.com/iotexproject/iotex-election/committee"
	"github.com/iotexproject/iotex-proto/golang/iotexapi"
	"github.com/iotexproject/iotex-proto/golang/iotextypes"

	"github.com/iotexproject/iotex-core/action"
	"github.com/iotexproject/iotex-core/action/protocol"
	accountutil "github.com/iotexproject/iotex-core/action/protocol/account/util"
	"github.com/iotexproject/iotex-core/action/protocol/execution/evm"
	"github.com/iotexproject/iotex-core/action/protocol/poll"
	"github.com/iotexproject/iotex-core/action/protocol/rolldpos"
	"github.com/iotexproject/iotex-core/actpool"
	logfilter "github.com/iotexproject/iotex-core/api/logfilter"
	apitypes "github.com/iotexproject/iotex-core/api/types"
	"github.com/iotexproject/iotex-core/blockchain"
	"github.com/iotexproject/iotex-core/blockchain/block"
	"github.com/iotexproject/iotex-core/blockchain/blockdao"
	"github.com/iotexproject/iotex-core/blockchain/filedao"
	"github.com/iotexproject/iotex-core/blockchain/genesis"
	"github.com/iotexproject/iotex-core/blockindex"
	"github.com/iotexproject/iotex-core/blocksync"
	"github.com/iotexproject/iotex-core/config"
	"github.com/iotexproject/iotex-core/db"
	"github.com/iotexproject/iotex-core/gasstation"
	"github.com/iotexproject/iotex-core/pkg/log"
	"github.com/iotexproject/iotex-core/pkg/tracer"
	"github.com/iotexproject/iotex-core/pkg/version"
	"github.com/iotexproject/iotex-core/state"
	"github.com/iotexproject/iotex-core/state/factory"
)

const _workerNumbers int = 5

var (
	_apiCallSourceWithChainIDMtc = prometheus.NewCounterVec(
		prometheus.CounterOpts{
			Name: "iotex_apicallsource_chainid_metrics",
			Help: "API call Source ChainID Statistics",
		},
		[]string{"chain_id"},
	)
	_apiCallSourceWithOutChainIDMtc = prometheus.NewCounterVec(
		prometheus.CounterOpts{
			Name: "iotex_apicallsource_nochainid_metrics",
			Help: "API call Source Without ChainID Statistics",
		},
		[]string{"client_ip", "sender", "recipient"},
	)
)

func init() {
	prometheus.MustRegister(_apiCallSourceWithChainIDMtc)
	prometheus.MustRegister(_apiCallSourceWithOutChainIDMtc)
}

type (
	// CoreService provides api interface for user to interact with blockchain data
	CoreService interface {
		// Account returns the metadata of an account
		Account(addr address.Address) (*iotextypes.AccountMeta, *iotextypes.BlockIdentifier, error)
		// ChainMeta returns blockchain metadata
		ChainMeta() (*iotextypes.ChainMeta, string, error)
		// ServerMeta gets the server metadata
		ServerMeta() (packageVersion string, packageCommitID string, gitStatus string, goVersion string, buildTime string)
		// SendAction is the API to send an action to blockchain.
		SendAction(ctx context.Context, in *iotextypes.Action) (string, error)
		// ReadContract reads the state in a contract address specified by the slot
		ReadContract(ctx context.Context, callerAddr address.Address, sc *action.Execution) (string, *iotextypes.Receipt, error)
		// ReadState reads state on blockchain
		ReadState(protocolID string, height string, methodName []byte, arguments [][]byte) (*iotexapi.ReadStateResponse, error)
		// SuggestGasPrice suggests gas price
		SuggestGasPrice() (uint64, error)
		// EstimateGasForAction estimates gas for action
		EstimateGasForAction(ctx context.Context, in *iotextypes.Action) (uint64, error)
		// EpochMeta gets epoch metadata
		EpochMeta(epochNum uint64) (*iotextypes.EpochData, uint64, []*iotexapi.BlockProducerInfo, error)
		// RawBlocks gets raw block data
		RawBlocks(startHeight uint64, count uint64, withReceipts bool, withTransactionLogs bool) ([]*iotexapi.BlockInfo, error)
		// ElectionBuckets returns the native election buckets.
		ElectionBuckets(epochNum uint64) ([]*iotextypes.ElectionBucket, error)
		// ReceiptByActionHash returns receipt by action hash
		ReceiptByActionHash(h hash.Hash256) (*action.Receipt, error)
		// TransactionLogByActionHash returns transaction log by action hash
		TransactionLogByActionHash(actHash string) (*iotextypes.TransactionLog, error)
		// TransactionLogByBlockHeight returns transaction log by block height
		TransactionLogByBlockHeight(blockHeight uint64) (*iotextypes.BlockIdentifier, *iotextypes.TransactionLogs, error)

		// Start starts the API server
		Start(ctx context.Context) error
		// Stop stops the API server
		Stop(ctx context.Context) error
		// Actions returns actions within the range
		Actions(start uint64, count uint64) ([]*iotexapi.ActionInfo, error)
		// Action returns action by action hash
		Action(actionHash string, checkPending bool) (*iotexapi.ActionInfo, error)
		// ActionsByAddress returns all actions associated with an address
		ActionsByAddress(addr address.Address, start uint64, count uint64) ([]*iotexapi.ActionInfo, error)
		// ActionByActionHash returns action by action hash
		ActionByActionHash(h hash.Hash256) (action.SealedEnvelope, hash.Hash256, uint64, uint32, error)
		// ActPoolActions returns the all Transaction Identifiers in the actpool
		ActionsInActPool(actHashes []string) ([]action.SealedEnvelope, error)
		// BlockByHash returns the block and its receipt
		BlockByHash(string) (*block.Store, error)
		// UnconfirmedActionsByAddress returns all unconfirmed actions in actpool associated with an address
		UnconfirmedActionsByAddress(address string, start uint64, count uint64) ([]*iotexapi.ActionInfo, error)
		// EstimateGasForNonExecution  estimates action gas except execution
		EstimateGasForNonExecution(action.Action) (uint64, error)
		// EstimateExecutionGasConsumption estimate gas consumption for execution action
		EstimateExecutionGasConsumption(ctx context.Context, sc *action.Execution, callerAddr address.Address) (uint64, error)
		// BlockMetas returns blockmetas response within the height range
		BlockMetas(start uint64, count uint64) ([]*iotextypes.BlockMeta, error)
		// BlockMetaByHash returns blockmeta response by block hash
		BlockMetaByHash(blkHash string) (*iotextypes.BlockMeta, error)
		// LogsInBlockByHash filter logs in the block by hash
		LogsInBlockByHash(filter *logfilter.LogFilter, blockHash hash.Hash256) ([]*action.Log, error)
		// LogsInRange filter logs among [start, end] blocks
		LogsInRange(filter *logfilter.LogFilter, start, end, paginationSize uint64) ([]*action.Log, []hash.Hash256, error)
		// EVMNetworkID returns the network id of evm
		EVMNetworkID() uint32
		// ChainID returns the chain id of evm
		ChainID() uint32
		// ReadContractStorage reads contract's storage
		ReadContractStorage(ctx context.Context, addr address.Address, key []byte) ([]byte, error)
		// ChainListener returns the instance of Listener
		ChainListener() apitypes.Listener
		// SimulateExecution simulates execution
		SimulateExecution(context.Context, address.Address, *action.Execution) ([]byte, *action.Receipt, error)
		// SyncingProgress returns the syncing status of node
		SyncingProgress() (uint64, uint64, uint64)
		// TipHeight returns the tip of the chain
		TipHeight() uint64
		// PendingNonce returns the pending nonce of an account
		PendingNonce(address.Address) (uint64, error)
		// ReceiveBlock broadcasts the block to api subscribers
		ReceiveBlock(blk *block.Block) error
		// BlockHashByBlockHeight returns block hash by block height
		BlockHashByBlockHeight(blkHeight uint64) (hash.Hash256, error)
	}

	// coreService implements the CoreService interface
	coreService struct {
		bc                blockchain.Blockchain
		bs                blocksync.BlockSync
		sf                factory.Factory
		dao               blockdao.BlockDAO
		indexer           blockindex.Indexer
		bfIndexer         blockindex.BloomFilterIndexer
		ap                actpool.ActPool
		gs                *gasstation.GasStation
		broadcastHandler  BroadcastOutbound
		cfg               config.API
		registry          *protocol.Registry
		chainListener     apitypes.Listener
		electionCommittee committee.Committee
		readCache         *ReadCache
	}

	// jobDesc provides a struct to get and store logs in core.LogsInRange
	jobDesc struct {
		idx    int
		blkNum uint64
	}
)

// Option is the option to override the api config
type Option func(cfg *coreService)

// BroadcastOutbound sends a broadcast message to the whole network
type BroadcastOutbound func(ctx context.Context, chainID uint32, msg proto.Message) error

// WithBroadcastOutbound is the option to broadcast msg outbound
func WithBroadcastOutbound(broadcastHandler BroadcastOutbound) Option {
	return func(svr *coreService) {
		svr.broadcastHandler = broadcastHandler
	}
}

// WithNativeElection is the option to return native election data through API.
func WithNativeElection(committee committee.Committee) Option {
	return func(svr *coreService) {
		svr.electionCommittee = committee
	}
}

type intrinsicGasCalculator interface {
	IntrinsicGas() (uint64, error)
}

var (
	// ErrNotFound indicates the record isn't found
	ErrNotFound = errors.New("not found")
)

// newcoreService creates a api server that contains major blockchain components
func newCoreService(
	cfg config.API,
	chain blockchain.Blockchain,
	bs blocksync.BlockSync,
	sf factory.Factory,
	dao blockdao.BlockDAO,
	indexer blockindex.Indexer,
	bfIndexer blockindex.BloomFilterIndexer,
	actPool actpool.ActPool,
	registry *protocol.Registry,
	opts ...Option,
) (CoreService, error) {
<<<<<<< HEAD
	apiCfg := Config{}
	for _, opt := range opts {
		if err := opt(&apiCfg); err != nil {
			return nil, err
		}
	}
=======
>>>>>>> 4be5188a
	if cfg == (config.API{}) {
		log.L().Warn("API server is not configured.")
		cfg = config.Default.API
	}

	if cfg.RangeQueryLimit < uint64(cfg.TpsWindow) {
		return nil, errors.New("range query upper limit cannot be less than tps window")
	}

	core := coreService{
		bc:            chain,
		bs:            bs,
		sf:            sf,
		dao:           dao,
		indexer:       indexer,
		bfIndexer:     bfIndexer,
		ap:            actPool,
		cfg:           cfg,
		registry:      registry,
		chainListener: NewChainListener(500),
		gs:            gasstation.NewGasStation(chain, dao, cfg),
		readCache:     NewReadCache(),
	}

	for _, opt := range opts {
		opt(&core)
	}

	return &core, nil
}

// Account returns the metadata of an account
func (core *coreService) Account(addr address.Address) (*iotextypes.AccountMeta, *iotextypes.BlockIdentifier, error) {
	ctx, span := tracer.NewSpan(context.Background(), "coreService.Account")
	defer span.End()
	addrStr := addr.String()
	if addrStr == address.RewardingPoolAddr || addrStr == address.StakingBucketPoolAddr {
		return core.getProtocolAccount(ctx, addrStr)
	}
	span.AddEvent("accountutil.AccountStateWithHeight")
	state, tipHeight, err := accountutil.AccountStateWithHeight(core.sf, addr)
	if err != nil {
		return nil, nil, status.Error(codes.NotFound, err.Error())
	}
	span.AddEvent("ap.GetPendingNonce")
	pendingNonce, err := core.ap.GetPendingNonce(addrStr)
	if err != nil {
		return nil, nil, status.Error(codes.Internal, err.Error())
	}
	if core.indexer == nil {
		return nil, nil, status.Error(codes.NotFound, blockindex.ErrActionIndexNA.Error())
	}
	span.AddEvent("indexer.GetActionCount")
	numActions, err := core.indexer.GetActionCountByAddress(hash.BytesToHash160(addr.Bytes()))
	if err != nil {
		return nil, nil, status.Error(codes.NotFound, err.Error())
	}
	accountMeta := &iotextypes.AccountMeta{
		Address:      addrStr,
		Balance:      state.Balance.String(),
		Nonce:        state.Nonce,
		PendingNonce: pendingNonce,
		NumActions:   numActions,
		IsContract:   state.IsContract(),
	}
	if state.IsContract() {
		var code protocol.SerializableBytes
		_, err = core.sf.State(&code, protocol.NamespaceOption(evm.CodeKVNameSpace), protocol.KeyOption(state.CodeHash))
		if err != nil {
			return nil, nil, status.Error(codes.NotFound, err.Error())
		}
		accountMeta.ContractByteCode = code
	}
	span.AddEvent("bc.BlockHeaderByHeight")
	header, err := core.bc.BlockHeaderByHeight(tipHeight)
	if err != nil {
		return nil, nil, status.Error(codes.NotFound, err.Error())
	}
	hash := header.HashBlock()
	span.AddEvent("coreService.Account.End")
	return accountMeta, &iotextypes.BlockIdentifier{
		Hash:   hex.EncodeToString(hash[:]),
		Height: tipHeight,
	}, nil
}

// ChainMeta returns blockchain metadata
func (core *coreService) ChainMeta() (*iotextypes.ChainMeta, string, error) {
	tipHeight := core.bc.TipHeight()
	if tipHeight == 0 {
		return &iotextypes.ChainMeta{
			Epoch:   &iotextypes.EpochData{},
			ChainID: core.bc.ChainID(),
		}, "", nil
	}
	syncStatus := ""
	if core.bs != nil {
		_, _, _, syncStatus = core.bs.SyncStatus()
	}
	chainMeta := &iotextypes.ChainMeta{
		Height:  tipHeight,
		ChainID: core.bc.ChainID(),
	}
	if core.indexer == nil {
		return chainMeta, syncStatus, nil
	}
	totalActions, err := core.indexer.GetTotalActions()
	if err != nil {
		return nil, "", status.Error(codes.Internal, err.Error())
	}
	blockLimit := int64(core.cfg.TpsWindow)
	if blockLimit <= 0 {
		return nil, "", status.Errorf(codes.Internal, "block limit is %d", blockLimit)
	}

	// avoid genesis block
	if int64(tipHeight) < blockLimit {
		blockLimit = int64(tipHeight)
	}
	blks, err := core.BlockMetas(tipHeight-uint64(blockLimit)+1, uint64(blockLimit))
	if err != nil {
		return nil, "", status.Error(codes.NotFound, err.Error())
	}
	if len(blks) == 0 {
		return nil, "", status.Error(codes.NotFound, "get 0 blocks! not able to calculate aps")
	}

	var numActions int64
	for _, blk := range blks {
		numActions += blk.NumActions
	}

	t1 := time.Unix(blks[0].Timestamp.GetSeconds(), int64(blks[0].Timestamp.GetNanos()))
	t2 := time.Unix(blks[len(blks)-1].Timestamp.GetSeconds(), int64(blks[len(blks)-1].Timestamp.GetNanos()))
	// duration of time difference in milli-seconds
	// TODO: use config.Genesis.BlockInterval after PR1289 merges
	timeDiff := (t2.Sub(t1) + 10*time.Second) / time.Millisecond
	tps := float32(numActions*1000) / float32(timeDiff)

	chainMeta.NumActions = int64(totalActions)
	chainMeta.Tps = int64(math.Ceil(float64(tps)))
	chainMeta.TpsFloat = tps

	rp := rolldpos.FindProtocol(core.registry)
	if rp != nil {
		epochNum := rp.GetEpochNum(tipHeight)
		epochHeight := rp.GetEpochHeight(epochNum)
		gravityChainStartHeight, err := core.getGravityChainStartHeight(epochHeight)
		if err != nil {
			return nil, "", status.Error(codes.NotFound, err.Error())
		}
		chainMeta.Epoch = &iotextypes.EpochData{
			Num:                     epochNum,
			Height:                  epochHeight,
			GravityChainStartHeight: gravityChainStartHeight,
		}
	}
	return chainMeta, syncStatus, nil
}

// ServerMeta gets the server metadata
func (core *coreService) ServerMeta() (packageVersion string, packageCommitID string, gitStatus string, goVersion string, buildTime string) {
	packageVersion = version.PackageVersion
	packageCommitID = version.PackageCommitID
	gitStatus = version.GitStatus
	goVersion = version.GoVersion
	buildTime = version.BuildTime
	return
}

// SendAction is the API to send an action to blockchain.
func (core *coreService) SendAction(ctx context.Context, in *iotextypes.Action) (string, error) {
	log.Logger("api").Debug("receive send action request")
	selp, err := (&action.Deserializer{}).SetEvmNetworkID(core.EVMNetworkID()).ActionToSealedEnvelope(in)
	if err != nil {
		return "", status.Error(codes.InvalidArgument, err.Error())
	}

	chainID := strconv.FormatUint(uint64(in.GetCore().GetChainID()), 10)
	if in.GetCore().GetChainID() > 0 {
		_apiCallSourceWithChainIDMtc.WithLabelValues(chainID).Inc()
	} else {
		var clientIP, sender, recipient string

		if p, ok := peer.FromContext(ctx); ok {
			clientIP, _, _ = net.SplitHostPort(p.Addr.String())
		}
		if senderAddr, err := address.FromBytes(selp.SrcPubkey().Hash()); err == nil {
			sender = senderAddr.String()
		}
		recipient, _ = selp.Destination()
		_apiCallSourceWithOutChainIDMtc.WithLabelValues(clientIP, sender, recipient).Inc()
	}

	// reject action if chainID is not matched at KamchatkaHeight
	if err := core.validateChainID(in.GetCore().GetChainID()); err != nil {
		return "", err
	}

	// Add to local actpool
	ctx = protocol.WithRegistry(ctx, core.registry)
	hash, err := selp.Hash()
	if err != nil {
		return "", err
	}
	l := log.Logger("api").With(zap.String("actionHash", hex.EncodeToString(hash[:])))
	if err = core.ap.Add(ctx, selp); err != nil {
		txBytes, serErr := proto.Marshal(in)
		if serErr != nil {
			l.Error("Data corruption", zap.Error(serErr))
		} else {
			l.With(zap.String("txBytes", hex.EncodeToString(txBytes))).Error("Failed to accept action", zap.Error(err))
		}
		st := status.New(codes.Internal, err.Error())
		br := &errdetails.BadRequest{
			FieldViolations: []*errdetails.BadRequest_FieldViolation{
				{
					Field:       "Action rejected",
					Description: action.LoadErrorDescription(err),
				},
			},
		}
		st, err := st.WithDetails(br)
		if err != nil {
			log.Logger("api").Panic("Unexpected error attaching metadata", zap.Error(err))
		}
		return "", st.Err()
	}
	// If there is no error putting into local actpool,
	// Broadcast it to the network
	if err = core.broadcastHandler(ctx, core.bc.ChainID(), in); err != nil {
		l.Warn("Failed to broadcast SendAction request.", zap.Error(err))
	}
	return hex.EncodeToString(hash[:]), nil
}

func (core *coreService) PendingNonce(addr address.Address) (uint64, error) {
	return core.ap.GetPendingNonce(addr.String())
}

func (core *coreService) validateChainID(chainID uint32) error {
	if ge := core.bc.Genesis(); ge.IsMidway(core.bc.TipHeight()) && chainID != core.bc.ChainID() && chainID != 0 {
		return status.Errorf(codes.InvalidArgument, "ChainID does not match, expecting %d, got %d", core.bc.ChainID(), chainID)
	}
	return nil
}

// ReadContract reads the state in a contract address specified by the slot
func (core *coreService) ReadContract(ctx context.Context, callerAddr address.Address, sc *action.Execution) (string, *iotextypes.Receipt, error) {
	log.Logger("api").Debug("receive read smart contract request")
	key := hash.Hash160b(append([]byte(sc.Contract()), sc.Data()...))
	// TODO: either moving readcache into the upper layer or change the storage format
	if d, ok := core.readCache.Get(key); ok {
		res := iotexapi.ReadContractResponse{}
		if err := proto.Unmarshal(d, &res); err == nil {
			return res.Data, res.Receipt, nil
		}
	}
	state, err := accountutil.AccountState(core.sf, callerAddr)
	if err != nil {
		return "", nil, status.Error(codes.InvalidArgument, err.Error())
	}
	if ctx, err = core.bc.Context(ctx); err != nil {
		return "", nil, err
	}
	sc.SetNonce(state.Nonce + 1)
	blockGasLimit := core.bc.Genesis().BlockGasLimit
	if sc.GasLimit() == 0 || blockGasLimit < sc.GasLimit() {
		sc.SetGasLimit(blockGasLimit)
	}
	sc.SetGasPrice(big.NewInt(0)) // ReadContract() is read-only, use 0 to prevent insufficient gas

	retval, receipt, err := core.sf.SimulateExecution(ctx, callerAddr, sc, core.dao.GetBlockHash)
	if err != nil {
		return "", nil, status.Error(codes.Internal, err.Error())
	}
	// ReadContract() is read-only, if no error returned, we consider it a success
	receipt.Status = uint64(iotextypes.ReceiptStatus_Success)
	res := iotexapi.ReadContractResponse{
		Data:    hex.EncodeToString(retval),
		Receipt: receipt.ConvertToReceiptPb(),
	}
	if d, err := proto.Marshal(&res); err == nil {
		core.readCache.Put(key, d)
	}
	return res.Data, res.Receipt, nil
}

// ReadState reads state on blockchain
func (core *coreService) ReadState(protocolID string, height string, methodName []byte, arguments [][]byte) (*iotexapi.ReadStateResponse, error) {
	p, ok := core.registry.Find(protocolID)
	if !ok {
		return nil, status.Errorf(codes.Internal, "protocol %s isn't registered", protocolID)
	}
	data, readStateHeight, err := core.readState(context.Background(), p, height, methodName, arguments...)
	if err != nil {
		return nil, status.Error(codes.NotFound, err.Error())
	}
	blkHash, err := core.dao.GetBlockHash(readStateHeight)
	if err != nil {
		if errors.Cause(err) == db.ErrNotExist {
			return nil, status.Error(codes.NotFound, err.Error())
		}
		return nil, status.Error(codes.Internal, err.Error())
	}
	return &iotexapi.ReadStateResponse{
		Data: data,
		BlockIdentifier: &iotextypes.BlockIdentifier{
			Height: readStateHeight,
			Hash:   hex.EncodeToString(blkHash[:]),
		},
	}, nil
}

// SuggestGasPrice suggests gas price
func (core *coreService) SuggestGasPrice() (uint64, error) {
	return core.gs.SuggestGasPrice()
}

// EstimateGasForAction estimates gas for action
func (core *coreService) EstimateGasForAction(ctx context.Context, in *iotextypes.Action) (uint64, error) {
	selp, err := (&action.Deserializer{}).SetEvmNetworkID(core.EVMNetworkID()).ActionToSealedEnvelope(in)
	if err != nil {
		return 0, status.Error(codes.Internal, err.Error())
	}
	sc, ok := selp.Action().(*action.Execution)
	if !ok {
		gas, err := selp.IntrinsicGas()
		if err != nil {
			return 0, status.Error(codes.Internal, err.Error())
		}
		return gas, nil
	}
	callerAddr := selp.SenderAddress()
	if callerAddr == nil {
		return 0, status.Error(codes.Internal, "failed to get address")
	}
	_, receipt, err := core.SimulateExecution(ctx, callerAddr, sc)
	if err != nil {
		return 0, status.Error(codes.Internal, err.Error())
	}
	return receipt.GasConsumed, nil
}

// EpochMeta gets epoch metadata
func (core *coreService) EpochMeta(epochNum uint64) (*iotextypes.EpochData, uint64, []*iotexapi.BlockProducerInfo, error) {
	rp := rolldpos.FindProtocol(core.registry)
	if rp == nil {
		return nil, 0, nil, nil
	}
	if epochNum < 1 {
		return nil, 0, nil, status.Error(codes.InvalidArgument, "epoch number cannot be less than one")
	}
	epochHeight := rp.GetEpochHeight(epochNum)
	gravityChainStartHeight, err := core.getGravityChainStartHeight(epochHeight)
	if err != nil {
		return nil, 0, nil, status.Error(codes.NotFound, err.Error())
	}
	epochData := &iotextypes.EpochData{
		Num:                     epochNum,
		Height:                  epochHeight,
		GravityChainStartHeight: gravityChainStartHeight,
	}

	pp := poll.FindProtocol(core.registry)
	if pp == nil {
		return nil, 0, nil, status.Error(codes.Internal, "poll protocol is not registered")
	}

	methodName := []byte("ActiveBlockProducersByEpoch")
	arguments := [][]byte{[]byte(strconv.FormatUint(epochNum, 10))}
	height := strconv.FormatUint(epochHeight, 10)
	data, _, err := core.readState(context.Background(), pp, height, methodName, arguments...)
	if err != nil {
		return nil, 0, nil, status.Error(codes.NotFound, err.Error())
	}

	var activeConsensusBlockProducers state.CandidateList
	if err := activeConsensusBlockProducers.Deserialize(data); err != nil {
		return nil, 0, nil, status.Error(codes.Internal, err.Error())
	}

	numBlks, produce, err := core.getProductivityByEpoch(rp, epochNum, core.bc.TipHeight(), activeConsensusBlockProducers)
	if err != nil {
		return nil, 0, nil, status.Error(codes.NotFound, err.Error())
	}

	methodName = []byte("BlockProducersByEpoch")
	data, _, err = core.readState(context.Background(), pp, height, methodName, arguments...)
	if err != nil {
		return nil, 0, nil, status.Error(codes.NotFound, err.Error())
	}

	var BlockProducers state.CandidateList
	if err := BlockProducers.Deserialize(data); err != nil {
		return nil, 0, nil, status.Error(codes.Internal, err.Error())
	}

	var blockProducersInfo []*iotexapi.BlockProducerInfo
	for _, bp := range BlockProducers {
		var active bool
		var blockProduction uint64
		if production, ok := produce[bp.Address]; ok {
			active = true
			blockProduction = production
		}
		blockProducersInfo = append(blockProducersInfo, &iotexapi.BlockProducerInfo{
			Address:    bp.Address,
			Votes:      bp.Votes.String(),
			Active:     active,
			Production: blockProduction,
		})
	}
	return epochData, numBlks, blockProducersInfo, nil
}

// RawBlocks gets raw block data
func (core *coreService) RawBlocks(startHeight uint64, count uint64, withReceipts bool, withTransactionLogs bool) ([]*iotexapi.BlockInfo, error) {
	if count == 0 || count > core.cfg.RangeQueryLimit {
		return nil, status.Error(codes.InvalidArgument, "range exceeds the limit")
	}

	tipHeight := core.bc.TipHeight()
	if startHeight > tipHeight {
		return nil, status.Error(codes.InvalidArgument, "start height should not exceed tip height")
	}
	endHeight := startHeight + count - 1
	if endHeight > tipHeight {
		endHeight = tipHeight
	}
	var res []*iotexapi.BlockInfo
	for height := startHeight; height <= endHeight; height++ {
		blk, err := core.dao.GetBlockByHeight(height)
		if err != nil {
			return nil, status.Error(codes.NotFound, err.Error())
		}
		var receiptsPb []*iotextypes.Receipt
		if withReceipts && height > 0 {
			receipts, err := core.dao.GetReceipts(height)
			if err != nil {
				return nil, status.Error(codes.NotFound, err.Error())
			}
			for _, receipt := range receipts {
				receiptsPb = append(receiptsPb, receipt.ConvertToReceiptPb())
			}
		}
		var transactionLogs *iotextypes.TransactionLogs
		if withTransactionLogs {
			if transactionLogs, err = core.dao.TransactionLogs(height); err != nil {
				return nil, status.Error(codes.NotFound, err.Error())
			}
		}
		res = append(res, &iotexapi.BlockInfo{
			Block:           blk.ConvertToBlockPb(),
			Receipts:        receiptsPb,
			TransactionLogs: transactionLogs,
		})
	}
	return res, nil
}

// ChainListener returns the instance of Listener
func (core *coreService) ChainListener() apitypes.Listener {
	return core.chainListener
}

// ElectionBuckets returns the native election buckets.
func (core *coreService) ElectionBuckets(epochNum uint64) ([]*iotextypes.ElectionBucket, error) {
	if core.electionCommittee == nil {
		return nil, status.Error(codes.Unavailable, "Native election no supported")
	}
	buckets, err := core.electionCommittee.NativeBucketsByEpoch(epochNum)
	if err != nil {
		return nil, status.Error(codes.Internal, err.Error())
	}
	re := make([]*iotextypes.ElectionBucket, len(buckets))
	for i, b := range buckets {
		startTime := timestamppb.New(b.StartTime())
		re[i] = &iotextypes.ElectionBucket{
			Voter:     b.Voter(),
			Candidate: b.Candidate(),
			Amount:    b.Amount().Bytes(),
			StartTime: startTime,
			Duration:  durationpb.New(b.Duration()),
			Decay:     b.Decay(),
		}
	}
	return re, nil
}

// ReceiptByActionHash returns receipt by action hash
func (core *coreService) ReceiptByActionHash(h hash.Hash256) (*action.Receipt, error) {
	if core.indexer == nil {
		return nil, status.Error(codes.NotFound, blockindex.ErrActionIndexNA.Error())
	}

	actIndex, err := core.indexer.GetActionIndex(h[:])
	if err != nil {
		return nil, errors.Wrap(ErrNotFound, err.Error())
	}
	receipt, err := core.dao.GetReceiptByActionHash(h, actIndex.BlockHeight())
	if err != nil {
		return nil, errors.Wrap(ErrNotFound, err.Error())
	}
	return receipt, nil
}

// TransactionLogByActionHash returns transaction log by action hash
func (core *coreService) TransactionLogByActionHash(actHash string) (*iotextypes.TransactionLog, error) {
	if core.indexer == nil {
		return nil, status.Error(codes.Unimplemented, blockindex.ErrActionIndexNA.Error())
	}
	if !core.dao.ContainsTransactionLog() {
		return nil, status.Error(codes.Unimplemented, filedao.ErrNotSupported.Error())
	}

	h, err := hex.DecodeString(actHash)
	if err != nil {
		return nil, status.Error(codes.InvalidArgument, err.Error())
	}

	actIndex, err := core.indexer.GetActionIndex(h)
	if err != nil {
		if errors.Cause(err) == db.ErrNotExist {
			return nil, status.Error(codes.NotFound, err.Error())
		}
		return nil, status.Error(codes.Internal, err.Error())
	}

	sysLog, err := core.dao.TransactionLogs(actIndex.BlockHeight())
	if err != nil {
		if errors.Cause(err) == db.ErrNotExist {
			return nil, status.Error(codes.NotFound, err.Error())
		}
		return nil, status.Error(codes.Internal, err.Error())
	}

	for _, log := range sysLog.Logs {
		if bytes.Equal(h, log.ActionHash) {
			return log, nil
		}
	}
	return nil, status.Errorf(codes.NotFound, "transaction log not found for action %s", actHash)
}

// TransactionLogByBlockHeight returns transaction log by block height
func (core *coreService) TransactionLogByBlockHeight(blockHeight uint64) (*iotextypes.BlockIdentifier, *iotextypes.TransactionLogs, error) {
	if !core.dao.ContainsTransactionLog() {
		return nil, nil, status.Error(codes.Unimplemented, filedao.ErrNotSupported.Error())
	}

	tip, err := core.dao.Height()
	if err != nil {
		return nil, nil, status.Error(codes.Internal, err.Error())
	}
	if blockHeight < 1 || blockHeight > tip {
		return nil, nil, status.Errorf(codes.InvalidArgument, "invalid block height = %d", blockHeight)
	}

	h, err := core.dao.GetBlockHash(blockHeight)
	if err != nil {
		if errors.Cause(err) == db.ErrNotExist {
			return nil, nil, status.Error(codes.NotFound, err.Error())
		}
		return nil, nil, status.Error(codes.Internal, err.Error())
	}

	blockIdentifier := &iotextypes.BlockIdentifier{
		Hash:   hex.EncodeToString(h[:]),
		Height: blockHeight,
	}
	sysLog, err := core.dao.TransactionLogs(blockHeight)
	if err != nil {
		if errors.Cause(err) == db.ErrNotExist {
			// should return empty, no transaction happened in block
			return blockIdentifier, nil, nil
		}
		return nil, nil, status.Error(codes.Internal, err.Error())
	}
	return blockIdentifier, sysLog, nil
}

func (core *coreService) TipHeight() uint64 {
	return core.bc.TipHeight()
}

// Start starts the API server
func (core *coreService) Start(_ context.Context) error {
	if err := core.chainListener.Start(); err != nil {
		return errors.Wrap(err, "failed to start blockchain listener")
	}
	return nil
}

// Stop stops the API server
func (core *coreService) Stop(_ context.Context) error {
	return core.chainListener.Stop()
}

func (core *coreService) readState(ctx context.Context, p protocol.Protocol, height string, methodName []byte, arguments ...[]byte) ([]byte, uint64, error) {
	key := ReadKey{
		Name:   p.Name(),
		Height: height,
		Method: methodName,
		Args:   arguments,
	}
	if d, ok := core.readCache.Get(key.Hash()); ok {
		var h uint64
		if height != "" {
			h, _ = strconv.ParseUint(height, 0, 64)
		}
		return d, h, nil
	}

	// TODO: need to complete the context
	tipHeight := core.bc.TipHeight()
	ctx = protocol.WithBlockCtx(ctx, protocol.BlockCtx{
		BlockHeight: tipHeight,
	})
	ctx = genesis.WithGenesisContext(
		protocol.WithRegistry(ctx, core.registry),
		core.bc.Genesis(),
	)
	ctx = protocol.WithFeatureCtx(protocol.WithFeatureWithHeightCtx(ctx))

	rp := rolldpos.FindProtocol(core.registry)
	if rp == nil {
		return nil, uint64(0), errors.New("rolldpos is not registered")
	}

	tipEpochNum := rp.GetEpochNum(tipHeight)
	if height != "" {
		inputHeight, err := strconv.ParseUint(height, 0, 64)
		if err != nil {
			return nil, uint64(0), err
		}
		inputEpochNum := rp.GetEpochNum(inputHeight)
		if inputEpochNum < tipEpochNum {
			// old data, wrap to history state reader
			d, h, err := p.ReadState(ctx, factory.NewHistoryStateReader(core.sf, rp.GetEpochHeight(inputEpochNum)), methodName, arguments...)
			if err == nil {
				core.readCache.Put(key.Hash(), d)
			}
			return d, h, err
		}
	}

	// TODO: need to distinguish user error and system error
	d, h, err := p.ReadState(ctx, core.sf, methodName, arguments...)
	if err == nil {
		core.readCache.Put(key.Hash(), d)
	}
	return d, h, err
}

func (core *coreService) getActionsFromIndex(totalActions, start, count uint64) ([]*iotexapi.ActionInfo, error) {
	hashes, err := core.indexer.GetActionHashFromIndex(start, count)
	if err != nil {
		return nil, status.Error(codes.Unavailable, err.Error())
	}
	var actionInfo []*iotexapi.ActionInfo
	for i := range hashes {
		act, err := core.getAction(hash.BytesToHash256(hashes[i]), false)
		if err != nil {
			return nil, status.Error(codes.Unavailable, err.Error())
		}
		actionInfo = append(actionInfo, act)
	}
	return actionInfo, nil
}

// Actions returns actions within the range
func (core *coreService) Actions(start uint64, count uint64) ([]*iotexapi.ActionInfo, error) {
	if err := core.checkActionIndex(); err != nil {
		return nil, err
	}
	if count == 0 {
		return nil, status.Error(codes.InvalidArgument, "count must be greater than zero")
	}
	if count > core.cfg.RangeQueryLimit {
		return nil, status.Error(codes.InvalidArgument, "range exceeds the limit")
	}

	totalActions, err := core.indexer.GetTotalActions()
	if err != nil {
		return nil, status.Error(codes.Internal, err.Error())
	}
	if start >= totalActions {
		return nil, status.Error(codes.InvalidArgument, "start exceeds the total actions in the block")
	}
	if totalActions == uint64(0) || count == 0 {
		return []*iotexapi.ActionInfo{}, nil
	}
	if start+count > totalActions {
		count = totalActions - start
	}
	if core.indexer != nil {
		return core.getActionsFromIndex(totalActions, start, count)
	}
	// Finding actions in reverse order saves time for querying most recent actions
	reverseStart := totalActions - (start + count)
	if totalActions < start+count {
		reverseStart = uint64(0)
		count = totalActions - start
	}

	var res []*iotexapi.ActionInfo
	var hit bool
	for height := core.bc.TipHeight(); height >= 1 && count > 0; height-- {
		blk, err := core.dao.GetBlockByHeight(height)
		if err != nil {
			return nil, status.Error(codes.NotFound, err.Error())
		}
		if !hit && reverseStart >= uint64(len(blk.Actions)) {
			reverseStart -= uint64(len(blk.Actions))
			continue
		}
		// now reverseStart < len(blk.Actions), we are going to fetch actions from this block
		hit = true
		act := core.reverseActionsInBlock(blk, reverseStart, count)
		res = append(act, res...)
		count -= uint64(len(act))
		reverseStart = 0
	}
	return res, nil
}

// Action returns action by action hash
func (core *coreService) Action(actionHash string, checkPending bool) (*iotexapi.ActionInfo, error) {
	if err := core.checkActionIndex(); err != nil {
		return nil, err
	}
	actHash, err := hash.HexStringToHash256(actionHash)
	if err != nil {
		return nil, status.Error(codes.InvalidArgument, err.Error())
	}
	act, err := core.getAction(actHash, checkPending)
	if err != nil {
		return nil, status.Error(codes.Unavailable, err.Error())
	}
	return act, nil
}

// ActionsByAddress returns all actions associated with an address
func (core *coreService) ActionsByAddress(addr address.Address, start uint64, count uint64) ([]*iotexapi.ActionInfo, error) {
	if err := core.checkActionIndex(); err != nil {
		return nil, err
	}
	if count == 0 {
		return nil, status.Error(codes.InvalidArgument, "count must be greater than zero")
	}
	if count > core.cfg.RangeQueryLimit {
		return nil, status.Error(codes.InvalidArgument, "range exceeds the limit")
	}

	actions, err := core.indexer.GetActionsByAddress(hash.BytesToHash160(addr.Bytes()), start, count)
	if err != nil {
		if errors.Cause(err) == db.ErrBucketNotExist || errors.Cause(err) == db.ErrNotExist {
			// no actions associated with address, return nil
			return nil, nil
		}
		return nil, status.Error(codes.NotFound, err.Error())
	}

	var res []*iotexapi.ActionInfo
	for i := range actions {
		act, err := core.getAction(hash.BytesToHash256(actions[i]), false)
		if err != nil {
			continue
		}
		res = append(res, act)
	}
	return res, nil
}

// BlockHashByBlockHeight returns block hash by block height
func (core *coreService) BlockHashByBlockHeight(blkHeight uint64) (hash.Hash256, error) {
	return core.dao.GetBlockHash(blkHeight)
}

// ActionByActionHash returns action by action hash
func (core *coreService) ActionByActionHash(h hash.Hash256) (action.SealedEnvelope, hash.Hash256, uint64, uint32, error) {
	if err := core.checkActionIndex(); err != nil {
		return action.SealedEnvelope{}, hash.ZeroHash256, 0, 0, status.Error(codes.NotFound, blockindex.ErrActionIndexNA.Error())
	}

	actIndex, err := core.indexer.GetActionIndex(h[:])
	if err != nil {
		return action.SealedEnvelope{}, hash.ZeroHash256, 0, 0, errors.Wrap(ErrNotFound, err.Error())
	}
	blk, err := core.dao.GetBlockByHeight(actIndex.BlockHeight())
	if err != nil {
		return action.SealedEnvelope{}, hash.ZeroHash256, 0, 0, errors.Wrap(ErrNotFound, err.Error())
	}
	selp, index, err := core.dao.GetActionByActionHash(h, actIndex.BlockHeight())
	if err != nil {
		return action.SealedEnvelope{}, hash.ZeroHash256, 0, 0, errors.Wrap(ErrNotFound, err.Error())
	}
	return selp, blk.HashBlock(), actIndex.BlockHeight(), index, nil
}

// UnconfirmedActionsByAddress returns all unconfirmed actions in actpool associated with an address
func (core *coreService) UnconfirmedActionsByAddress(address string, start uint64, count uint64) ([]*iotexapi.ActionInfo, error) {
	if count == 0 {
		return nil, status.Error(codes.InvalidArgument, "count must be greater than zero")
	}
	if count > core.cfg.RangeQueryLimit {
		return nil, status.Error(codes.InvalidArgument, "range exceeds the limit")
	}

	selps := core.ap.GetUnconfirmedActs(address)
	if len(selps) == 0 {
		return []*iotexapi.ActionInfo{}, nil
	}
	if start >= uint64(len(selps)) {
		return nil, status.Error(codes.InvalidArgument, "start exceeds the limit")
	}

	var res []*iotexapi.ActionInfo
	for i := start; i < uint64(len(selps)) && i < start+count; i++ {
		if act, err := core.pendingAction(selps[i]); err == nil {
			res = append(res, act)
		}
	}
	return res, nil
}

// BlockByHash returns the block and its receipt
func (core *coreService) BlockByHash(blkHash string) (*block.Store, error) {
	if err := core.checkActionIndex(); err != nil {
		return nil, err
	}
	hash, err := hash.HexStringToHash256(blkHash)
	if err != nil {
		return nil, err
	}
	blk, err := core.dao.GetBlock(hash)
	if err != nil {
		return nil, errors.Wrap(ErrNotFound, err.Error())
	}
	receipts, err := core.dao.GetReceipts(blk.Height())
	if err != nil {
		return nil, errors.Wrap(ErrNotFound, err.Error())
	}
	return &block.Store{blk, receipts}, nil
}

// BlockMetas returns blockmetas response within the height range
func (core *coreService) BlockMetas(start uint64, count uint64) ([]*iotextypes.BlockMeta, error) {
	if count == 0 {
		return nil, status.Error(codes.InvalidArgument, "count must be greater than zero")
	}
	if count > core.cfg.RangeQueryLimit {
		return nil, status.Error(codes.InvalidArgument, "range exceeds the limit")
	}

	var (
		tipHeight = core.bc.TipHeight()
		res       = make([]*iotextypes.BlockMeta, 0)
	)
	if start > tipHeight {
		return nil, status.Error(codes.InvalidArgument, "start height should not exceed tip height")
	}
	for height := start; height <= tipHeight && count > 0; height++ {
		blockMeta, err := core.getBlockMetaByHeight(height)
		if err != nil {
			return nil, err
		}
		res = append(res, blockMeta)
		count--
	}
	return res, nil
}

// BlockMetaByHash returns blockmeta response by block hash
func (core *coreService) BlockMetaByHash(blkHash string) (*iotextypes.BlockMeta, error) {
	hash, err := hash.HexStringToHash256(blkHash)
	if err != nil {
		return nil, status.Error(codes.InvalidArgument, err.Error())
	}
	height, err := core.dao.GetBlockHeight(hash)
	if err != nil {
		if errors.Cause(err) == db.ErrNotExist {
			return nil, status.Error(codes.NotFound, err.Error())
		}
		return nil, status.Error(codes.Internal, err.Error())
	}
	return core.getBlockMetaByHeight(height)
}

// getBlockMetaByHeight gets BlockMeta by height
func (core *coreService) getBlockMetaByHeight(height uint64) (*iotextypes.BlockMeta, error) {
	blk, err := core.dao.GetBlockByHeight(height)
	if err != nil {
		return nil, status.Error(codes.NotFound, err.Error())
	}
	// get block's receipt
	if blk.Height() > 0 {
		blk.Receipts, err = core.dao.GetReceipts(height)
		if err != nil {
			return nil, status.Error(codes.NotFound, err.Error())
		}
	}
	return generateBlockMeta(blk), nil
}

// generateBlockMeta generates BlockMeta from block
func generateBlockMeta(blk *block.Block) *iotextypes.BlockMeta {
	header := blk.Header
	height := header.Height()
	ts := timestamppb.New(header.Timestamp())
	var (
		producerAddress string
		h               hash.Hash256
	)
	if blk.Height() > 0 {
		producerAddress = header.ProducerAddress()
		h = header.HashBlock()
	} else {
		h = block.GenesisHash()
	}
	txRoot := header.TxRoot()
	receiptRoot := header.ReceiptRoot()
	deltaStateDigest := header.DeltaStateDigest()
	prevHash := header.PrevHash()

	blockMeta := iotextypes.BlockMeta{
		Hash:              hex.EncodeToString(h[:]),
		Height:            height,
		Timestamp:         ts,
		ProducerAddress:   producerAddress,
		TxRoot:            hex.EncodeToString(txRoot[:]),
		ReceiptRoot:       hex.EncodeToString(receiptRoot[:]),
		DeltaStateDigest:  hex.EncodeToString(deltaStateDigest[:]),
		PreviousBlockHash: hex.EncodeToString(prevHash[:]),
	}
	if logsBloom := header.LogsBloomfilter(); logsBloom != nil {
		blockMeta.LogsBloom = hex.EncodeToString(logsBloom.Bytes())
	}
	blockMeta.NumActions = int64(len(blk.Actions))
	blockMeta.TransferAmount = blk.CalculateTransferAmount().String()
	blockMeta.GasLimit, blockMeta.GasUsed = gasLimitAndUsed(blk)
	return &blockMeta
}

// GasLimitAndUsed returns the gas limit and used in a block
func gasLimitAndUsed(b *block.Block) (uint64, uint64) {
	var gasLimit, gasUsed uint64
	for _, tx := range b.Actions {
		gasLimit += tx.GasLimit()
	}
	for _, r := range b.Receipts {
		gasUsed += r.GasConsumed
	}
	return gasLimit, gasUsed
}

func (core *coreService) getGravityChainStartHeight(epochHeight uint64) (uint64, error) {
	gravityChainStartHeight := epochHeight
	if pp := poll.FindProtocol(core.registry); pp != nil {
		methodName := []byte("GetGravityChainStartHeight")
		arguments := [][]byte{[]byte(strconv.FormatUint(epochHeight, 10))}
		data, _, err := core.readState(context.Background(), pp, "", methodName, arguments...)
		if err != nil {
			return 0, err
		}
		if len(data) == 0 {
			return 0, nil
		}
		if gravityChainStartHeight, err = strconv.ParseUint(string(data), 10, 64); err != nil {
			return 0, err
		}
	}
	return gravityChainStartHeight, nil
}

func (core *coreService) committedAction(selp action.SealedEnvelope, blkHash hash.Hash256, blkHeight uint64) (*iotexapi.ActionInfo, error) {
	actHash, err := selp.Hash()
	if err != nil {
		return nil, err
	}
	header, err := core.dao.Header(blkHash)
	if err != nil {
		return nil, err
	}
	sender := selp.SenderAddress()
	receipt, err := core.dao.GetReceiptByActionHash(actHash, blkHeight)
	if err != nil {
		return nil, err
	}

	gas := new(big.Int)
	gas = gas.Mul(selp.GasPrice(), big.NewInt(int64(receipt.GasConsumed)))
	return &iotexapi.ActionInfo{
		Action:    selp.Proto(),
		ActHash:   hex.EncodeToString(actHash[:]),
		BlkHash:   hex.EncodeToString(blkHash[:]),
		BlkHeight: header.Height(),
		Sender:    sender.String(),
		GasFee:    gas.String(),
		Timestamp: header.BlockHeaderCoreProto().Timestamp,
	}, nil
}

func (core *coreService) pendingAction(selp action.SealedEnvelope) (*iotexapi.ActionInfo, error) {
	actHash, err := selp.Hash()
	if err != nil {
		return nil, err
	}
	sender := selp.SenderAddress()
	return &iotexapi.ActionInfo{
		Action:    selp.Proto(),
		ActHash:   hex.EncodeToString(actHash[:]),
		BlkHash:   hex.EncodeToString(hash.ZeroHash256[:]),
		BlkHeight: 0,
		Sender:    sender.String(),
		Timestamp: nil,
		Index:     0,
	}, nil
}

func (core *coreService) getAction(actHash hash.Hash256, checkPending bool) (*iotexapi.ActionInfo, error) {
	selp, blkHash, blkHeight, actIndex, err := core.ActionByActionHash(actHash)
	if err == nil {
		act, err := core.committedAction(selp, blkHash, blkHeight)
		if err != nil {
			return nil, err
		}
		act.Index = actIndex
		return act, nil
	}
	// Try to fetch pending action from actpool
	if checkPending {
		selp, err = core.ap.GetActionByHash(actHash)
	}
	if err != nil {
		return nil, err
	}
	return core.pendingAction(selp)
}

func (core *coreService) reverseActionsInBlock(blk *block.Block, reverseStart, count uint64) []*iotexapi.ActionInfo {
	h := blk.HashBlock()
	blkHash := hex.EncodeToString(h[:])
	blkHeight := blk.Height()

	var res []*iotexapi.ActionInfo
	for i := reverseStart; i < uint64(len(blk.Actions)) && i < reverseStart+count; i++ {
		ri := uint64(len(blk.Actions)) - 1 - i
		selp := blk.Actions[ri]
		actHash, err := selp.Hash()
		if err != nil {
			log.Logger("api").Debug("Skipping action due to hash error", zap.Error(err))
			continue
		}
		receipt, err := core.dao.GetReceiptByActionHash(actHash, blkHeight)
		if err != nil {
			log.Logger("api").Debug("Skipping action due to failing to get receipt", zap.Error(err))
			continue
		}
		gas := new(big.Int).Mul(selp.GasPrice(), big.NewInt(int64(receipt.GasConsumed)))
		sender := selp.SenderAddress()
		res = append([]*iotexapi.ActionInfo{{
			Action:    selp.Proto(),
			ActHash:   hex.EncodeToString(actHash[:]),
			BlkHash:   blkHash,
			Timestamp: blk.Header.BlockHeaderCoreProto().Timestamp,
			BlkHeight: blkHeight,
			Sender:    sender.String(),
			GasFee:    gas.String(),
			Index:     uint32(ri),
		}}, res...)
	}
	return res
}

func (core *coreService) LogsInBlockByHash(filter *logfilter.LogFilter, blockHash hash.Hash256) ([]*action.Log, error) {
	blkHeight, err := core.dao.GetBlockHeight(blockHash)
	if err != nil {
		return nil, status.Error(codes.InvalidArgument, "invalid block hash")
	}
	return core.logsInBlock(filter, blkHeight)
}

func (core *coreService) logsInBlock(filter *logfilter.LogFilter, blockNumber uint64) ([]*action.Log, error) {
	logBloomFilter, err := core.bfIndexer.BlockFilterByHeight(blockNumber)
	if err != nil {
		return nil, err
	}

	if !filter.ExistInBloomFilterv2(logBloomFilter) {
		return []*action.Log{}, nil
	}

	receipts, err := core.dao.GetReceipts(blockNumber)
	if err != nil {
		return nil, err
	}

	return filter.MatchLogs(receipts), nil
}

// LogsInRange filter logs among [start, end] blocks
func (core *coreService) LogsInRange(filter *logfilter.LogFilter, start, end, paginationSize uint64) ([]*action.Log, []hash.Hash256, error) {
	start, end, err := core.correctQueryRange(start, end)
	if err != nil {
		return nil, nil, err
	}
	if paginationSize == 0 {
		paginationSize = 1000
	}
	if paginationSize > 5000 {
		paginationSize = 5000
	}
	// getLogs via range Blooom filter [start, end]
	blockNumbers, err := core.bfIndexer.FilterBlocksInRange(filter, start, end, paginationSize)
	if err != nil {
		return nil, nil, err
	}
	var (
		logs      = []*action.Log{}
		hashes    = []hash.Hash256{}
		logsInBlk = make([][]*action.Log, len(blockNumbers))
		HashInBlk = make([]hash.Hash256, len(blockNumbers))
		jobs      = make(chan jobDesc, len(blockNumbers))
		eg, ctx   = errgroup.WithContext(context.Background())
	)
	if len(blockNumbers) == 0 {
		return logs, hashes, nil
	}

	for i, v := range blockNumbers {
		jobs <- jobDesc{i, v}
	}
	close(jobs)
	for w := 0; w < _workerNumbers; w++ {
		eg.Go(func() error {
			for {
				select {
				case <-ctx.Done():
					return ctx.Err()
				default:
					job, ok := <-jobs
					if !ok {
						return nil
					}
					logsInBlock, err := core.logsInBlock(filter, job.blkNum)
					if err != nil {
						return err
					}
					blkHash, err := core.dao.GetBlockHash(job.blkNum)
					if err != nil {
						return err
					}
					logsInBlk[job.idx] = logsInBlock
					HashInBlk[job.idx] = blkHash
				}
			}
		})
	}
	if err := eg.Wait(); err != nil {
		return nil, nil, err
	}

	for i := 0; i < len(blockNumbers); i++ {
		for j := range logsInBlk[i] {
			logs = append(logs, logsInBlk[i][j])
			hashes = append(hashes, HashInBlk[i])
			if len(logs) >= int(paginationSize) {
				return logs, hashes, nil
			}
		}
	}

	return logs, hashes, nil
}

func (core *coreService) correctQueryRange(start, end uint64) (uint64, uint64, error) {
	if start == 0 {
		start = core.bc.TipHeight()
	}
	if end == 0 {
		end = core.bc.TipHeight()
	}
	if start > end {
		return 0, 0, errors.New("invalid start or end height")
	}
	if start > core.bc.TipHeight() {
		return 0, 0, errors.New("start block > tip height")
	}
	if end > core.bc.TipHeight() {
		end = core.bc.TipHeight()
	}
	return start, end, nil
}

// EstimateGasForNonExecution estimates action gas except execution
func (core *coreService) EstimateGasForNonExecution(actType action.Action) (uint64, error) {
	act, ok := actType.(intrinsicGasCalculator)
	if !ok {
		return 0, errors.Errorf("invalid action type not supported")
	}
	return act.IntrinsicGas()
}

// EstimateExecutionGasConsumption estimate gas consumption for execution action
func (core *coreService) EstimateExecutionGasConsumption(ctx context.Context, sc *action.Execution, callerAddr address.Address) (uint64, error) {
	state, err := accountutil.AccountState(core.sf, callerAddr)
	if err != nil {
		return 0, status.Error(codes.InvalidArgument, err.Error())
	}
	sc.SetNonce(state.Nonce + 1)
	sc.SetGasPrice(big.NewInt(0))
	blockGasLimit := core.bc.Genesis().BlockGasLimit
	sc.SetGasLimit(blockGasLimit)
	enough, receipt, err := core.isGasLimitEnough(ctx, callerAddr, sc)
	if err != nil {
		return 0, status.Error(codes.Internal, err.Error())
	}
	if !enough {
		if receipt.ExecutionRevertMsg() != "" {
			return 0, status.Errorf(codes.Internal, fmt.Sprintf("execution simulation is reverted due to the reason: %s", receipt.ExecutionRevertMsg()))
		}
		return 0, status.Error(codes.Internal, fmt.Sprintf("execution simulation failed: status = %d", receipt.Status))
	}
	estimatedGas := receipt.GasConsumed
	sc.SetGasLimit(estimatedGas)
	enough, _, err = core.isGasLimitEnough(ctx, callerAddr, sc)
	if err != nil && err != action.ErrInsufficientFunds {
		return 0, status.Error(codes.Internal, err.Error())
	}
	if !enough {
		low, high := estimatedGas, blockGasLimit
		estimatedGas = high
		for low <= high {
			mid := (low + high) / 2
			sc.SetGasLimit(mid)
			enough, _, err = core.isGasLimitEnough(ctx, callerAddr, sc)
			if err != nil && err != action.ErrInsufficientFunds {
				return 0, status.Error(codes.Internal, err.Error())
			}
			if enough {
				estimatedGas = mid
				high = mid - 1
			} else {
				low = mid + 1
			}
		}
	}

	return estimatedGas, nil
}

func (core *coreService) isGasLimitEnough(
	ctx context.Context,
	caller address.Address,
	sc *action.Execution,
) (bool, *action.Receipt, error) {
	ctx, span := tracer.NewSpan(ctx, "Server.isGasLimitEnough")
	defer span.End()
	ctx, err := core.bc.Context(ctx)
	if err != nil {
		return false, nil, err
	}
	_, receipt, err := core.sf.SimulateExecution(ctx, caller, sc, core.dao.GetBlockHash)
	if err != nil {
		return false, nil, err
	}
	return receipt.Status == uint64(iotextypes.ReceiptStatus_Success), receipt, nil
}

func (core *coreService) getProductivityByEpoch(
	rp *rolldpos.Protocol,
	epochNum uint64,
	tipHeight uint64,
	abps state.CandidateList,
) (uint64, map[string]uint64, error) {
	num, produce, err := rp.ProductivityByEpoch(epochNum, tipHeight, func(start uint64, end uint64) (map[string]uint64, error) {
		return blockchain.Productivity(core.bc, start, end)
	})
	if err != nil {
		return 0, nil, status.Error(codes.NotFound, err.Error())
	}
	// check if there is any active block producer who didn't prodcue any block
	for _, abp := range abps {
		if _, ok := produce[abp.Address]; !ok {
			produce[abp.Address] = 0
		}
	}
	return num, produce, nil
}

func (core *coreService) checkActionIndex() error {
	if core.indexer == nil {
		return errors.New("no action index")
	}
	return nil
}

func (core *coreService) getProtocolAccount(ctx context.Context, addr string) (*iotextypes.AccountMeta, *iotextypes.BlockIdentifier, error) {
	span := tracer.SpanFromContext(ctx)
	defer span.End()
	var (
		balance string
		out     *iotexapi.ReadStateResponse
		err     error
	)
	switch addr {
	case address.RewardingPoolAddr:
		if out, err = core.ReadState("rewarding", "", []byte("TotalBalance"), nil); err != nil {
			return nil, nil, err
		}
		val, ok := new(big.Int).SetString(string(out.GetData()), 10)
		if !ok {
			return nil, nil, errors.New("balance convert error")
		}
		balance = val.String()
	case address.StakingBucketPoolAddr:
		methodName, err := proto.Marshal(&iotexapi.ReadStakingDataMethod{
			Method: iotexapi.ReadStakingDataMethod_TOTAL_STAKING_AMOUNT,
		})
		if err != nil {
			return nil, nil, err
		}
		arg, err := proto.Marshal(&iotexapi.ReadStakingDataRequest{
			Request: &iotexapi.ReadStakingDataRequest_TotalStakingAmount_{
				TotalStakingAmount: &iotexapi.ReadStakingDataRequest_TotalStakingAmount{},
			},
		})
		if err != nil {
			return nil, nil, err
		}
		if out, err = core.ReadState("staking", "", methodName, [][]byte{arg}); err != nil {
			return nil, nil, err
		}
		acc := iotextypes.AccountMeta{}
		if err := proto.Unmarshal(out.GetData(), &acc); err != nil {
			return nil, nil, errors.Wrap(err, "failed to unmarshal account meta")
		}
		balance = acc.GetBalance()
	default:
		return nil, nil, errors.Errorf("invalid address %s", addr)
	}
	return &iotextypes.AccountMeta{
		Address: addr,
		Balance: balance,
	}, out.GetBlockIdentifier(), nil
}

// ActionsInActPool returns the all Transaction Identifiers in the actpool
func (core *coreService) ActionsInActPool(actHashes []string) ([]action.SealedEnvelope, error) {
	var ret []action.SealedEnvelope
	if len(actHashes) == 0 {
		for _, sealeds := range core.ap.PendingActionMap() {
			ret = append(ret, sealeds...)
		}
		return ret, nil
	}

	for _, hashStr := range actHashes {
		hs, err := hash.HexStringToHash256(hashStr)
		if err != nil {
			return nil, err
		}
		sealed, err := core.ap.GetActionByHash(hs)
		if err != nil {
			return nil, err
		}
		ret = append(ret, sealed)
	}
	return ret, nil
}

// EVMNetworkID returns the network id of evm
func (core *coreService) EVMNetworkID() uint32 {
	return core.bc.EvmNetworkID()
}

// ChainID returns the chain id of evm
func (core *coreService) ChainID() uint32 {
	return core.bc.ChainID()
}

// ReadContractStorage reads contract's storage
func (core *coreService) ReadContractStorage(ctx context.Context, addr address.Address, key []byte) ([]byte, error) {
	ctx, err := core.bc.Context(ctx)
	if err != nil {
		return nil, status.Error(codes.Internal, err.Error())
	}
	return core.sf.ReadContractStorage(ctx, addr, key)
}

func (core *coreService) ReceiveBlock(blk *block.Block) error {
	core.readCache.Clear()
	return core.chainListener.ReceiveBlock(blk)
}

func (core *coreService) SimulateExecution(ctx context.Context, addr address.Address, exec *action.Execution) ([]byte, *action.Receipt, error) {
	state, err := accountutil.AccountState(core.sf, addr)
	if err != nil {
		return nil, nil, err
	}
	ctx, err = core.bc.Context(ctx)
	if err != nil {
		return nil, nil, err
	}
	// TODO (liuhaai): Use original nonce and gas limit properly
	exec.SetNonce(state.Nonce + 1)
	if err != nil {
		return nil, nil, err
	}
	exec.SetGasLimit(core.bc.Genesis().BlockGasLimit)
	return core.sf.SimulateExecution(ctx, addr, exec, core.dao.GetBlockHash)
}

// SyncingProgress returns the syncing status of node
func (core *coreService) SyncingProgress() (uint64, uint64, uint64) {
	startingHeight, currentHeight, targetHeight, _ := core.bs.SyncStatus()
	return startingHeight, currentHeight, targetHeight
}<|MERGE_RESOLUTION|>--- conflicted
+++ resolved
@@ -236,15 +236,6 @@
 	registry *protocol.Registry,
 	opts ...Option,
 ) (CoreService, error) {
-<<<<<<< HEAD
-	apiCfg := Config{}
-	for _, opt := range opts {
-		if err := opt(&apiCfg); err != nil {
-			return nil, err
-		}
-	}
-=======
->>>>>>> 4be5188a
 	if cfg == (config.API{}) {
 		log.L().Warn("API server is not configured.")
 		cfg = config.Default.API
