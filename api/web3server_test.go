--- conflicted
+++ resolved
@@ -1216,18 +1216,6 @@
 
 	core.EXPECT().TraceTransaction(ctx, gomock.Any(), gomock.Any()).AnyTimes().Return([]byte{0x01}, receipt, structLogger, nil)
 
-<<<<<<< HEAD
-	in := gjson.Parse(`{"params":["` + hex.EncodeToString(tsfhash[:]) + `"]}`)
-	ret, err := web3svr.traceTransaction(ctx, &in)
-	require.NoError(err)
-	rlt, ok := ret.(*apitypes.DebugTxTraceResult)
-	require.True(ok)
-	require.Equal("0x01", rlt.ReturnValue)
-	require.False(rlt.Failed)
-	require.Equal(uint64(100000), rlt.Gas)
-	require.Empty(rlt.Revert)
-	require.Equal(0, len(rlt.StructLogs))
-=======
 	t.Run("nil params", func(t *testing.T) {
 		inNil := gjson.Parse(`{"params":[]}`)
 		_, err := web3svr.traceTransaction(ctx, &inNil)
@@ -1246,7 +1234,6 @@
 		require.Empty(rlt.Revert)
 		require.Equal(0, len(rlt.StructLogs))
 	})
->>>>>>> 7837f22d
 }
 
 func TestDebugTraceCall(t *testing.T) {
