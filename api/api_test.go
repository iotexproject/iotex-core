// Copyright (c) 2019 IoTeX
// This is an alpha (internal) release and is not suitable for production. This source code is provided 'as is' and no
// warranties are given as to title or non-infringement, merchantability or fitness for purpose and, to the extent
// permitted by law, all liability for your use of the code is disclaimed. This source code is governed by Apache
// License 2.0 that can be found in the LICENSE file.

package api

import (
	"context"
	"encoding/hex"
	"io/ioutil"
	"math/big"
<<<<<<< HEAD
	"math/rand"
	"sort"
=======
	"os"
>>>>>>> 81295566
	"testing"
	"time"

	"github.com/golang/mock/gomock"
	"github.com/golang/protobuf/proto"
	"github.com/iotexproject/iotex-election/test/mock/mock_committee"
	"github.com/iotexproject/iotex-election/types"
	"github.com/pkg/errors"
	"github.com/stretchr/testify/assert"
	"github.com/stretchr/testify/require"

	"github.com/iotexproject/iotex-core/action"
	"github.com/iotexproject/iotex-core/action/protocol"
	"github.com/iotexproject/iotex-core/action/protocol/account"
	accountutil "github.com/iotexproject/iotex-core/action/protocol/account/util"
	"github.com/iotexproject/iotex-core/action/protocol/execution"
	"github.com/iotexproject/iotex-core/action/protocol/poll"
	"github.com/iotexproject/iotex-core/action/protocol/poll/pollpb"
	"github.com/iotexproject/iotex-core/action/protocol/rewarding"
	"github.com/iotexproject/iotex-core/action/protocol/rolldpos"
	"github.com/iotexproject/iotex-core/action/protocol/vote"
	"github.com/iotexproject/iotex-core/actpool"
	"github.com/iotexproject/iotex-core/blockchain"
	"github.com/iotexproject/iotex-core/blockchain/block"
	"github.com/iotexproject/iotex-core/blockchain/genesis"
	"github.com/iotexproject/iotex-core/config"
	"github.com/iotexproject/iotex-core/gasstation"
	"github.com/iotexproject/iotex-core/pkg/hash"
	"github.com/iotexproject/iotex-core/pkg/keypair"
	"github.com/iotexproject/iotex-core/pkg/unit"
	"github.com/iotexproject/iotex-core/pkg/util/byteutil"
	"github.com/iotexproject/iotex-core/protogen/iotexapi"
	"github.com/iotexproject/iotex-core/protogen/iotextypes"
	"github.com/iotexproject/iotex-core/state/factory"
	"github.com/iotexproject/iotex-core/test/identityset"
	"github.com/iotexproject/iotex-core/test/mock/mock_blockchain"
	"github.com/iotexproject/iotex-core/test/mock/mock_dispatcher"
	ta "github.com/iotexproject/iotex-core/test/testaddress"
	"github.com/iotexproject/iotex-core/testutil"
)

var (
	testTransfer, _ = testutil.SignedTransfer(ta.Addrinfo["alfa"].String(),
		ta.Keyinfo["alfa"].PriKey, 3, big.NewInt(10), []byte{}, testutil.TestGasLimit,
		big.NewInt(testutil.TestGasPrice))

	testTransferPb = testTransfer.Proto()

	testExecution, _ = testutil.SignedExecution(ta.Addrinfo["bravo"].String(),
		ta.Keyinfo["bravo"].PriKey, 1, big.NewInt(0), testutil.TestGasLimit,
		big.NewInt(testutil.TestGasPrice), []byte{})

	testExecutionPb = testExecution.Proto()

	testTransfer1, _ = testutil.SignedTransfer(ta.Addrinfo["charlie"].String(), ta.Keyinfo["producer"].PriKey, 1,
		big.NewInt(10), []byte{}, testutil.TestGasLimit, big.NewInt(testutil.TestGasPrice))
	transferHash1 = testTransfer1.Hash()
	testVote1, _  = testutil.SignedVote(ta.Addrinfo["charlie"].String(), ta.Keyinfo["charlie"].PriKey, 5,
		testutil.TestGasLimit, big.NewInt(testutil.TestGasPrice))
	voteHash1         = testVote1.Hash()
	testExecution1, _ = testutil.SignedExecution(ta.Addrinfo["delta"].String(), ta.Keyinfo["producer"].PriKey, 5,
		big.NewInt(1), testutil.TestGasLimit, big.NewInt(10), []byte{1})
	executionHash1    = testExecution1.Hash()
	testExecution2, _ = testutil.SignedExecution(ta.Addrinfo["delta"].String(), ta.Keyinfo["charlie"].PriKey, 6,
		big.NewInt(1), testutil.TestGasLimit, big.NewInt(testutil.TestGasPrice), []byte{1})
	executionHash2    = testExecution2.Hash()
	testExecution3, _ = testutil.SignedExecution(ta.Addrinfo["delta"].String(), ta.Keyinfo["alfa"].PriKey, 2,
		big.NewInt(1), testutil.TestGasLimit, big.NewInt(testutil.TestGasPrice), []byte{1})
	executionHash3 = testExecution3.Hash()
)

var (
	delegates = []genesis.Delegate{
		{
			OperatorAddrStr: identityset.Address(0).String(),
			VotesStr:        "10",
		},
		{
			OperatorAddrStr: identityset.Address(1).String(),
			VotesStr:        "10",
		},
		{
			OperatorAddrStr: identityset.Address(2).String(),
			VotesStr:        "10",
		},
	}

	delegateKeys = []keypair.PrivateKey{
		identityset.PrivateKey(0),
		identityset.PrivateKey(1),
		identityset.PrivateKey(2),
	}
)

var (
	getAccountTests = []struct {
		in           string
		address      string
		balance      string
		nonce        uint64
		pendingNonce uint64
	}{
		{ta.Addrinfo["charlie"].String(),
			"io1d4c5lp4ea4754wy439g2t99ue7wryu5r2lslh2",
			"3",
			8,
			9,
		},
		{
			ta.Addrinfo["producer"].String(),
			"io1mflp9m6hcgm2qcghchsdqj3z3eccrnekx9p0ms",
			"9999999999999999999999999991",
			1,
			6,
		},
	}

	getActionsTests = []struct {
		start      uint64
		count      uint64
		numActions int
	}{
		{
			1,
			11,
			11,
		},
		{
			11,
			5,
			4,
		},
	}

	getActionTests = []struct {
		checkPending bool
		in           string
		nonce        uint64
		senderPubKey string
	}{
		{
			false,
			hex.EncodeToString(transferHash1[:]),
			1,
			testTransfer1.SrcPubkey().HexString(),
		},
		{
			false,
			hex.EncodeToString(voteHash1[:]),
			5,
			testVote1.SrcPubkey().HexString(),
		},
		{
			true,
			hex.EncodeToString(executionHash1[:]),
			5,
			testExecution1.SrcPubkey().HexString(),
		},
	}

	getActionsByAddressTests = []struct {
		address    string
		start      uint64
		count      uint64
		numActions int
	}{
		{
			ta.Addrinfo["producer"].String(),
			0,
			3,
			2,
		},
		{
			ta.Addrinfo["charlie"].String(),
			1,
			8,
			8,
		},
	}

	getUnconfirmedActionsByAddressTests = []struct {
		address    string
		start      uint64
		count      uint64
		numActions int
	}{
		{
			ta.Addrinfo["producer"].String(),
			0,
			4,
			4,
		},
	}

	getActionsByBlockTests = []struct {
		blkHeight  uint64
		start      uint64
		count      uint64
		numActions int
	}{
		{
			2,
			0,
			7,
			7,
		},
		{
			4,
			0,
			5,
			5,
		},
	}

	getBlockMetasTests = []struct {
		start   uint64
		count   uint64
		numBlks int
	}{
		{
			0,
			4,
			4,
		},
		{
			1,
			5,
			3,
		},
	}

	getBlockMetaTests = []struct {
		blkHeight      uint64
		numActions     int64
		transferAmount string
	}{
		{
			2,
			7,
			"4",
		},
		{
			4,
			5,
			"0",
		},
	}

	getChainMetaTests = []struct {
		height     uint64
		numActions int64
		tps        int64
		epoch      iotextypes.EpochData
	}{
		{
			4,
			15,
			15,
			iotextypes.EpochData{
				Num:    1,
				Height: 1,
			},
		},
	}

	sendActionTests = []struct {
		actionPb *iotextypes.Action
	}{
		{
			testTransferPb,
		},
		{
			testExecutionPb,
		},
	}

	getReceiptByActionTests = []struct {
		in     string
		status uint64
	}{
		{
			hex.EncodeToString(executionHash2[:]),
			1,
		},
		{
			hex.EncodeToString(executionHash3[:]),
			1,
		},
	}

	readContractTests = []struct {
		execHash string
		retValue string
	}{
		{
			hex.EncodeToString(executionHash2[:]),
			"",
		},
	}

	suggestGasPriceTests = []struct {
		defaultGasPrice   uint64
		suggestedGasPrice uint64
	}{
		{
			1,
			1,
		},
	}

	estimateGasForActionTests = []struct {
		actionHash   string
		estimatedGas uint64
	}{
		{
			hex.EncodeToString(transferHash1[:]),
			10000,
		},
		{
			hex.EncodeToString(voteHash1[:]),
			10000,
		},
	}

	readUnclaimedBalanceTests = []struct {
		// Arguments
		protocolID string
		methodName string
		addr       string
		// Expected values
		returnErr bool
		balance   *big.Int
	}{
		{
			protocolID: rewarding.ProtocolID,
			methodName: "UnclaimedBalance",
			addr:       identityset.Address(0).String(),
			returnErr:  false,
			balance:    unit.ConvertIotxToRau(144), // 4 block * 36 IOTX reward by default = 144 IOTX
		},
		{
			protocolID: rewarding.ProtocolID,
			methodName: "UnclaimedBalance",
			addr:       identityset.Address(1).String(),
			returnErr:  false,
			balance:    unit.ConvertIotxToRau(0), // 4 block * 36 IOTX reward by default = 144 IOTX
		},
		{
			protocolID: "Wrong ID",
			methodName: "UnclaimedBalance",
			addr:       ta.Addrinfo["producer"].String(),
			returnErr:  true,
		},
		{
			protocolID: rewarding.ProtocolID,
			methodName: "Wrong Method",
			addr:       ta.Addrinfo["producer"].String(),
			returnErr:  true,
		},
	}

	readActiveBlockProducersByHeightTests = []struct {
		// Arguments
		protocolID            string
		protocolType          string
		methodName            string
		height                uint64
		numCandidateDelegates uint64
		// Expected Values
		numActiveBlockProducers int
	}{
		{
			protocolID:              "poll",
			protocolType:            "lifeLongDelegates",
			methodName:              "ActiveBlockProducersByHeight",
			height:                  1,
			numActiveBlockProducers: 3,
		},
		{
			protocolID:              "poll",
			protocolType:            "lifeLongDelegates",
			methodName:              "ActiveBlockProducersByHeight",
			height:                  4,
			numActiveBlockProducers: 3,
		},
		{
			protocolID:              "poll",
			protocolType:            "governanceChainCommittee",
			methodName:              "ActiveBlockProducersByHeight",
			height:                  1,
			numCandidateDelegates:   2,
			numActiveBlockProducers: 2,
		},
		{
			protocolID:              "poll",
			protocolType:            "governanceChainCommittee",
			methodName:              "ActiveBlockProducersByHeight",
			height:                  4,
			numCandidateDelegates:   1,
			numActiveBlockProducers: 1,
		},
	}

	readCommitteeProducersByHeightTests = []struct {
		// Arguments
		protocolID   string
		protocolType string
		methodName   string
		height       uint64
		numDelegates uint64
		// Expected Values
		numCommitteeBlockProducers int
	}{
		{
			protocolID:                 "poll",
			protocolType:               "lifeLongDelegates",
			methodName:                 "CommitteeBlockProducersByHeight",
			height:                     1,
			numCommitteeBlockProducers: 3,
		},
		{
			protocolID:                 "poll",
			protocolType:               "lifeLongDelegates",
			methodName:                 "CommitteeBlockProducersByHeight",
			height:                     4,
			numCommitteeBlockProducers: 3,
		},
		{
			protocolID:                 "poll",
			protocolType:               "governanceChainCommittee",
			methodName:                 "CommitteeBlockProducersByHeight",
			height:                     1,
			numDelegates:               2,
			numCommitteeBlockProducers: 2,
		},
		{
			protocolID:                 "poll",
			protocolType:               "governanceChainCommittee",
			methodName:                 "CommitteeBlockProducersByHeight",
			height:                     4,
			numDelegates:               1,
			numCommitteeBlockProducers: 1,
		},
	}

	getProductivityTests = []struct {
		// Arguments
		numSubEpochs        uint64
		numDelegates        uint64
		blockProducers      []genesis.Delegate
		blockProducerKeys   []keypair.PrivateKey
		failedBlockProducer genesis.Delegate
		epochNumber         uint64
		// Expected Values
		totalBlks       uint64
		blksPerDelegate []uint64
	}{
		{
			numSubEpochs:        2,
			numDelegates:        2,
			blockProducers:      delegates[:2],
			blockProducerKeys:   delegateKeys[:2],
			failedBlockProducer: delegates[0],
			epochNumber:         1,
			totalBlks:           4,
			blksPerDelegate:     []uint64{1, 3},
		},
		{
			numSubEpochs:        2,
			numDelegates:        3,
			blockProducers:      delegates,
			blockProducerKeys:   delegateKeys,
			failedBlockProducer: genesis.Delegate{},
			epochNumber:         1,
			totalBlks:           6,
			blksPerDelegate:     []uint64{2, 2, 2},
		},
	}
)

func TestServer_GetAccount(t *testing.T) {
	require := require.New(t)
	cfg := newConfig()

	svr, err := createServer(cfg, true)
	require.NoError(err)

	// success
	for _, test := range getAccountTests {
		request := &iotexapi.GetAccountRequest{Address: test.in}
		res, err := svr.GetAccount(context.Background(), request)
		require.NoError(err)
		accountMeta := res.AccountMeta
		require.Equal(test.address, accountMeta.Address)
		require.Equal(test.balance, accountMeta.Balance)
		require.Equal(test.nonce, accountMeta.Nonce)
		require.Equal(test.pendingNonce, accountMeta.PendingNonce)
	}
	// failure
	_, err = svr.GetAccount(context.Background(), &iotexapi.GetAccountRequest{})
	require.Error(err)
}

func TestServer_GetActions(t *testing.T) {
	require := require.New(t)
	cfg := newConfig()

	svr, err := createServer(cfg, false)
	require.NoError(err)

	for _, test := range getActionsTests {
		request := &iotexapi.GetActionsRequest{
			Lookup: &iotexapi.GetActionsRequest_ByIndex{
				ByIndex: &iotexapi.GetActionsByIndexRequest{
					Start: test.start,
					Count: test.count,
				},
			},
		}
		res, err := svr.GetActions(context.Background(), request)
		require.NoError(err)
		require.Equal(test.numActions, len(res.Actions))
	}
}

func TestServer_GetAction(t *testing.T) {
	require := require.New(t)
	cfg := newConfig()

	svr, err := createServer(cfg, true)
	require.NoError(err)

	for _, test := range getActionTests {
		request := &iotexapi.GetActionsRequest{
			Lookup: &iotexapi.GetActionsRequest_ByHash{
				ByHash: &iotexapi.GetActionByHashRequest{
					ActionHash:   test.in,
					CheckPending: test.checkPending,
				},
			},
		}
		res, err := svr.GetActions(context.Background(), request)
		require.NoError(err)
		require.Equal(1, len(res.Actions))
		actPb := res.Actions[0]
		require.Equal(test.nonce, actPb.GetCore().GetNonce())
		require.Equal(test.senderPubKey, hex.EncodeToString(actPb.SenderPubKey))
	}
}

func TestServer_GetActionsByAddress(t *testing.T) {
	require := require.New(t)
	cfg := newConfig()

	svr, err := createServer(cfg, false)
	require.NoError(err)

	for _, test := range getActionsByAddressTests {
		request := &iotexapi.GetActionsRequest{
			Lookup: &iotexapi.GetActionsRequest_ByAddr{
				ByAddr: &iotexapi.GetActionsByAddressRequest{
					Address: test.address,
					Start:   test.start,
					Count:   test.count,
				},
			},
		}
		res, err := svr.GetActions(context.Background(), request)
		require.NoError(err)
		require.Equal(test.numActions, len(res.Actions))
	}
}

func TestServer_GetUnconfirmedActionsByAddress(t *testing.T) {
	require := require.New(t)
	cfg := newConfig()

	svr, err := createServer(cfg, true)
	require.NoError(err)

	for _, test := range getUnconfirmedActionsByAddressTests {
		request := &iotexapi.GetActionsRequest{
			Lookup: &iotexapi.GetActionsRequest_UnconfirmedByAddr{
				UnconfirmedByAddr: &iotexapi.GetUnconfirmedActionsByAddressRequest{
					Address: test.address,
					Start:   test.start,
					Count:   test.count,
				},
			},
		}
		res, err := svr.GetActions(context.Background(), request)
		require.NoError(err)
		require.Equal(test.numActions, len(res.Actions))
	}
}

func TestServer_GetActionsByBlock(t *testing.T) {
	require := require.New(t)
	cfg := newConfig()

	svr, err := createServer(cfg, false)
	require.NoError(err)

	for _, test := range getActionsByBlockTests {
		blk, err := svr.bc.GetBlockByHeight(test.blkHeight)
		require.NoError(err)
		blkHash := blk.HashBlock()
		request := &iotexapi.GetActionsRequest{
			Lookup: &iotexapi.GetActionsRequest_ByBlk{
				ByBlk: &iotexapi.GetActionsByBlockRequest{
					BlkHash: hex.EncodeToString(blkHash[:]),
					Start:   test.start,
					Count:   test.count,
				},
			},
		}
		res, err := svr.GetActions(context.Background(), request)
		require.NoError(err)
		require.Equal(test.numActions, len(res.Actions))
	}
}

func TestServer_GetBlockMetas(t *testing.T) {
	require := require.New(t)
	cfg := newConfig()

	svr, err := createServer(cfg, false)
	require.NoError(err)

	for _, test := range getBlockMetasTests {
		request := &iotexapi.GetBlockMetasRequest{
			Lookup: &iotexapi.GetBlockMetasRequest_ByIndex{
				ByIndex: &iotexapi.GetBlockMetasByIndexRequest{
					Start: test.start,
					Count: test.count,
				},
			},
		}
		res, err := svr.GetBlockMetas(context.Background(), request)
		require.NoError(err)
		require.Equal(test.numBlks, len(res.BlkMetas))
		var prevBlkPb *iotextypes.BlockMeta
		for _, blkPb := range res.BlkMetas {
			if prevBlkPb != nil {
				require.True(blkPb.Height > prevBlkPb.Height)
			}
			prevBlkPb = blkPb
		}
	}
}

func TestServer_GetBlockMeta(t *testing.T) {
	require := require.New(t)
	cfg := newConfig()

	svr, err := createServer(cfg, false)
	require.NoError(err)

	for _, test := range getBlockMetaTests {
		blk, err := svr.bc.GetBlockByHeight(test.blkHeight)
		require.NoError(err)
		blkHash := blk.HashBlock()
		request := &iotexapi.GetBlockMetasRequest{
			Lookup: &iotexapi.GetBlockMetasRequest_ByHash{
				ByHash: &iotexapi.GetBlockMetaByHashRequest{
					BlkHash: hex.EncodeToString(blkHash[:]),
				},
			},
		}
		res, err := svr.GetBlockMetas(context.Background(), request)
		require.NoError(err)
		require.Equal(1, len(res.BlkMetas))
		blkPb := res.BlkMetas[0]
		require.Equal(test.numActions, blkPb.NumActions)
		require.Equal(test.transferAmount, blkPb.TransferAmount)
	}
}

func TestServer_GetChainMeta(t *testing.T) {
	require := require.New(t)
	cfg := newConfig()

	svr, err := createServer(cfg, false)
	require.NoError(err)

	for _, test := range getChainMetaTests {
		res, err := svr.GetChainMeta(context.Background(), &iotexapi.GetChainMetaRequest{})
		require.NoError(err)
		chainMetaPb := res.ChainMeta
		require.Equal(test.height, chainMetaPb.Height)
		require.Equal(test.numActions, chainMetaPb.NumActions)
		require.Equal(test.tps, chainMetaPb.Tps)
		require.Equal(test.epoch.Num, chainMetaPb.Epoch.Num)
		require.Equal(test.epoch.Height, chainMetaPb.Epoch.Height)
	}
}

func TestServer_SendAction(t *testing.T) {
	require := require.New(t)

	ctrl := gomock.NewController(t)
	defer ctrl.Finish()

	chain := mock_blockchain.NewMockBlockchain(ctrl)
	mDp := mock_dispatcher.NewMockDispatcher(ctrl)
	broadcastHandlerCount := 0
	svr := Server{bc: chain, dp: mDp, broadcastHandler: func(_ context.Context, _ uint32, _ proto.Message) error {
		broadcastHandlerCount++
		return nil
	}}

	chain.EXPECT().ChainID().Return(uint32(1)).Times(4)
	mDp.EXPECT().HandleBroadcast(gomock.Any(), gomock.Any(), gomock.Any()).Times(2)

	for i, test := range sendActionTests {
		request := &iotexapi.SendActionRequest{Action: test.actionPb}
		_, err := svr.SendAction(context.Background(), request)
		require.NoError(err)
		require.Equal(i+1, broadcastHandlerCount)
	}
}

func TestServer_GetReceiptByAction(t *testing.T) {
	require := require.New(t)
	cfg := newConfig()

	svr, err := createServer(cfg, false)
	require.NoError(err)

	for _, test := range getReceiptByActionTests {
		request := &iotexapi.GetReceiptByActionRequest{ActionHash: test.in}
		res, err := svr.GetReceiptByAction(context.Background(), request)
		require.NoError(err)
		receiptPb := res.Receipt
		require.Equal(test.status, receiptPb.Status)
	}
}

func TestServer_ReadContract(t *testing.T) {
	require := require.New(t)
	cfg := newConfig()

	svr, err := createServer(cfg, false)
	require.NoError(err)

	for _, test := range readContractTests {
		hash, err := toHash256(test.execHash)
		require.NoError(err)
		exec, err := svr.bc.GetActionByActionHash(hash)
		require.NoError(err)
		request := &iotexapi.ReadContractRequest{Action: exec.Proto()}

		res, err := svr.ReadContract(context.Background(), request)
		require.NoError(err)
		require.Equal(test.retValue, res.Data)
	}
}

func TestServer_SuggestGasPrice(t *testing.T) {
	require := require.New(t)
	cfg := newConfig()

	for _, test := range suggestGasPriceTests {
		cfg.API.GasStation.DefaultGas = test.defaultGasPrice
		svr, err := createServer(cfg, false)
		require.NoError(err)
		res, err := svr.SuggestGasPrice(context.Background(), &iotexapi.SuggestGasPriceRequest{})
		require.NoError(err)
		require.Equal(test.suggestedGasPrice, res.GasPrice)
	}
}

func TestServer_EstimateGasForAction(t *testing.T) {
	require := require.New(t)
	cfg := newConfig()

	svr, err := createServer(cfg, false)
	require.NoError(err)

	for _, test := range estimateGasForActionTests {
		hash, err := toHash256(test.actionHash)
		require.NoError(err)
		act, err := svr.bc.GetActionByActionHash(hash)
		require.NoError(err)
		request := &iotexapi.EstimateGasForActionRequest{Action: act.Proto()}

		res, err := svr.EstimateGasForAction(context.Background(), request)
		require.NoError(err)
		require.Equal(test.estimatedGas, res.Gas)
	}
}

func TestServer_ReadUnclaimedBalance(t *testing.T) {
	cfg := newConfig()

	svr, err := createServer(cfg, false)
	require.NoError(t, err)

	for _, test := range readUnclaimedBalanceTests {
		out, err := svr.ReadState(context.Background(), &iotexapi.ReadStateRequest{
			ProtocolID: []byte(test.protocolID),
			MethodName: []byte(test.methodName),
			Arguments:  [][]byte{[]byte(test.addr)},
		})
		if test.returnErr {
			require.Error(t, err)
			continue
		}
		require.NoError(t, err)
		val, ok := big.NewInt(0).SetString(string(out.Data), 10)
		require.True(t, ok)
		assert.Equal(t, test.balance, val)
	}
}

func TestServer_ReadActiveBlockProducersByHeight(t *testing.T) {
	require := require.New(t)
	cfg := newConfig()

	ctrl := gomock.NewController(t)
	defer ctrl.Finish()
	committee := mock_committee.NewMockCommittee(ctrl)
	r := types.NewElectionResultForTest(time.Now())
	committee.EXPECT().ResultByHeight(gomock.Any()).Return(r, nil).Times(2)
	committee.EXPECT().HeightByTime(gomock.Any()).Return(uint64(123456), nil).AnyTimes()

	for _, test := range readActiveBlockProducersByHeightTests {
		var pol poll.Protocol
		if test.protocolType == "lifeLongDelegates" {
			cfg.Genesis.Delegates = delegates
			pol = poll.NewLifeLongDelegatesProtocol(cfg.Genesis.Delegates)
		} else {
			pol, _ = poll.NewGovernanceChainCommitteeProtocol(
				committee,
				uint64(123456),
				func(uint64) (time.Time, error) { return time.Now(), nil },
				func(uint64) uint64 { return 1 },
				func(uint64) uint64 { return 1 },
				test.numCandidateDelegates,
				cfg.Genesis.NumDelegates,
			)
		}
		svr, err := createServer(cfg, false)
		require.NoError(err)
		require.NoError(svr.registry.Register(poll.ProtocolID, pol))

		res, err := svr.ReadState(context.Background(), &iotexapi.ReadStateRequest{
			ProtocolID: []byte(test.protocolID),
			MethodName: []byte(test.methodName),
			Arguments:  [][]byte{byteutil.Uint64ToBytes(test.height)},
		})
		require.NoError(err)
		var activeBlockProducers pollpb.BlockProducerList
		require.NoError(proto.Unmarshal(res.Data, &activeBlockProducers))
		require.Equal(test.numActiveBlockProducers, len(activeBlockProducers.BlockProducers))
	}
}

func TestServer_ReadCommitteeBlockProducersByHeight(t *testing.T) {
	require := require.New(t)
	cfg := newConfig()

	ctrl := gomock.NewController(t)
	defer ctrl.Finish()
	committee := mock_committee.NewMockCommittee(ctrl)
	r := types.NewElectionResultForTest(time.Now())
	committee.EXPECT().ResultByHeight(gomock.Any()).Return(r, nil).Times(2)
	committee.EXPECT().HeightByTime(gomock.Any()).Return(uint64(123456), nil).AnyTimes()

	for _, test := range readCommitteeProducersByHeightTests {
		var pol poll.Protocol
		if test.protocolType == "lifeLongDelegates" {
			cfg.Genesis.Delegates = delegates
			pol = poll.NewLifeLongDelegatesProtocol(cfg.Genesis.Delegates)
		} else {
			pol, _ = poll.NewGovernanceChainCommitteeProtocol(
				committee,
				uint64(123456),
				func(uint64) (time.Time, error) { return time.Now(), nil },
				func(uint64) uint64 { return 1 },
				func(uint64) uint64 { return 1 },
				cfg.Genesis.NumCandidateDelegates,
				test.numDelegates,
			)
		}
		svr, err := createServer(cfg, false)
		require.NoError(err)
		require.NoError(svr.registry.Register(poll.ProtocolID, pol))

		res, err := svr.ReadState(context.Background(), &iotexapi.ReadStateRequest{
			ProtocolID: []byte(test.protocolID),
			MethodName: []byte(test.methodName),
			Arguments:  [][]byte{byteutil.Uint64ToBytes(test.height)},
		})
		require.NoError(err)
		var committeeBlockProducers pollpb.BlockProducerList
		require.NoError(proto.Unmarshal(res.Data, &committeeBlockProducers))
		require.Equal(test.numCommitteeBlockProducers, len(committeeBlockProducers.BlockProducers))
	}
}

func TestServer_GetProductivity(t *testing.T) {
	require := require.New(t)
	cfg := newConfig()

	testutil.CleanupPath(t, testTriePath)
	defer testutil.CleanupPath(t, testTriePath)
	testutil.CleanupPath(t, testDBPath)
	defer testutil.CleanupPath(t, testDBPath)

	for _, test := range getProductivityTests {
		cfg.Genesis.Delegates = test.blockProducers
		cfg.Genesis.NumSubEpochs = test.numSubEpochs
		cfg.Genesis.NumDelegates = test.numDelegates
		pol := poll.NewLifeLongDelegatesProtocol(test.blockProducers)
		svr, err := createServer(cfg, false)
		require.NoError(err)
		require.NoError(svr.registry.Register(poll.ProtocolID, pol))
		bc, _, err := setupChain(cfg)
		require.NoError(err)
		require.NoError(bc.Start(context.Background()))
		genesisDigest := cfg.Genesis.Hash()
		require.NoError(addTestingDummyBlocks(bc, test.blockProducers, test.blockProducerKeys, test.numSubEpochs,
			test.failedBlockProducer, genesisDigest))
		svr.bc = bc

		res, err := svr.GetProductivity(context.Background(), &iotexapi.GetProductivityRequest{EpochNumber: test.epochNumber})
		require.NoError(err)
		produceList := make([]uint64, 0)
		for _, numBlks := range res.BlksPerDelegate {
			produceList = append(produceList, numBlks)
		}
		sort.Slice(produceList, func(i, j int) bool { return produceList[i] < produceList[j] })
		require.Equal(test.blksPerDelegate, produceList)
		require.Equal(test.totalBlks, res.TotalBlks)
	}
}

func addProducerToFactory(sf factory.Factory) error {
	ws, err := sf.NewWorkingSet()
	if err != nil {
		return err
	}
	if _, err = accountutil.LoadOrCreateAccount(
		ws,
		ta.Addrinfo["producer"].String(),
		unit.ConvertIotxToRau(10000000000),
	); err != nil {
		return err
	}
	gasLimit := testutil.TestGasLimit
	ctx := protocol.WithRunActionsCtx(context.Background(),
		protocol.RunActionsCtx{
			Producer: ta.Addrinfo["producer"],
			GasLimit: &gasLimit,
		})
	if _, err = ws.RunActions(ctx, 0, nil); err != nil {
		return err
	}
	return sf.Commit(ws)
}

func addTestingBlocks(bc blockchain.Blockchain) error {
	addr0 := ta.Addrinfo["producer"].String()
	priKey0 := ta.Keyinfo["producer"].PriKey
	addr1 := ta.Addrinfo["alfa"].String()
	priKey1 := ta.Keyinfo["alfa"].PriKey
	addr2 := ta.Addrinfo["bravo"].String()
	addr3 := ta.Addrinfo["charlie"].String()
	priKey3 := ta.Keyinfo["charlie"].PriKey
	addr4 := ta.Addrinfo["delta"].String()
	// Add block 1
	// Producer transfer--> C
	tsf, err := testutil.SignedTransfer(addr3, priKey0, 1, big.NewInt(10), []byte{}, testutil.TestGasLimit, big.NewInt(testutil.TestGasPrice))
	if err != nil {
		return err
	}

	actionMap := make(map[string][]action.SealedEnvelope)
	actionMap[addr0] = []action.SealedEnvelope{tsf}
	blk, err := bc.MintNewBlock(
		actionMap,
		time.Now().Unix(),
	)
	if err != nil {
		return err
	}
	if err := bc.ValidateBlock(blk); err != nil {
		return err
	}
	if err := bc.CommitBlock(blk); err != nil {
		return err
	}

	// Add block 2
	// Charlie transfer--> A, B, D, P
	// Charlie vote--> C
	// Charlie exec--> D
	recipients := []string{addr1, addr2, addr4, addr0}
	selps := make([]action.SealedEnvelope, 0)
	for i, recipient := range recipients {
		selp, err := testutil.SignedTransfer(recipient, priKey3, uint64(i+1), big.NewInt(1), []byte{}, testutil.TestGasLimit, big.NewInt(testutil.TestGasPrice))
		if err != nil {
			return err
		}
		selps = append(selps, selp)
	}
	vote1, err := testutil.SignedVote(addr3, priKey3, 5, testutil.TestGasLimit, big.NewInt(testutil.TestGasPrice))
	if err != nil {
		return err
	}
	execution1, err := testutil.SignedExecution(addr4, priKey3, 6,
		big.NewInt(1), testutil.TestGasLimit, big.NewInt(testutil.TestGasPrice), []byte{1})
	if err != nil {
		return err
	}

	selps = append(selps, vote1)
	selps = append(selps, execution1)
	actionMap = make(map[string][]action.SealedEnvelope)
	actionMap[addr3] = selps
	if blk, err = bc.MintNewBlock(
		actionMap,
		time.Now().Unix(),
	); err != nil {
		return err
	}
	if err := bc.ValidateBlock(blk); err != nil {
		return err
	}
	if err := bc.CommitBlock(blk); err != nil {
		return err
	}

	// Add block 3
	// Empty actions
	if blk, err = bc.MintNewBlock(
		nil,
		time.Now().Unix(),
	); err != nil {
		return err
	}
	if err := bc.ValidateBlock(blk); err != nil {
		return err
	}
	if err := bc.CommitBlock(blk); err != nil {
		return err
	}

	// Add block 4
	// Charlie vote--> C
	// Charlie exec--> D
	// Alfa vote--> A
	// Alfa exec--> D
	vote1, err = testutil.SignedVote(addr3, priKey3, 7, testutil.TestGasLimit, big.NewInt(testutil.TestGasPrice))
	if err != nil {
		return err
	}
	vote2, err := testutil.SignedVote(addr1, priKey1, 1, testutil.TestGasLimit, big.NewInt(testutil.TestGasPrice))
	if err != nil {
		return err
	}
	execution1, err = testutil.SignedExecution(addr4, priKey3, 8,
		big.NewInt(2), testutil.TestGasLimit, big.NewInt(testutil.TestGasPrice), []byte{1})
	if err != nil {
		return err
	}
	execution2, err := testutil.SignedExecution(addr4, priKey1, 2,
		big.NewInt(1), testutil.TestGasLimit, big.NewInt(testutil.TestGasPrice), []byte{1})
	if err != nil {
		return err
	}

	actionMap = make(map[string][]action.SealedEnvelope)
	actionMap[addr3] = []action.SealedEnvelope{vote1, execution1}
	actionMap[addr1] = []action.SealedEnvelope{vote2, execution2}
	if blk, err = bc.MintNewBlock(
		actionMap,
		time.Now().Unix(),
	); err != nil {
		return err
	}
	if err := bc.ValidateBlock(blk); err != nil {
		return err
	}
	return bc.CommitBlock(blk)
}

func addTestingDummyBlocks(
	bc blockchain.Blockchain,
	blockProducers []genesis.Delegate,
	blockProducerKeys []keypair.PrivateKey,
	numSubEpochs uint64,
	failedBlockProducer genesis.Delegate,
	genesisDigest hash.Hash256,
) error {
	failedIndex := rand.Intn(int(numSubEpochs))
	prevBlkHash := genesisDigest
	var prevBlkHeight uint64
	for i := 0; i < int(numSubEpochs); i++ {
		for j, bp := range blockProducers {
			priKey := blockProducerKeys[j]
			pubKey := priKey.PublicKey()

			if i == failedIndex && bp.OperatorAddrStr == failedBlockProducer.OperatorAddrStr {
				priKey = blockProducerKeys[(j+1)%len(blockProducers)]
				pubKey = priKey.PublicKey()
			}
			ra := block.NewRunnableActionsBuilder().
				SetHeight(prevBlkHeight + 1).
				SetTimeStamp(testutil.TimestampNow()).
				Build(pubKey)

			nblk, err := block.NewBuilder(ra).
				SetPrevBlockHash(prevBlkHash).
				SignAndBuild(priKey)
			if err != nil {
				return err
			}
			if err := bc.ValidateBlock(&nblk); err != nil {
				return err
			}
			if err := bc.CommitBlock(&nblk); err != nil {
				return err
			}
			prevBlkHash = nblk.HashBlock()
			prevBlkHeight = nblk.Height()
		}
	}
	return nil
}

func addActsToActPool(ap actpool.ActPool) error {
	// Producer transfer--> A
	tsf1, err := testutil.SignedTransfer(ta.Addrinfo["alfa"].String(), ta.Keyinfo["producer"].PriKey, 2, big.NewInt(20), []byte{}, testutil.TestGasLimit, big.NewInt(testutil.TestGasPrice))
	if err != nil {
		return err
	}
	// Producer vote--> P
	vote1, err := testutil.SignedVote(ta.Addrinfo["producer"].String(), ta.Keyinfo["producer"].PriKey, 3, testutil.TestGasLimit, big.NewInt(testutil.TestGasPrice))
	if err != nil {
		return err
	}
	// Producer transfer--> B
	tsf2, err := testutil.SignedTransfer(ta.Addrinfo["bravo"].String(), ta.Keyinfo["producer"].PriKey, 4, big.NewInt(20), []byte{}, testutil.TestGasLimit, big.NewInt(testutil.TestGasPrice))
	if err != nil {
		return err
	}
	// Producer exec--> D
	execution1, err := testutil.SignedExecution(ta.Addrinfo["delta"].String(), ta.Keyinfo["producer"].PriKey, 5,
		big.NewInt(1), testutil.TestGasLimit, big.NewInt(10), []byte{1})
	if err != nil {
		return err
	}
	if err := ap.Add(tsf1); err != nil {
		return err
	}
	if err := ap.Add(vote1); err != nil {
		return err
	}
	if err := ap.Add(tsf2); err != nil {
		return err
	}
	return ap.Add(execution1)
}

func setupChain(cfg config.Config) (blockchain.Blockchain, *protocol.Registry, error) {
	cfg.Chain.ProducerPrivKey = hex.EncodeToString(identityset.PrivateKey(0).Bytes())
	sf, err := factory.NewFactory(cfg, factory.InMemTrieOption())
	if err != nil {
		return nil, nil, err
	}

	// create chain
	registry := protocol.Registry{}
	bc := blockchain.NewBlockchain(
		cfg,
		blockchain.PrecreatedStateFactoryOption(sf),
		blockchain.InMemDaoOption(),
		blockchain.RegistryOption(&registry),
	)
	if bc == nil {
		return nil, nil, errors.New("failed to create blockchain")
	}

	acc := account.NewProtocol()
	v := vote.NewProtocol(bc)
	evm := execution.NewProtocol(bc)
	rolldposProtocol := rolldpos.NewProtocol(
		cfg.Genesis.NumCandidateDelegates,
		cfg.Genesis.NumDelegates,
		cfg.Genesis.NumSubEpochs,
	)
	r := rewarding.NewProtocol(bc, rolldposProtocol)

	if err := registry.Register(rolldpos.ProtocolID, rolldposProtocol); err != nil {
		return nil, nil, err
	}
	if err := registry.Register(account.ProtocolID, acc); err != nil {
		return nil, nil, err
	}
	if err := registry.Register(vote.ProtocolID, v); err != nil {
		return nil, nil, err
	}
	if err := registry.Register(execution.ProtocolID, evm); err != nil {
		return nil, nil, err
	}
	if err := registry.Register(rewarding.ProtocolID, r); err != nil {
		return nil, nil, err
	}
	sf.AddActionHandlers(acc, v, evm, r)
	bc.Validator().AddActionEnvelopeValidators(protocol.NewGenericValidator(bc, genesis.Default.ActionGasLimit))
	bc.Validator().AddActionValidators(acc, v, evm, r)

	return bc, &registry, nil
}

func setupActPool(bc blockchain.Blockchain, cfg config.ActPool) (actpool.ActPool, error) {
	ap, err := actpool.NewActPool(bc, cfg)
	if err != nil {
		return nil, err
	}
	ap.AddActionEnvelopeValidators(protocol.NewGenericValidator(bc, genesis.Default.ActionGasLimit))
	ap.AddActionValidators(vote.NewProtocol(bc), execution.NewProtocol(bc))

	return ap, nil
}

func newConfig() config.Config {
	cfg := config.Default

	testTrieFile, _ := ioutil.TempFile(os.TempDir(), "trie")
	testTriePath := testTrieFile.Name()
	testDBFile, _ := ioutil.TempFile(os.TempDir(), "db")
	testDBPath := testDBFile.Name()

	cfg.Chain.TrieDBPath = testTriePath
	cfg.Chain.ChainDBPath = testDBPath
	cfg.Chain.EnableIndex = true
	return cfg
}

func createServer(cfg config.Config, needActPool bool) (*Server, error) {
	bc, registry, err := setupChain(cfg)
	if err != nil {
		return nil, err
	}

	ctx := context.Background()

	// Start blockchain
	if err := bc.Start(ctx); err != nil {
		return nil, err
	}

	// Create state for producer
	if err := addProducerToFactory(bc.GetFactory()); err != nil {
		return nil, err
	}

	// Add testing blocks
	if err := addTestingBlocks(bc); err != nil {
		return nil, err
	}

	var ap actpool.ActPool
	if needActPool {
		ap, err = setupActPool(bc, cfg.ActPool)
		if err != nil {
			return nil, err
		}
		// Add actions to actpool
		if err := addActsToActPool(ap); err != nil {
			return nil, err
		}
	}

	apiCfg := config.API{TpsWindow: 10, MaxTransferPayloadBytes: 1024, GasStation: cfg.API.GasStation}

	svr := &Server{
		bc:       bc,
		ap:       ap,
		cfg:      apiCfg,
		gs:       gasstation.NewGasStation(bc, apiCfg),
		registry: registry,
	}

	return svr, nil
}<|MERGE_RESOLUTION|>--- conflicted
+++ resolved
@@ -11,12 +11,7 @@
 	"encoding/hex"
 	"io/ioutil"
 	"math/big"
-<<<<<<< HEAD
-	"math/rand"
-	"sort"
-=======
 	"os"
->>>>>>> 81295566
 	"testing"
 	"time"
 
@@ -40,12 +35,9 @@
 	"github.com/iotexproject/iotex-core/action/protocol/vote"
 	"github.com/iotexproject/iotex-core/actpool"
 	"github.com/iotexproject/iotex-core/blockchain"
-	"github.com/iotexproject/iotex-core/blockchain/block"
 	"github.com/iotexproject/iotex-core/blockchain/genesis"
 	"github.com/iotexproject/iotex-core/config"
 	"github.com/iotexproject/iotex-core/gasstation"
-	"github.com/iotexproject/iotex-core/pkg/hash"
-	"github.com/iotexproject/iotex-core/pkg/keypair"
 	"github.com/iotexproject/iotex-core/pkg/unit"
 	"github.com/iotexproject/iotex-core/pkg/util/byteutil"
 	"github.com/iotexproject/iotex-core/protogen/iotexapi"
@@ -103,12 +95,6 @@
 			VotesStr:        "10",
 		},
 	}
-
-	delegateKeys = []keypair.PrivateKey{
-		identityset.PrivateKey(0),
-		identityset.PrivateKey(1),
-		identityset.PrivateKey(2),
-	}
 )
 
 var (
@@ -459,40 +445,6 @@
 			height:                     4,
 			numDelegates:               1,
 			numCommitteeBlockProducers: 1,
-		},
-	}
-
-	getProductivityTests = []struct {
-		// Arguments
-		numSubEpochs        uint64
-		numDelegates        uint64
-		blockProducers      []genesis.Delegate
-		blockProducerKeys   []keypair.PrivateKey
-		failedBlockProducer genesis.Delegate
-		epochNumber         uint64
-		// Expected Values
-		totalBlks       uint64
-		blksPerDelegate []uint64
-	}{
-		{
-			numSubEpochs:        2,
-			numDelegates:        2,
-			blockProducers:      delegates[:2],
-			blockProducerKeys:   delegateKeys[:2],
-			failedBlockProducer: delegates[0],
-			epochNumber:         1,
-			totalBlks:           4,
-			blksPerDelegate:     []uint64{1, 3},
-		},
-		{
-			numSubEpochs:        2,
-			numDelegates:        3,
-			blockProducers:      delegates,
-			blockProducerKeys:   delegateKeys,
-			failedBlockProducer: genesis.Delegate{},
-			epochNumber:         1,
-			totalBlks:           6,
-			blksPerDelegate:     []uint64{2, 2, 2},
 		},
 	}
 )
@@ -918,43 +870,6 @@
 	}
 }
 
-func TestServer_GetProductivity(t *testing.T) {
-	require := require.New(t)
-	cfg := newConfig()
-
-	testutil.CleanupPath(t, testTriePath)
-	defer testutil.CleanupPath(t, testTriePath)
-	testutil.CleanupPath(t, testDBPath)
-	defer testutil.CleanupPath(t, testDBPath)
-
-	for _, test := range getProductivityTests {
-		cfg.Genesis.Delegates = test.blockProducers
-		cfg.Genesis.NumSubEpochs = test.numSubEpochs
-		cfg.Genesis.NumDelegates = test.numDelegates
-		pol := poll.NewLifeLongDelegatesProtocol(test.blockProducers)
-		svr, err := createServer(cfg, false)
-		require.NoError(err)
-		require.NoError(svr.registry.Register(poll.ProtocolID, pol))
-		bc, _, err := setupChain(cfg)
-		require.NoError(err)
-		require.NoError(bc.Start(context.Background()))
-		genesisDigest := cfg.Genesis.Hash()
-		require.NoError(addTestingDummyBlocks(bc, test.blockProducers, test.blockProducerKeys, test.numSubEpochs,
-			test.failedBlockProducer, genesisDigest))
-		svr.bc = bc
-
-		res, err := svr.GetProductivity(context.Background(), &iotexapi.GetProductivityRequest{EpochNumber: test.epochNumber})
-		require.NoError(err)
-		produceList := make([]uint64, 0)
-		for _, numBlks := range res.BlksPerDelegate {
-			produceList = append(produceList, numBlks)
-		}
-		sort.Slice(produceList, func(i, j int) bool { return produceList[i] < produceList[j] })
-		require.Equal(test.blksPerDelegate, produceList)
-		require.Equal(test.totalBlks, res.TotalBlks)
-	}
-}
-
 func addProducerToFactory(sf factory.Factory) error {
 	ws, err := sf.NewWorkingSet()
 	if err != nil {
@@ -1105,50 +1020,6 @@
 	return bc.CommitBlock(blk)
 }
 
-func addTestingDummyBlocks(
-	bc blockchain.Blockchain,
-	blockProducers []genesis.Delegate,
-	blockProducerKeys []keypair.PrivateKey,
-	numSubEpochs uint64,
-	failedBlockProducer genesis.Delegate,
-	genesisDigest hash.Hash256,
-) error {
-	failedIndex := rand.Intn(int(numSubEpochs))
-	prevBlkHash := genesisDigest
-	var prevBlkHeight uint64
-	for i := 0; i < int(numSubEpochs); i++ {
-		for j, bp := range blockProducers {
-			priKey := blockProducerKeys[j]
-			pubKey := priKey.PublicKey()
-
-			if i == failedIndex && bp.OperatorAddrStr == failedBlockProducer.OperatorAddrStr {
-				priKey = blockProducerKeys[(j+1)%len(blockProducers)]
-				pubKey = priKey.PublicKey()
-			}
-			ra := block.NewRunnableActionsBuilder().
-				SetHeight(prevBlkHeight + 1).
-				SetTimeStamp(testutil.TimestampNow()).
-				Build(pubKey)
-
-			nblk, err := block.NewBuilder(ra).
-				SetPrevBlockHash(prevBlkHash).
-				SignAndBuild(priKey)
-			if err != nil {
-				return err
-			}
-			if err := bc.ValidateBlock(&nblk); err != nil {
-				return err
-			}
-			if err := bc.CommitBlock(&nblk); err != nil {
-				return err
-			}
-			prevBlkHash = nblk.HashBlock()
-			prevBlkHeight = nblk.Height()
-		}
-	}
-	return nil
-}
-
 func addActsToActPool(ap actpool.ActPool) error {
 	// Producer transfer--> A
 	tsf1, err := testutil.SignedTransfer(ta.Addrinfo["alfa"].String(), ta.Keyinfo["producer"].PriKey, 2, big.NewInt(20), []byte{}, testutil.TestGasLimit, big.NewInt(testutil.TestGasPrice))
@@ -1206,9 +1077,9 @@
 	v := vote.NewProtocol(bc)
 	evm := execution.NewProtocol(bc)
 	rolldposProtocol := rolldpos.NewProtocol(
-		cfg.Genesis.NumCandidateDelegates,
-		cfg.Genesis.NumDelegates,
-		cfg.Genesis.NumSubEpochs,
+		genesis.Default.NumCandidateDelegates,
+		genesis.Default.NumDelegates,
+		genesis.Default.NumSubEpochs,
 	)
 	r := rewarding.NewProtocol(bc, rolldposProtocol)
 
