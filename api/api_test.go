// Copyright (c) 2019 IoTeX
// This is an alpha (internal) release and is not suitable for production. This source code is provided 'as is' and no
// warranties are given as to title or non-infringement, merchantability or fitness for purpose and, to the extent
// permitted by law, all liability for your use of the code is disclaimed. This source code is governed by Apache
// License 2.0 that can be found in the LICENSE file.

package api

import (
	"context"
	"encoding/hex"
	"io/ioutil"
	"math/big"
	"os"
	"strconv"
	"testing"
	"time"

	"github.com/golang/mock/gomock"
	"github.com/golang/protobuf/proto"
	"github.com/pkg/errors"
	"github.com/stretchr/testify/assert"
	"github.com/stretchr/testify/require"

	"github.com/iotexproject/go-pkgs/util/hash"
	"github.com/iotexproject/iotex-core/action"
	"github.com/iotexproject/iotex-core/action/protocol"
	"github.com/iotexproject/iotex-core/action/protocol/account"
	"github.com/iotexproject/iotex-core/action/protocol/account/util"
	"github.com/iotexproject/iotex-core/action/protocol/execution"
	"github.com/iotexproject/iotex-core/action/protocol/poll"
	"github.com/iotexproject/iotex-core/action/protocol/rewarding"
	"github.com/iotexproject/iotex-core/action/protocol/rolldpos"
	"github.com/iotexproject/iotex-core/actpool"
	"github.com/iotexproject/iotex-core/blockchain"
	"github.com/iotexproject/iotex-core/blockchain/genesis"
	"github.com/iotexproject/iotex-core/config"
	"github.com/iotexproject/iotex-core/gasstation"
	"github.com/iotexproject/iotex-core/pkg/unit"
	"github.com/iotexproject/iotex-core/pkg/util/byteutil"
	"github.com/iotexproject/iotex-core/protogen/iotexapi"
	"github.com/iotexproject/iotex-core/protogen/iotextypes"
	"github.com/iotexproject/iotex-core/state"
	"github.com/iotexproject/iotex-core/state/factory"
	"github.com/iotexproject/iotex-core/test/identityset"
	"github.com/iotexproject/iotex-core/test/mock/mock_blockchain"
	"github.com/iotexproject/iotex-core/test/mock/mock_dispatcher"
	"github.com/iotexproject/iotex-core/test/mock/mock_factory"
	ta "github.com/iotexproject/iotex-core/test/testaddress"
	"github.com/iotexproject/iotex-core/testutil"
	"github.com/iotexproject/iotex-election/test/mock/mock_committee"
)

const lld = "lifeLongDelegates"

var (
	testTransfer, _ = testutil.SignedTransfer(ta.Addrinfo["alfa"].String(),
		ta.Keyinfo["alfa"].PriKey, 3, big.NewInt(10), []byte{}, testutil.TestGasLimit,
		big.NewInt(testutil.TestGasPriceInt64))

	testTransferHash = testTransfer.Hash()
	testTransferPb   = testTransfer.Proto()

	testExecution, _ = testutil.SignedExecution(ta.Addrinfo["bravo"].String(),
		ta.Keyinfo["bravo"].PriKey, 1, big.NewInt(0), testutil.TestGasLimit,
		big.NewInt(testutil.TestGasPriceInt64), []byte{})

	testExecutionHash = testExecution.Hash()
	testExecutionPb   = testExecution.Proto()

	testTransfer1, _ = testutil.SignedTransfer(ta.Addrinfo["charlie"].String(), ta.Keyinfo["producer"].PriKey, 1,
		big.NewInt(10), []byte{}, testutil.TestGasLimit, big.NewInt(testutil.TestGasPriceInt64))
	transferHash1    = testTransfer1.Hash()
	testTransfer2, _ = testutil.SignedTransfer(ta.Addrinfo["charlie"].String(), ta.Keyinfo["charlie"].PriKey, 5,
		big.NewInt(2), []byte{}, testutil.TestGasLimit, big.NewInt(testutil.TestGasPriceInt64))
	transferHash2 = testTransfer2.Hash()

	testExecution1, _ = testutil.SignedExecution(ta.Addrinfo["delta"].String(), ta.Keyinfo["charlie"].PriKey, 6,
		big.NewInt(1), testutil.TestGasLimit, big.NewInt(testutil.TestGasPriceInt64), []byte{1})
	executionHash1 = testExecution1.Hash()

	testExecution2, _ = testutil.SignedExecution(ta.Addrinfo["delta"].String(), ta.Keyinfo["charlie"].PriKey, 6,
		big.NewInt(1), testutil.TestGasLimit, big.NewInt(testutil.TestGasPriceInt64), []byte{1})
	executionHash2 = testExecution2.Hash()

	testExecution3, _ = testutil.SignedExecution(ta.Addrinfo["delta"].String(), ta.Keyinfo["alfa"].PriKey, 2,
		big.NewInt(1), testutil.TestGasLimit, big.NewInt(testutil.TestGasPriceInt64), []byte{1})
	executionHash3 = testExecution3.Hash()
)

var (
	delegates = []genesis.Delegate{
		{
			OperatorAddrStr: identityset.Address(0).String(),
			VotesStr:        "10",
		},
		{
			OperatorAddrStr: identityset.Address(1).String(),
			VotesStr:        "10",
		},
		{
			OperatorAddrStr: identityset.Address(2).String(),
			VotesStr:        "10",
		},
	}
)

var (
	getAccountTests = []struct {
		in           string
		address      string
		balance      string
		nonce        uint64
		pendingNonce uint64
		numActions   uint64
	}{
		{ta.Addrinfo["charlie"].String(),
			"io1d4c5lp4ea4754wy439g2t99ue7wryu5r2lslh2",
			"3",
			8,
			9,
			11,
		},
		{
			ta.Addrinfo["producer"].String(),
			"io1mflp9m6hcgm2qcghchsdqj3z3eccrnekx9p0ms",
			"9999999999999999999999999991",
			1,
			6,
			2,
		},
	}

	getActionsTests = []struct {
		start      uint64
		count      uint64
		numActions int
	}{
		{
			1,
			11,
			11,
		},
		{
			11,
			5,
			4,
		},
	}

	getActionTests = []struct {
		// Arguments
		checkPending bool
		in           string
		// Expected Values
		nonce        uint64
		senderPubKey string
		blkNumber    uint64
	}{
		{
			checkPending: true,
			in:           hex.EncodeToString(transferHash1[:]),
			nonce:        1,
			senderPubKey: testTransfer1.SrcPubkey().HexString(),
			blkNumber:    1,
		},
		{
			checkPending: true,
			in:           hex.EncodeToString(transferHash2[:]),
			nonce:        5,
			senderPubKey: testTransfer2.SrcPubkey().HexString(),
			blkNumber:    2,
		},
		{
			checkPending: true,
			in:           hex.EncodeToString(executionHash1[:]),
			nonce:        6,
			senderPubKey: testExecution1.SrcPubkey().HexString(),
		},
	}

	getActionsByAddressTests = []struct {
		address    string
		start      uint64
		count      uint64
		numActions int
	}{
		{
			ta.Addrinfo["producer"].String(),
			0,
			3,
			2,
		},
		{
			ta.Addrinfo["charlie"].String(),
			1,
			8,
			8,
		},
	}

	getUnconfirmedActionsByAddressTests = []struct {
		address    string
		start      uint64
		count      uint64
		numActions int
	}{
		{
			ta.Addrinfo["producer"].String(),
			0,
			4,
			4,
		},
	}

	getActionsByBlockTests = []struct {
		blkHeight  uint64
		start      uint64
		count      uint64
		numActions int
	}{
		{
			2,
			0,
			7,
			7,
		},
		{
			4,
			0,
			5,
			5,
		},
	}

	getBlockMetasTests = []struct {
		start   uint64
		count   uint64
		numBlks int
	}{
		{
			1,
			4,
			4,
		},
		{
			2,
			5,
			3,
		},
	}

	getBlockMetaTests = []struct {
		blkHeight      uint64
		numActions     int64
		transferAmount string
	}{
		{
			2,
			7,
			"6",
		},
		{
			4,
			5,
			"2",
		},
	}

	getChainMetaTests = []struct {
		// Arguments
		emptyChain       bool
		tpsWindow        int
		pollProtocolType string
		// Expected values
		height     uint64
		numActions int64
		tps        int64
		epoch      iotextypes.EpochData
	}{
		{
			emptyChain: true,
		},

		{
			false,
			1,
			lld,
			4,
			15,
			5,
			iotextypes.EpochData{
				Num:                     1,
				Height:                  1,
				GravityChainStartHeight: 1,
			},
		},
		{
			false,
			5,
			"governanceChainCommittee",
			4,
			15,
			15,
			iotextypes.EpochData{
				Num:                     1,
				Height:                  1,
				GravityChainStartHeight: 100,
			},
		},
	}

	sendActionTests = []struct {
		// Arguments
		actionPb *iotextypes.Action
		// Expected Values
		actionHash string
	}{
		{
			testTransferPb,
			hex.EncodeToString(testTransferHash[:]),
		},
		{
			testExecutionPb,
			hex.EncodeToString(testExecutionHash[:]),
		},
	}

	getReceiptByActionTests = []struct {
		in        string
		status    uint64
		blkHeight uint64
	}{
		{
			hex.EncodeToString(transferHash1[:]),
			action.SuccessReceiptStatus,
			1,
		},
		{
			hex.EncodeToString(transferHash2[:]),
			action.SuccessReceiptStatus,
			2,
		},
		{
			hex.EncodeToString(executionHash2[:]),
			action.SuccessReceiptStatus,
			2,
		},
		{
			hex.EncodeToString(executionHash3[:]),
			action.SuccessReceiptStatus,
			4,
		},
	}

	readContractTests = []struct {
		execHash   string
		callerAddr string
		retValue   string
	}{
		{
			hex.EncodeToString(executionHash2[:]),
			ta.Addrinfo["charlie"].String(),
			"",
		},
	}

	suggestGasPriceTests = []struct {
		defaultGasPrice   uint64
		suggestedGasPrice uint64
	}{
		{
			1,
			1,
		},
	}

	estimateGasForActionTests = []struct {
		actionHash   string
		estimatedGas uint64
	}{
		{
			hex.EncodeToString(transferHash1[:]),
			10000,
		},
		{
			hex.EncodeToString(transferHash2[:]),
			10000,
		},
	}

	readUnclaimedBalanceTests = []struct {
		// Arguments
		protocolID string
		methodName string
		addr       string
		// Expected values
		returnErr bool
		balance   *big.Int
	}{
		{
			protocolID: rewarding.ProtocolID,
			methodName: "UnclaimedBalance",
			addr:       identityset.Address(0).String(),
			returnErr:  false,
			balance:    unit.ConvertIotxToRau(64), // 4 block * 36 IOTX reward by default = 144 IOTX
		},
		{
			protocolID: rewarding.ProtocolID,
			methodName: "UnclaimedBalance",
			addr:       identityset.Address(1).String(),
			returnErr:  false,
			balance:    unit.ConvertIotxToRau(0), // 4 block * 36 IOTX reward by default = 144 IOTX
		},
		{
			protocolID: "Wrong ID",
			methodName: "UnclaimedBalance",
			addr:       ta.Addrinfo["producer"].String(),
			returnErr:  true,
		},
		{
			protocolID: rewarding.ProtocolID,
			methodName: "Wrong Method",
			addr:       ta.Addrinfo["producer"].String(),
			returnErr:  true,
		},
	}

	readDelegatesByEpochTests = []struct {
		// Arguments
		protocolID   string
		protocolType string
		methodName   string
		epoch        uint64
		// Expected Values
		numDelegates int
	}{
		{
			protocolID:   "poll",
			protocolType: lld,
			methodName:   "DelegatesByEpoch",
			epoch:        1,
			numDelegates: 3,
		},
		{
			protocolID:   "poll",
			protocolType: "governanceChainCommittee",
			methodName:   "DelegatesByEpoch",
			epoch:        1,
			numDelegates: 2,
		},
	}

	readBlockProducersByEpochTests = []struct {
		// Arguments
		protocolID            string
		protocolType          string
		methodName            string
		epoch                 uint64
		numCandidateDelegates uint64
		// Expected Values
		numBlockProducers int
	}{
		{
			protocolID:        "poll",
			protocolType:      lld,
			methodName:        "BlockProducersByEpoch",
			epoch:             1,
			numBlockProducers: 3,
		},
		{
			protocolID:            "poll",
			protocolType:          "governanceChainCommittee",
			methodName:            "BlockProducersByEpoch",
			epoch:                 1,
			numCandidateDelegates: 2,
			numBlockProducers:     2,
		},
		{
			protocolID:            "poll",
			protocolType:          "governanceChainCommittee",
			methodName:            "BlockProducersByEpoch",
			epoch:                 1,
			numCandidateDelegates: 1,
			numBlockProducers:     1,
		},
	}

	readActiveBlockProducersByEpochTests = []struct {
		// Arguments
		protocolID   string
		protocolType string
		methodName   string
		epoch        uint64
		numDelegates uint64
		// Expected Values
		numActiveBlockProducers int
	}{
		{
			protocolID:              "poll",
			protocolType:            lld,
			methodName:              "ActiveBlockProducersByEpoch",
			epoch:                   1,
			numActiveBlockProducers: 3,
		},
		{
			protocolID:              "poll",
			protocolType:            "governanceChainCommittee",
			methodName:              "ActiveBlockProducersByEpoch",
			epoch:                   1,
			numDelegates:            2,
			numActiveBlockProducers: 2,
		},
		{
			protocolID:              "poll",
			protocolType:            "governanceChainCommittee",
			methodName:              "ActiveBlockProducersByEpoch",
			epoch:                   1,
			numDelegates:            1,
			numActiveBlockProducers: 1,
		},
	}

	getEpochMetaTests = []struct {
		// Arguments
		EpochNumber      uint64
		pollProtocolType string
		// Expected Values
		epochData                     iotextypes.EpochData
		numBlksInEpoch                int
		numConsenusBlockProducers     int
		numActiveCensusBlockProducers int
	}{
		{
			1,
			lld,
			iotextypes.EpochData{
				Num:                     1,
				Height:                  1,
				GravityChainStartHeight: 1,
			},
			4,
			24,
			24,
		},
		{
			1,
			"governanceChainCommittee",
			iotextypes.EpochData{
				Num:                     1,
				Height:                  1,
				GravityChainStartHeight: 100,
			},
			4,
			6,
			4,
		},
	}

	getRawBlocksTest = []struct {
		// Arguments
<<<<<<< HEAD
		startHeight uint64
		count       uint64
		// Expected Values
		numBlks    int
		numActions int
=======
		startHeight  uint64
		count        uint64
		withReceipts bool
		// Expected Values
		numBlks     int
		numActions  int
		numReceipts int
>>>>>>> e6da8a94
	}{
		{
			1,
			1,
			false,
			1,
			2,
			0,
		},
		{
			1,
			2,
			true,
			2,
			9,
			9,
		},
	}
)

func TestServer_GetAccount(t *testing.T) {
	require := require.New(t)
	cfg := newConfig()

	svr, err := createServer(cfg, true)
	require.NoError(err)

	// success
	for _, test := range getAccountTests {
		request := &iotexapi.GetAccountRequest{Address: test.in}
		res, err := svr.GetAccount(context.Background(), request)
		require.NoError(err)
		accountMeta := res.AccountMeta
		require.Equal(test.address, accountMeta.Address)
		require.Equal(test.balance, accountMeta.Balance)
		require.Equal(test.nonce, accountMeta.Nonce)
		require.Equal(test.pendingNonce, accountMeta.PendingNonce)
		require.Equal(test.numActions, accountMeta.NumActions)
	}
	// failure
	_, err = svr.GetAccount(context.Background(), &iotexapi.GetAccountRequest{})
	require.Error(err)
}

func TestServer_GetActions(t *testing.T) {
	require := require.New(t)
	cfg := newConfig()

	svr, err := createServer(cfg, false)
	require.NoError(err)

	for _, test := range getActionsTests {
		request := &iotexapi.GetActionsRequest{
			Lookup: &iotexapi.GetActionsRequest_ByIndex{
				ByIndex: &iotexapi.GetActionsByIndexRequest{
					Start: test.start,
					Count: test.count,
				},
			},
		}
		res, err := svr.GetActions(context.Background(), request)
		require.NoError(err)
		require.Equal(test.numActions, len(res.ActionInfo))
	}
}

func TestServer_GetAction(t *testing.T) {
	require := require.New(t)
	cfg := newConfig()

	svr, err := createServer(cfg, true)
	require.NoError(err)

	for _, test := range getActionTests {
		request := &iotexapi.GetActionsRequest{
			Lookup: &iotexapi.GetActionsRequest_ByHash{
				ByHash: &iotexapi.GetActionByHashRequest{
					ActionHash:   test.in,
					CheckPending: test.checkPending,
				},
			},
		}
		res, err := svr.GetActions(context.Background(), request)
		require.NoError(err)
		require.Equal(1, len(res.ActionInfo))
		act := res.ActionInfo[0]
		require.Equal(test.nonce, act.Action.GetCore().GetNonce())
		require.Equal(test.senderPubKey, hex.EncodeToString(act.Action.SenderPubKey))
		if !test.checkPending {
			blk, err := svr.bc.GetBlockByHeight(test.blkNumber)
			require.NoError(err)
			timeStamp := blk.ConvertToBlockHeaderPb().GetCore().GetTimestamp()
			blkHash := blk.HashBlock()
			require.Equal(hex.EncodeToString(blkHash[:]), act.BlkHash)
			require.Equal(timeStamp, act.Timestamp)
		} else {
			require.Equal(hex.EncodeToString(hash.ZeroHash256[:]), act.BlkHash)
			require.Nil(act.Timestamp)
		}
	}
}

func TestServer_GetActionsByAddress(t *testing.T) {
	require := require.New(t)
	cfg := newConfig()

	svr, err := createServer(cfg, false)
	require.NoError(err)

	for _, test := range getActionsByAddressTests {
		request := &iotexapi.GetActionsRequest{
			Lookup: &iotexapi.GetActionsRequest_ByAddr{
				ByAddr: &iotexapi.GetActionsByAddressRequest{
					Address: test.address,
					Start:   test.start,
					Count:   test.count,
				},
			},
		}
		res, err := svr.GetActions(context.Background(), request)
		require.NoError(err)
		require.Equal(test.numActions, len(res.ActionInfo))
	}
}

func TestServer_GetUnconfirmedActionsByAddress(t *testing.T) {
	require := require.New(t)
	cfg := newConfig()

	svr, err := createServer(cfg, true)
	require.NoError(err)

	for _, test := range getUnconfirmedActionsByAddressTests {
		request := &iotexapi.GetActionsRequest{
			Lookup: &iotexapi.GetActionsRequest_UnconfirmedByAddr{
				UnconfirmedByAddr: &iotexapi.GetUnconfirmedActionsByAddressRequest{
					Address: test.address,
					Start:   test.start,
					Count:   test.count,
				},
			},
		}
		res, err := svr.GetActions(context.Background(), request)
		require.NoError(err)
		require.Equal(test.numActions, len(res.ActionInfo))
	}
}

func TestServer_GetActionsByBlock(t *testing.T) {
	require := require.New(t)
	cfg := newConfig()

	svr, err := createServer(cfg, false)
	require.NoError(err)

	for _, test := range getActionsByBlockTests {
		header, err := svr.bc.BlockHeaderByHeight(test.blkHeight)
		require.NoError(err)
		blkHash := header.HashBlock()
		request := &iotexapi.GetActionsRequest{
			Lookup: &iotexapi.GetActionsRequest_ByBlk{
				ByBlk: &iotexapi.GetActionsByBlockRequest{
					BlkHash: hex.EncodeToString(blkHash[:]),
					Start:   test.start,
					Count:   test.count,
				},
			},
		}
		res, err := svr.GetActions(context.Background(), request)
		require.NoError(err)
		require.Equal(test.numActions, len(res.ActionInfo))
	}
}

func TestServer_GetBlockMetas(t *testing.T) {
	require := require.New(t)
	cfg := newConfig()

	svr, err := createServer(cfg, false)
	require.NoError(err)

	for _, test := range getBlockMetasTests {
		request := &iotexapi.GetBlockMetasRequest{
			Lookup: &iotexapi.GetBlockMetasRequest_ByIndex{
				ByIndex: &iotexapi.GetBlockMetasByIndexRequest{
					Start: test.start,
					Count: test.count,
				},
			},
		}
		res, err := svr.GetBlockMetas(context.Background(), request)
		require.NoError(err)
		require.Equal(test.numBlks, len(res.BlkMetas))
		var prevBlkPb *iotextypes.BlockMeta
		for _, blkPb := range res.BlkMetas {
			if prevBlkPb != nil {
				require.True(blkPb.Height > prevBlkPb.Height)
			}
			prevBlkPb = blkPb
		}
	}
}

func TestServer_GetBlockMeta(t *testing.T) {
	require := require.New(t)
	cfg := newConfig()

	svr, err := createServer(cfg, false)
	require.NoError(err)

	for _, test := range getBlockMetaTests {
		header, err := svr.bc.BlockHeaderByHeight(test.blkHeight)
		require.NoError(err)
		blkHash := header.HashBlock()
		request := &iotexapi.GetBlockMetasRequest{
			Lookup: &iotexapi.GetBlockMetasRequest_ByHash{
				ByHash: &iotexapi.GetBlockMetaByHashRequest{
					BlkHash: hex.EncodeToString(blkHash[:]),
				},
			},
		}
		res, err := svr.GetBlockMetas(context.Background(), request)
		require.NoError(err)
		require.Equal(1, len(res.BlkMetas))
		blkPb := res.BlkMetas[0]
		require.Equal(test.numActions, blkPb.NumActions)
		require.Equal(test.transferAmount, blkPb.TransferAmount)
	}
}

func TestServer_GetChainMeta(t *testing.T) {
	require := require.New(t)
	cfg := newConfig()

	ctrl := gomock.NewController(t)
	defer ctrl.Finish()

	var pol poll.Protocol
	for _, test := range getChainMetaTests {
		if test.pollProtocolType == lld {
			pol = poll.NewLifeLongDelegatesProtocol(cfg.Genesis.Delegates)
		} else if test.pollProtocolType == "governanceChainCommittee" {
			committee := mock_committee.NewMockCommittee(ctrl)
			pol, _ = poll.NewGovernanceChainCommitteeProtocol(
				nil,
				committee,
				uint64(123456),
				func(uint64) (time.Time, error) { return time.Now(), nil },
				func(uint64) uint64 { return 1 },
				func(uint64) uint64 { return 1 },
				cfg.Genesis.NumCandidateDelegates,
				cfg.Genesis.NumDelegates,
			)
			committee.EXPECT().HeightByTime(gomock.Any()).Return(test.epoch.GravityChainStartHeight, nil)
		}

		cfg.API.TpsWindow = test.tpsWindow
		svr, err := createServer(cfg, false)
		require.NoError(err)
		if pol != nil {
			require.NoError(svr.registry.ForceRegister(poll.ProtocolID, pol))
		}
		if test.emptyChain {
			mbc := mock_blockchain.NewMockBlockchain(ctrl)
			mbc.EXPECT().TipHeight().Return(uint64(0)).Times(1)
			svr.bc = mbc
		}
		res, err := svr.GetChainMeta(context.Background(), &iotexapi.GetChainMetaRequest{})
		require.NoError(err)
		chainMetaPb := res.ChainMeta
		require.Equal(test.height, chainMetaPb.Height)
		require.Equal(test.numActions, chainMetaPb.NumActions)
		require.Equal(test.tps, chainMetaPb.Tps)
		require.Equal(test.epoch.Num, chainMetaPb.Epoch.Num)
		require.Equal(test.epoch.Height, chainMetaPb.Epoch.Height)
		require.Equal(test.epoch.GravityChainStartHeight, chainMetaPb.Epoch.GravityChainStartHeight)
	}
}

func TestServer_SendAction(t *testing.T) {
	require := require.New(t)

	ctrl := gomock.NewController(t)
	defer ctrl.Finish()

	chain := mock_blockchain.NewMockBlockchain(ctrl)
	mDp := mock_dispatcher.NewMockDispatcher(ctrl)
	broadcastHandlerCount := 0
	svr := Server{bc: chain, dp: mDp, broadcastHandler: func(_ context.Context, _ uint32, _ proto.Message) error {
		broadcastHandlerCount++
		return nil
	}}

	chain.EXPECT().ChainID().Return(uint32(1)).Times(4)
	mDp.EXPECT().HandleBroadcast(gomock.Any(), gomock.Any(), gomock.Any()).Times(2)

	for i, test := range sendActionTests {
		request := &iotexapi.SendActionRequest{Action: test.actionPb}
		res, err := svr.SendAction(context.Background(), request)
		require.NoError(err)
		require.Equal(i+1, broadcastHandlerCount)
		require.Equal(test.actionHash, res.ActionHash)
	}
}

func TestServer_GetReceiptByAction(t *testing.T) {
	require := require.New(t)
	cfg := newConfig()

	svr, err := createServer(cfg, false)
	require.NoError(err)

	for _, test := range getReceiptByActionTests {
		request := &iotexapi.GetReceiptByActionRequest{ActionHash: test.in}
		res, err := svr.GetReceiptByAction(context.Background(), request)
		require.NoError(err)
		receiptPb := res.ReceiptInfo.Receipt
		require.Equal(test.status, receiptPb.Status)
		require.Equal(test.blkHeight, receiptPb.BlkHeight)
		require.NotEqual(hash.ZeroHash256, res.ReceiptInfo.BlkHash)
	}
}

func TestServer_ReadContract(t *testing.T) {
	require := require.New(t)
	cfg := newConfig()

	svr, err := createServer(cfg, false)
	require.NoError(err)

	for _, test := range readContractTests {
		hash, err := toHash256(test.execHash)
		require.NoError(err)
		exec, err := svr.bc.GetActionByActionHash(hash)
		require.NoError(err)
		request := &iotexapi.ReadContractRequest{
			Execution:     exec.Proto().GetCore().GetExecution(),
			CallerAddress: test.callerAddr,
		}

		res, err := svr.ReadContract(context.Background(), request)
		require.NoError(err)
		require.Equal(test.retValue, res.Data)
	}
}

func TestServer_SuggestGasPrice(t *testing.T) {
	require := require.New(t)
	cfg := newConfig()

	for _, test := range suggestGasPriceTests {
		cfg.API.GasStation.DefaultGas = test.defaultGasPrice
		svr, err := createServer(cfg, false)
		require.NoError(err)
		res, err := svr.SuggestGasPrice(context.Background(), &iotexapi.SuggestGasPriceRequest{})
		require.NoError(err)
		require.Equal(test.suggestedGasPrice, res.GasPrice)
	}
}

func TestServer_EstimateGasForAction(t *testing.T) {
	require := require.New(t)
	cfg := newConfig()

	svr, err := createServer(cfg, false)
	require.NoError(err)

	for _, test := range estimateGasForActionTests {
		hash, err := toHash256(test.actionHash)
		require.NoError(err)
		act, err := svr.bc.GetActionByActionHash(hash)
		require.NoError(err)
		request := &iotexapi.EstimateGasForActionRequest{Action: act.Proto()}

		res, err := svr.EstimateGasForAction(context.Background(), request)
		require.NoError(err)
		require.Equal(test.estimatedGas, res.Gas)
	}
}

func TestServer_ReadUnclaimedBalance(t *testing.T) {
	cfg := newConfig()

	svr, err := createServer(cfg, false)
	require.NoError(t, err)

	for _, test := range readUnclaimedBalanceTests {
		out, err := svr.ReadState(context.Background(), &iotexapi.ReadStateRequest{
			ProtocolID: []byte(test.protocolID),
			MethodName: []byte(test.methodName),
			Arguments:  [][]byte{[]byte(test.addr)},
		})
		if test.returnErr {
			require.Error(t, err)
			continue
		}
		require.NoError(t, err)
		val, ok := big.NewInt(0).SetString(string(out.Data), 10)
		require.True(t, ok)
		assert.Equal(t, test.balance, val)
	}
}

func TestServer_TotalBalance(t *testing.T) {
	cfg := newConfig()

	svr, err := createServer(cfg, false)
	require.NoError(t, err)

	out, err := svr.ReadState(context.Background(), &iotexapi.ReadStateRequest{
		ProtocolID: []byte(rewarding.ProtocolID),
		MethodName: []byte("TotalBalance"),
		Arguments:  nil,
	})
	require.NoError(t, err)
	val, ok := big.NewInt(0).SetString(string(out.Data), 10)
	require.True(t, ok)
	assert.Equal(t, unit.ConvertIotxToRau(1200000000), val)
}

func TestServer_AvailableBalance(t *testing.T) {
	cfg := newConfig()

	svr, err := createServer(cfg, false)
	require.NoError(t, err)

	out, err := svr.ReadState(context.Background(), &iotexapi.ReadStateRequest{
		ProtocolID: []byte(rewarding.ProtocolID),
		MethodName: []byte("AvailableBalance"),
		Arguments:  nil,
	})
	require.NoError(t, err)
	val, ok := big.NewInt(0).SetString(string(out.Data), 10)
	require.True(t, ok)
	assert.Equal(t, unit.ConvertIotxToRau(1199999936), val)
}

func TestServer_ReadDelegatesByEpoch(t *testing.T) {
	require := require.New(t)
	cfg := newConfig()

	ctrl := gomock.NewController(t)
	defer ctrl.Finish()
	mbc := mock_blockchain.NewMockBlockchain(ctrl)
	committee := mock_committee.NewMockCommittee(ctrl)
	candidates := []*state.Candidate{
		{
			Address:       "address1",
			Votes:         big.NewInt(1),
			RewardAddress: "rewardAddress",
		},
		{
			Address:       "address2",
			Votes:         big.NewInt(1),
			RewardAddress: "rewardAddress",
		},
	}
	mbc.EXPECT().CandidatesByHeight(gomock.Any()).Return(candidates, nil).Times(1)

	for _, test := range readDelegatesByEpochTests {
		var pol poll.Protocol
		if test.protocolType == lld {
			cfg.Genesis.Delegates = delegates
			pol = poll.NewLifeLongDelegatesProtocol(cfg.Genesis.Delegates)
		} else {
			pol, _ = poll.NewGovernanceChainCommitteeProtocol(
				mbc,
				committee,
				uint64(123456),
				func(uint64) (time.Time, error) { return time.Now(), nil },
				func(uint64) uint64 { return 1 },
				func(uint64) uint64 { return 1 },
				cfg.Genesis.NumCandidateDelegates,
				cfg.Genesis.NumDelegates,
			)
		}
		svr, err := createServer(cfg, false)
		require.NoError(err)
		require.NoError(svr.registry.ForceRegister(poll.ProtocolID, pol))

		res, err := svr.ReadState(context.Background(), &iotexapi.ReadStateRequest{
			ProtocolID: []byte(test.protocolID),
			MethodName: []byte(test.methodName),
			Arguments:  [][]byte{byteutil.Uint64ToBytes(test.epoch)},
		})
		require.NoError(err)
		var delegates state.CandidateList
		require.NoError(delegates.Deserialize(res.Data))
		require.Equal(test.numDelegates, len(delegates))
	}
}

func TestServer_ReadBlockProducersByEpoch(t *testing.T) {
	require := require.New(t)
	cfg := newConfig()

	ctrl := gomock.NewController(t)
	defer ctrl.Finish()
	mbc := mock_blockchain.NewMockBlockchain(ctrl)
	committee := mock_committee.NewMockCommittee(ctrl)
	candidates := []*state.Candidate{
		{
			Address:       "address1",
			Votes:         big.NewInt(1),
			RewardAddress: "rewardAddress",
		},
		{
			Address:       "address2",
			Votes:         big.NewInt(1),
			RewardAddress: "rewardAddress",
		},
	}
	mbc.EXPECT().CandidatesByHeight(gomock.Any()).Return(candidates, nil).Times(2)

	for _, test := range readBlockProducersByEpochTests {
		var pol poll.Protocol
		if test.protocolType == lld {
			cfg.Genesis.Delegates = delegates
			pol = poll.NewLifeLongDelegatesProtocol(cfg.Genesis.Delegates)
		} else {
			pol, _ = poll.NewGovernanceChainCommitteeProtocol(
				mbc,
				committee,
				uint64(123456),
				func(uint64) (time.Time, error) { return time.Now(), nil },
				func(uint64) uint64 { return 1 },
				func(uint64) uint64 { return 1 },
				test.numCandidateDelegates,
				cfg.Genesis.NumDelegates,
			)
		}
		svr, err := createServer(cfg, false)
		require.NoError(err)
		require.NoError(svr.registry.ForceRegister(poll.ProtocolID, pol))

		res, err := svr.ReadState(context.Background(), &iotexapi.ReadStateRequest{
			ProtocolID: []byte(test.protocolID),
			MethodName: []byte(test.methodName),
			Arguments:  [][]byte{byteutil.Uint64ToBytes(test.epoch)},
		})
		require.NoError(err)
		var blockProducers state.CandidateList
		require.NoError(blockProducers.Deserialize(res.Data))
		require.Equal(test.numBlockProducers, len(blockProducers))
	}
}

func TestServer_ReadActiveBlockProducersByEpoch(t *testing.T) {
	require := require.New(t)
	cfg := newConfig()

	ctrl := gomock.NewController(t)
	defer ctrl.Finish()
	mbc := mock_blockchain.NewMockBlockchain(ctrl)
	committee := mock_committee.NewMockCommittee(ctrl)
	candidates := []*state.Candidate{
		{
			Address:       "address1",
			Votes:         big.NewInt(1),
			RewardAddress: "rewardAddress",
		},
		{
			Address:       "address2",
			Votes:         big.NewInt(1),
			RewardAddress: "rewardAddress",
		},
	}
	mbc.EXPECT().CandidatesByHeight(gomock.Any()).Return(candidates, nil).Times(2)

	for _, test := range readActiveBlockProducersByEpochTests {
		var pol poll.Protocol
		if test.protocolType == lld {
			cfg.Genesis.Delegates = delegates
			pol = poll.NewLifeLongDelegatesProtocol(cfg.Genesis.Delegates)
		} else {
			pol, _ = poll.NewGovernanceChainCommitteeProtocol(
				mbc,
				committee,
				uint64(123456),
				func(uint64) (time.Time, error) { return time.Now(), nil },
				func(uint64) uint64 { return 1 },
				func(uint64) uint64 { return 1 },
				cfg.Genesis.NumCandidateDelegates,
				test.numDelegates,
			)
		}
		svr, err := createServer(cfg, false)
		require.NoError(err)
		require.NoError(svr.registry.ForceRegister(poll.ProtocolID, pol))

		res, err := svr.ReadState(context.Background(), &iotexapi.ReadStateRequest{
			ProtocolID: []byte(test.protocolID),
			MethodName: []byte(test.methodName),
			Arguments:  [][]byte{byteutil.Uint64ToBytes(test.epoch)},
		})
		require.NoError(err)
		var activeBlockProducers state.CandidateList
		require.NoError(activeBlockProducers.Deserialize(res.Data))
		require.Equal(test.numActiveBlockProducers, len(activeBlockProducers))
	}
}

func TestServer_GetEpochMeta(t *testing.T) {
	require := require.New(t)
	cfg := newConfig()

	ctrl := gomock.NewController(t)
	defer ctrl.Finish()

	for _, test := range getEpochMetaTests {
		svr, err := createServer(cfg, false)
		require.NoError(err)
		if test.pollProtocolType == lld {
			pol := poll.NewLifeLongDelegatesProtocol(cfg.Genesis.Delegates)
			require.NoError(svr.registry.ForceRegister(poll.ProtocolID, pol))
		} else if test.pollProtocolType == "governanceChainCommittee" {
			committee := mock_committee.NewMockCommittee(ctrl)
			mbc := mock_blockchain.NewMockBlockchain(ctrl)
			msf := mock_factory.NewMockFactory(ctrl)
			pol, _ := poll.NewGovernanceChainCommitteeProtocol(
				mbc,
				committee,
				uint64(123456),
				func(uint64) (time.Time, error) { return time.Now(), nil },
				func(uint64) uint64 { return 1 },
				func(uint64) uint64 { return 1 },
				cfg.Genesis.NumCandidateDelegates,
				cfg.Genesis.NumDelegates,
			)
			require.NoError(svr.registry.ForceRegister(poll.ProtocolID, pol))
			committee.EXPECT().HeightByTime(gomock.Any()).Return(test.epochData.GravityChainStartHeight, nil)
			mbc.EXPECT().TipHeight().Return(uint64(4)).Times(2)
			mbc.EXPECT().GetFactory().Return(msf).Times(2)
			msf.EXPECT().NewWorkingSet().Return(nil, nil).Times(2)

			candidates := []*state.Candidate{
				{
					Address:       "address1",
					Votes:         big.NewInt(6),
					RewardAddress: "rewardAddress",
				},
				{
					Address:       "address2",
					Votes:         big.NewInt(5),
					RewardAddress: "rewardAddress",
				},
				{
					Address:       "address3",
					Votes:         big.NewInt(4),
					RewardAddress: "rewardAddress",
				},
				{
					Address:       "address4",
					Votes:         big.NewInt(3),
					RewardAddress: "rewardAddress",
				},
				{
					Address:       "address5",
					Votes:         big.NewInt(2),
					RewardAddress: "rewardAddress",
				},
				{
					Address:       "address6",
					Votes:         big.NewInt(1),
					RewardAddress: "rewardAddress",
				},
			}
			blksPerDelegate := map[string]uint64{
				"address1": uint64(1),
				"address2": uint64(1),
				"address3": uint64(1),
				"address4": uint64(1),
			}
			mbc.EXPECT().ProductivityByEpoch(test.EpochNumber).Return(uint64(4), blksPerDelegate, nil).Times(1)
			mbc.EXPECT().CandidatesByHeight(uint64(1)).
				Return(candidates, nil).Times(1)
			svr.bc = mbc
		}
		res, err := svr.GetEpochMeta(context.Background(), &iotexapi.GetEpochMetaRequest{EpochNumber: test.EpochNumber})
		require.NoError(err)
		require.Equal(test.epochData.Num, res.EpochData.Num)
		require.Equal(test.epochData.Height, res.EpochData.Height)
		require.Equal(test.epochData.GravityChainStartHeight, res.EpochData.GravityChainStartHeight)
		require.Equal(test.numBlksInEpoch, int(res.TotalBlocks))
		require.Equal(test.numConsenusBlockProducers, len(res.BlockProducersInfo))
		var numActiveBlockProducers int
		var prevInfo *iotexapi.BlockProducerInfo
		for _, bp := range res.BlockProducersInfo {
			if bp.Active {
				numActiveBlockProducers++
			}
			if prevInfo != nil {
				prevVotes, _ := strconv.Atoi(prevInfo.Votes)
				currVotes, _ := strconv.Atoi(bp.Votes)
				require.True(prevVotes >= currVotes)
			}
			prevInfo = bp
		}
		require.Equal(test.numActiveCensusBlockProducers, numActiveBlockProducers)
	}
}

func TestServer_GetRawBlocks(t *testing.T) {
	require := require.New(t)
	cfg := newConfig()

	svr, err := createServer(cfg, false)
	require.NoError(err)

	for _, test := range getRawBlocksTest {
		request := &iotexapi.GetRawBlocksRequest{
			StartHeight:  test.startHeight,
			Count:        test.count,
			WithReceipts: test.withReceipts,
		}
		res, err := svr.GetRawBlocks(context.Background(), request)
		require.NoError(err)
		blkInfos := res.Blocks
		require.Equal(test.numBlks, len(blkInfos))
		var numActions int
		var numReceipts int
		for _, blkInfo := range blkInfos {
			numActions += len(blkInfo.Block.Body.Actions)
			numReceipts += len(blkInfo.Receipts)
		}
		require.Equal(test.numActions, numActions)
		require.Equal(test.numReceipts, numReceipts)
	}
}

func addProducerToFactory(sf factory.Factory) error {
	ws, err := sf.NewWorkingSet()
	if err != nil {
		return err
	}
	if _, err = accountutil.LoadOrCreateAccount(
		ws,
		ta.Addrinfo["producer"].String(),
		unit.ConvertIotxToRau(10000000000),
	); err != nil {
		return err
	}
	gasLimit := testutil.TestGasLimit
	ctx := protocol.WithRunActionsCtx(context.Background(),
		protocol.RunActionsCtx{
			Producer: ta.Addrinfo["producer"],
			GasLimit: gasLimit,
		})
	if _, err = ws.RunActions(ctx, 0, nil); err != nil {
		return err
	}
	return sf.Commit(ws)
}

func addTestingBlocks(bc blockchain.Blockchain) error {
	addr0 := ta.Addrinfo["producer"].String()
	priKey0 := ta.Keyinfo["producer"].PriKey
	addr1 := ta.Addrinfo["alfa"].String()
	priKey1 := ta.Keyinfo["alfa"].PriKey
	addr2 := ta.Addrinfo["bravo"].String()
	addr3 := ta.Addrinfo["charlie"].String()
	priKey3 := ta.Keyinfo["charlie"].PriKey
	addr4 := ta.Addrinfo["delta"].String()
	// Add block 1
	// Producer transfer--> C
	tsf, err := testutil.SignedTransfer(addr3, priKey0, 1, big.NewInt(10), []byte{}, testutil.TestGasLimit, big.NewInt(testutil.TestGasPriceInt64))
	if err != nil {
		return err
	}

	actionMap := make(map[string][]action.SealedEnvelope)
	actionMap[addr0] = []action.SealedEnvelope{tsf}
	blk, err := bc.MintNewBlock(
		actionMap,
		testutil.TimestampNow(),
	)
	if err != nil {
		return err
	}
	if err := bc.ValidateBlock(blk); err != nil {
		return err
	}
	if err := bc.CommitBlock(blk); err != nil {
		return err
	}

	// Add block 2
	// Charlie transfer--> A, B, D, P
	// Charlie transfer--> D
	// Charlie exec--> D
	recipients := []string{addr1, addr2, addr4, addr0}
	selps := make([]action.SealedEnvelope, 0)
	for i, recipient := range recipients {
		selp, err := testutil.SignedTransfer(recipient, priKey3, uint64(i+1), big.NewInt(1), []byte{}, testutil.TestGasLimit, big.NewInt(testutil.TestGasPriceInt64))
		if err != nil {
			return err
		}
		selps = append(selps, selp)
	}
	selp, err := testutil.SignedTransfer(addr3, priKey3, uint64(5), big.NewInt(2), []byte{}, testutil.TestGasLimit, big.NewInt(testutil.TestGasPriceInt64))
	if err != nil {
		return err
	}
	execution1, err := testutil.SignedExecution(addr4, priKey3, 6,
		big.NewInt(1), testutil.TestGasLimit, big.NewInt(testutil.TestGasPriceInt64), []byte{1})
	if err != nil {
		return err
	}
	selps = append(selps, selp)
	selps = append(selps, execution1)
	actionMap = make(map[string][]action.SealedEnvelope)
	actionMap[addr3] = selps
	if blk, err = bc.MintNewBlock(
		actionMap,
		testutil.TimestampNow(),
	); err != nil {
		return err
	}
	if err := bc.ValidateBlock(blk); err != nil {
		return err
	}
	if err := bc.CommitBlock(blk); err != nil {
		return err
	}

	// Add block 3
	// Empty actions
	if blk, err = bc.MintNewBlock(
		nil,
		testutil.TimestampNow(),
	); err != nil {
		return err
	}
	if err := bc.ValidateBlock(blk); err != nil {
		return err
	}
	if err := bc.CommitBlock(blk); err != nil {
		return err
	}

	// Add block 4
	// Charlie transfer--> C
	// Charlie transfer--> D
	// Alfa transfer--> A
	// Alfa exec--> D
	tsf1, err := testutil.SignedTransfer(addr3, priKey3, uint64(7), big.NewInt(1), []byte{}, testutil.TestGasLimit, big.NewInt(testutil.TestGasPriceInt64))
	if err != nil {
		return err
	}
	tsf2, err := testutil.SignedTransfer(addr1, priKey1, uint64(1), big.NewInt(1), []byte{}, testutil.TestGasLimit, big.NewInt(testutil.TestGasPriceInt64))
	if err != nil {
		return err
	}
	execution1, err = testutil.SignedExecution(addr4, priKey3, 8,
		big.NewInt(2), testutil.TestGasLimit, big.NewInt(testutil.TestGasPriceInt64), []byte{1})
	if err != nil {
		return err
	}
	execution2, err := testutil.SignedExecution(addr4, priKey1, 2,
		big.NewInt(1), testutil.TestGasLimit, big.NewInt(testutil.TestGasPriceInt64), []byte{1})
	if err != nil {
		return err
	}

	actionMap = make(map[string][]action.SealedEnvelope)
	actionMap[addr3] = []action.SealedEnvelope{tsf1, execution1}
	actionMap[addr1] = []action.SealedEnvelope{tsf2, execution2}
	if blk, err = bc.MintNewBlock(
		actionMap,
		testutil.TimestampNow(),
	); err != nil {
		return err
	}
	if err := bc.ValidateBlock(blk); err != nil {
		return err
	}
	return bc.CommitBlock(blk)
}

func addActsToActPool(ap actpool.ActPool) error {
	// Producer transfer--> A
	tsf1, err := testutil.SignedTransfer(ta.Addrinfo["alfa"].String(), ta.Keyinfo["producer"].PriKey, 2, big.NewInt(20), []byte{}, testutil.TestGasLimit, big.NewInt(testutil.TestGasPriceInt64))
	if err != nil {
		return err
	}
	// Producer transfer--> P
	tsf2, err := testutil.SignedTransfer(ta.Addrinfo["producer"].String(), ta.Keyinfo["producer"].PriKey, 3, big.NewInt(20), []byte{}, testutil.TestGasLimit, big.NewInt(testutil.TestGasPriceInt64))
	if err != nil {
		return err
	}
	// Producer transfer--> B
	tsf3, err := testutil.SignedTransfer(ta.Addrinfo["bravo"].String(), ta.Keyinfo["producer"].PriKey, 4, big.NewInt(20), []byte{}, testutil.TestGasLimit, big.NewInt(testutil.TestGasPriceInt64))
	if err != nil {
		return err
	}
	// Producer exec--> D
	execution1, err := testutil.SignedExecution(ta.Addrinfo["delta"].String(), ta.Keyinfo["producer"].PriKey, 5,
		big.NewInt(1), testutil.TestGasLimit, big.NewInt(10), []byte{1})
	if err != nil {
		return err
	}
	if err := ap.Add(tsf1); err != nil {
		return err
	}
	if err := ap.Add(tsf2); err != nil {
		return err
	}
	if err := ap.Add(tsf3); err != nil {
		return err
	}
	return ap.Add(execution1)
}

func setupChain(cfg config.Config) (blockchain.Blockchain, *protocol.Registry, error) {
	cfg.Chain.ProducerPrivKey = hex.EncodeToString(identityset.PrivateKey(0).Bytes())
	sf, err := factory.NewFactory(cfg, factory.InMemTrieOption())
	if err != nil {
		return nil, nil, err
	}

	// create chain
	registry := protocol.Registry{}
	bc := blockchain.NewBlockchain(
		cfg,
		blockchain.PrecreatedStateFactoryOption(sf),
		blockchain.InMemDaoOption(),
		blockchain.RegistryOption(&registry),
		blockchain.EnableExperimentalActions(),
	)
	if bc == nil {
		return nil, nil, errors.New("failed to create blockchain")
	}

	acc := account.NewProtocol()
	evm := execution.NewProtocol(bc)
	p := poll.NewLifeLongDelegatesProtocol(cfg.Genesis.Delegates)
	rolldposProtocol := rolldpos.NewProtocol(
		genesis.Default.NumCandidateDelegates,
		genesis.Default.NumDelegates,
		genesis.Default.NumSubEpochs,
	)
	r := rewarding.NewProtocol(bc, rolldposProtocol)

	if err := registry.Register(rolldpos.ProtocolID, rolldposProtocol); err != nil {
		return nil, nil, err
	}
	if err := registry.Register(account.ProtocolID, acc); err != nil {
		return nil, nil, err
	}
	if err := registry.Register(execution.ProtocolID, evm); err != nil {
		return nil, nil, err
	}
	if err := registry.Register(rewarding.ProtocolID, r); err != nil {
		return nil, nil, err
	}
	if err := registry.Register(poll.ProtocolID, p); err != nil {
		return nil, nil, err
	}
	sf.AddActionHandlers(acc, evm, r)
	bc.Validator().AddActionEnvelopeValidators(protocol.NewGenericValidator(bc, genesis.Default.ActionGasLimit))
	bc.Validator().AddActionValidators(acc, evm, r)

	return bc, &registry, nil
}

func setupActPool(bc blockchain.Blockchain, cfg config.ActPool) (actpool.ActPool, error) {
	ap, err := actpool.NewActPool(bc, cfg, actpool.EnableExperimentalActions())
	if err != nil {
		return nil, err
	}
	ap.AddActionEnvelopeValidators(protocol.NewGenericValidator(bc, genesis.Default.ActionGasLimit))
	ap.AddActionValidators(execution.NewProtocol(bc))

	return ap, nil
}

func newConfig() config.Config {
	cfg := config.Default

	testTrieFile, _ := ioutil.TempFile(os.TempDir(), "trie")
	testTriePath := testTrieFile.Name()
	testDBFile, _ := ioutil.TempFile(os.TempDir(), "db")
	testDBPath := testDBFile.Name()

	cfg.Plugins[config.GatewayPlugin] = true
	cfg.Chain.TrieDBPath = testTriePath
	cfg.Chain.ChainDBPath = testDBPath
	cfg.Chain.EnableAsyncIndexWrite = false
	cfg.Genesis.EnableGravityChainVoting = true
	cfg.ActPool.MinGasPriceStr = "0"
	return cfg
}

func createServer(cfg config.Config, needActPool bool) (*Server, error) {
	bc, registry, err := setupChain(cfg)
	if err != nil {
		return nil, err
	}

	ctx := context.Background()

	// Start blockchain
	if err := bc.Start(ctx); err != nil {
		return nil, err
	}

	// Create state for producer
	if err := addProducerToFactory(bc.GetFactory()); err != nil {
		return nil, err
	}

	// Add testing blocks
	if err := addTestingBlocks(bc); err != nil {
		return nil, err
	}

	var ap actpool.ActPool
	if needActPool {
		ap, err = setupActPool(bc, cfg.ActPool)
		if err != nil {
			return nil, err
		}
		// Add actions to actpool
		if err := addActsToActPool(ap); err != nil {
			return nil, err
		}
	}

	apiCfg := config.API{TpsWindow: cfg.API.TpsWindow, GasStation: cfg.API.GasStation, RangeQueryLimit: 100}

	svr := &Server{
		bc:       bc,
		ap:       ap,
		cfg:      apiCfg,
		gs:       gasstation.NewGasStation(bc, apiCfg),
		registry: registry,
	}

	return svr, nil
}<|MERGE_RESOLUTION|>--- conflicted
+++ resolved
@@ -559,13 +559,6 @@
 
 	getRawBlocksTest = []struct {
 		// Arguments
-<<<<<<< HEAD
-		startHeight uint64
-		count       uint64
-		// Expected Values
-		numBlks    int
-		numActions int
-=======
 		startHeight  uint64
 		count        uint64
 		withReceipts bool
@@ -573,7 +566,6 @@
 		numBlks     int
 		numActions  int
 		numReceipts int
->>>>>>> e6da8a94
 	}{
 		{
 			1,
