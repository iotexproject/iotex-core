--- conflicted
+++ resolved
@@ -19,11 +19,8 @@
 // ServerV2 provides api for user to interact with blockchain data
 type ServerV2 struct {
 	core       *coreService
-<<<<<<< HEAD
-	grpcServer *GrpcServer
+	GrpcServer *GRPCServer
 	web3Server *Web3Server
-=======
-	GrpcServer *GRPCServer
 }
 
 // Config represents the config to setup api
@@ -52,7 +49,6 @@
 		cfg.electionCommittee = committee
 		return nil
 	}
->>>>>>> 927f4674
 }
 
 // NewServerV2 creates a new server with coreService and GRPC Server
@@ -74,12 +70,8 @@
 	}
 	return &ServerV2{
 		core:       coreAPI,
-<<<<<<< HEAD
-		grpcServer: NewGRPCServer(coreAPI, cfg.API.Port),
+		GrpcServer: NewGRPCServer(coreAPI, cfg.API.Port),
 		web3Server: NewWeb3Server(coreAPI, cfg.API.Web3Port),
-=======
-		GrpcServer: NewGRPCServer(coreAPI, cfg.API.Port),
->>>>>>> 927f4674
 	}, nil
 }
 
@@ -97,14 +89,10 @@
 
 // Stop stops the GRPC server and the CoreService
 func (svr *ServerV2) Stop() error {
-<<<<<<< HEAD
 	if err := svr.web3Server.Stop(); err != nil {
 		return err
 	}
-	if err := svr.grpcServer.Stop(); err != nil {
-=======
 	if err := svr.GrpcServer.Stop(); err != nil {
->>>>>>> 927f4674
 		return err
 	}
 	if err := svr.core.Stop(); err != nil {
