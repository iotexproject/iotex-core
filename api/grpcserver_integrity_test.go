// Copyright (c) 2019 IoTeX Foundation
// This is an alpha (internal) release and is not suitable for production. This source code is provided 'as is' and no
// warranties are given as to title or non-infringement, merchantability or fitness for purpose and, to the extent
// permitted by law, all liability for your use of the code is disclaimed. This source code is governed by Apache
// License 2.0 that can be found in the LICENSE file.

package api

import (
	"bytes"
	"context"
	"encoding/hex"
	"math"
	"math/big"
	"regexp"
	"strconv"
	"testing"
	"time"

	"github.com/golang/mock/gomock"
	"github.com/iotexproject/go-pkgs/hash"
	"github.com/iotexproject/iotex-address/address"
	"github.com/iotexproject/iotex-election/test/mock/mock_committee"
	"github.com/iotexproject/iotex-proto/golang/iotexapi"
	"github.com/iotexproject/iotex-proto/golang/iotextypes"
	"github.com/pkg/errors"
	"github.com/stretchr/testify/require"
	"google.golang.org/grpc/codes"
	"google.golang.org/grpc/status"
	"google.golang.org/protobuf/proto"
	"google.golang.org/protobuf/types/known/timestamppb"

	"github.com/iotexproject/iotex-core/action"
	"github.com/iotexproject/iotex-core/action/protocol"
	"github.com/iotexproject/iotex-core/action/protocol/poll"
	"github.com/iotexproject/iotex-core/blockchain/block"
	"github.com/iotexproject/iotex-core/blockchain/genesis"
	"github.com/iotexproject/iotex-core/config"
	"github.com/iotexproject/iotex-core/db"
	"github.com/iotexproject/iotex-core/pkg/unit"
	"github.com/iotexproject/iotex-core/pkg/version"
	"github.com/iotexproject/iotex-core/state"
	"github.com/iotexproject/iotex-core/test/identityset"
	"github.com/iotexproject/iotex-core/test/mock/mock_blockchain"
	"github.com/iotexproject/iotex-core/testutil"
)

const lld = "lifeLongDelegates"

var (
	_testTransfer, _ = action.SignedTransfer(identityset.Address(28).String(),
		identityset.PrivateKey(28), 3, big.NewInt(10), []byte{}, testutil.TestGasLimit,
		big.NewInt(testutil.TestGasPriceInt64))

	_testTransferHash, _ = _testTransfer.Hash()
	_testTransferPb      = _testTransfer.Proto()

	_testExecution, _ = action.SignedExecution(identityset.Address(29).String(),
		identityset.PrivateKey(29), 1, big.NewInt(0), testutil.TestGasLimit,
		big.NewInt(testutil.TestGasPriceInt64), []byte{})

	_testExecutionHash, _ = _testExecution.Hash()
	_testExecutionPb      = _testExecution.Proto()

	// invalid nounce
	_testTransferInvalid1, _ = action.SignedTransfer(identityset.Address(28).String(),
		identityset.PrivateKey(28), 2, big.NewInt(10), []byte{}, testutil.TestGasLimit,
		big.NewInt(testutil.TestGasPriceInt64))
	_testTransferInvalid1Pb = _testTransferInvalid1.Proto()

	// invalid gas price
	_testTransferInvalid2, _ = action.SignedTransfer(identityset.Address(28).String(),
		identityset.PrivateKey(28), 3, big.NewInt(10), []byte{}, testutil.TestGasLimit,
		big.NewInt(-1))
	_testTransferInvalid2Pb = _testTransferInvalid2.Proto()

	// invalid balance
	_testTransferInvalid3, _ = action.SignedTransfer(identityset.Address(29).String(),
		identityset.PrivateKey(29), 3, big.NewInt(29), []byte{}, testutil.TestGasLimit,
		big.NewInt(testutil.TestGasPriceInt64))
	_testTransferInvalid3Pb = _testTransferInvalid3.Proto()

	// nonce is too high
	_testTransferInvalid4, _ = action.SignedTransfer(identityset.Address(28).String(),
		identityset.PrivateKey(28), config.Default.ActPool.MaxNumActsPerAcct+10, big.NewInt(1),
		[]byte{}, uint64(100000), big.NewInt(0))
	_testTransferInvalid4Pb = _testTransferInvalid4.Proto()

	// replace act with lower gas
	_testTransferInvalid5, _ = action.SignedTransfer(identityset.Address(28).String(),
		identityset.PrivateKey(28), 3, big.NewInt(10), []byte{}, 10000,
		big.NewInt(testutil.TestGasPriceInt64))
	_testTransferInvalid5Pb = _testTransferInvalid5.Proto()

	// gas is too low
	_testTransferInvalid6, _ = action.SignedTransfer(identityset.Address(28).String(),
		identityset.PrivateKey(28), 3, big.NewInt(10), []byte{}, 100,
		big.NewInt(testutil.TestGasPriceInt64))
	_testTransferInvalid6Pb = _testTransferInvalid6.Proto()

	// negative transfer amout
	_testTransferInvalid7, _ = action.SignedTransfer(identityset.Address(28).String(),
		identityset.PrivateKey(28), 3, big.NewInt(-10), []byte{}, 10000,
		big.NewInt(testutil.TestGasPriceInt64))
	_testTransferInvalid7Pb = _testTransferInvalid7.Proto()

	// gas is too large
	_largeData               = make([]byte, 1e7)
	_testTransferInvalid8, _ = action.SignedTransfer(identityset.Address(28).String(),
		identityset.PrivateKey(28), 3, big.NewInt(10), _largeData, 10000,
		big.NewInt(testutil.TestGasPriceInt64))
	_testTransferInvalid8Pb = _testTransferInvalid8.Proto()
)

var (
	_delegates = []genesis.Delegate{
		{
			OperatorAddrStr: identityset.Address(0).String(),
			VotesStr:        "10",
		},
		{
			OperatorAddrStr: identityset.Address(1).String(),
			VotesStr:        "10",
		},
		{
			OperatorAddrStr: identityset.Address(2).String(),
			VotesStr:        "10",
		},
	}
)

var (
	_getAccountTests = []struct {
		in           string
		address      string
		balance      string
		nonce        uint64
		pendingNonce uint64
		numActions   uint64
	}{
		{identityset.Address(30).String(),
			"io1d4c5lp4ea4754wy439g2t99ue7wryu5r2lslh2",
			"3",
			8,
			9,
			9,
		},
		{
			identityset.Address(27).String(),
			"io1mflp9m6hcgm2qcghchsdqj3z3eccrnekx9p0ms",
			"9999999999999999999999898950",
			5,
			6,
			6,
		},
	}

	_getActionsTests = []struct {
		start      uint64
		count      uint64
		numActions int
	}{
		{
			1,
			11,
			11,
		},
		{
			11,
			5,
			4,
		},
		{
			1,
			0,
			0,
		},
	}

	_getActionTests = []struct {
		// Arguments
		checkPending bool
		in           string
		// Expected Values
		nonce        uint64
		senderPubKey string
		blkNumber    uint64
	}{
		{
			checkPending: false,
			in:           hex.EncodeToString(_transferHash1[:]),
			nonce:        1,
			senderPubKey: _testTransfer1.SrcPubkey().HexString(),
			blkNumber:    1,
		},
		{
			checkPending: false,
			in:           hex.EncodeToString(_transferHash2[:]),
			nonce:        5,
			senderPubKey: _testTransfer2.SrcPubkey().HexString(),
			blkNumber:    2,
		},
		{
			checkPending: false,
			in:           hex.EncodeToString(_executionHash1[:]),
			nonce:        6,
			senderPubKey: _testExecution1.SrcPubkey().HexString(),
			blkNumber:    2,
		},
	}

	_getActionsByAddressTests = []struct {
		address    string
		start      uint64
		count      uint64
		numActions int
	}{
		{
			identityset.Address(27).String(),
			0,
			3,
			2,
		},
		{
			identityset.Address(30).String(),
			1,
			8,
			8,
		},
		{
			identityset.Address(33).String(),
			2,
			1,
			0,
		},
	}

	_getUnconfirmedActionsByAddressTests = []struct {
		address    string
		start      uint64
		count      uint64
		numActions int
	}{
		{
			identityset.Address(27).String(),
			0,
			4,
			4,
		},
		{
			identityset.Address(27).String(),
			2,
			0,
			0,
		},
	}

	_getActionsByBlockTests = []struct {
		blkHeight  uint64
		start      uint64
		count      uint64
		numActions int
		firstTxGas string
	}{
		{
			2,
			0,
			7,
			7,
			"0",
		},
		{
			4,
			2,
			5,
			3,
			"0",
		},
		{
			3,
			0,
			0,
			0,
			"",
		},
		{
			1,
			0,
			math.MaxUint64,
			2,
			"0",
		},
	}

	_getBlockMetasTests = []struct {
		start, count      uint64
		numBlks           int
		gasLimit, gasUsed uint64
	}{
		{
			1,
			4,
			4,
			20000,
			10000,
		},
		{
			2,
			5,
			3,
			120000,
			60100,
		},
		{
			1,
			0,
			0,
			20000,
			10000,
		},
		// genesis block
		{
			0,
			1,
			1,
			0,
			0,
		},
	}

	_getBlockMetaTests = []struct {
		blkHeight      uint64
		numActions     int64
		transferAmount string
		logsBloom      string
	}{
		{
			2,
			7,
			"6",
			"",
		},
		{
			4,
			5,
			"2",
			"",
		},
	}

	_getChainMetaTests = []struct {
		// Arguments
		emptyChain       bool
		tpsWindow        int
		pollProtocolType string
		// Expected values
		height     uint64
		numActions int64
		tps        int64
		tpsFloat   float32
		epoch      iotextypes.EpochData
	}{
		{
			emptyChain: true,
		},

		{
			false,
			1,
			lld,
			4,
			15,
			1,
			5 / 10.0,
			iotextypes.EpochData{
				Num:                     1,
				Height:                  1,
				GravityChainStartHeight: 1,
			},
		},
		{
			false,
			5,
			"governanceChainCommittee",
			4,
			15,
			2,
			15 / 13.0,
			iotextypes.EpochData{
				Num:                     1,
				Height:                  1,
				GravityChainStartHeight: 100,
			},
		},
	}

	_sendActionTests = []struct {
		// Arguments
		actionPb *iotextypes.Action
		// Expected Values
		actionHash string
	}{
		{
			_testTransferPb,
			hex.EncodeToString(_testTransferHash[:]),
		},
		{
			_testExecutionPb,
			hex.EncodeToString(_testExecutionHash[:]),
		},
	}

	_getReceiptByActionTests = []struct {
		in        string
		status    uint64
		blkHeight uint64
	}{
		{
			hex.EncodeToString(_transferHash1[:]),
			uint64(iotextypes.ReceiptStatus_Success),
			1,
		},
		{
			hex.EncodeToString(_transferHash2[:]),
			uint64(iotextypes.ReceiptStatus_Success),
			2,
		},
		{
			hex.EncodeToString(_executionHash1[:]),
			uint64(iotextypes.ReceiptStatus_Success),
			2,
		},
		{
			hex.EncodeToString(_executionHash3[:]),
			uint64(iotextypes.ReceiptStatus_Success),
			4,
		},
	}

	_readContractTests = []struct {
		execHash    string
		callerAddr  string
		actionHash  string
		retValue    string
		gasConsumed uint64
	}{
		{
			hex.EncodeToString(_executionHash1[:]),
			"",
			"08b0066e10b5607e47159c2cf7ba36e36d0c980f5108dfca0ec20547a7adace4",
			"",
			10100,
		},
	}

	_suggestGasPriceTests = []struct {
		defaultGasPrice   uint64
		suggestedGasPrice uint64
	}{
		{
			1,
			1,
		},
	}

	_estimateGasForActionTests = []struct {
		actionHash   string
		estimatedGas uint64
	}{
		{
			hex.EncodeToString(_transferHash1[:]),
			10000,
		},
		{
			hex.EncodeToString(_transferHash2[:]),
			10000,
		},
	}

	_readUnclaimedBalanceTests = []struct {
		// Arguments
		protocolID string
		methodName string
		addr       string
		// Expected values
		returnErr bool
		balance   *big.Int
	}{
		{
			protocolID: "rewarding",
			methodName: "UnclaimedBalance",
			addr:       identityset.Address(0).String(),
			returnErr:  false,
			balance:    unit.ConvertIotxToRau(64), // 4 block * 36 IOTX reward by default = 144 IOTX
		},
		{
			protocolID: "rewarding",
			methodName: "UnclaimedBalance",
			addr:       identityset.Address(1).String(),
			returnErr:  false,
			balance:    unit.ConvertIotxToRau(0), // 4 block * 36 IOTX reward by default = 144 IOTX
		},
		{
			protocolID: "Wrong ID",
			methodName: "UnclaimedBalance",
			addr:       identityset.Address(27).String(),
			returnErr:  true,
		},
		{
			protocolID: "rewarding",
			methodName: "Wrong Method",
			addr:       identityset.Address(27).String(),
			returnErr:  true,
		},
	}

	_readCandidatesByEpochTests = []struct {
		// Arguments
		protocolID   string
		protocolType string
		methodName   string
		epoch        uint64
		// Expected Values
		numDelegates int
	}{
		{
			protocolID:   "poll",
			protocolType: lld,
			methodName:   "CandidatesByEpoch",
			epoch:        1,
			numDelegates: 3,
		},
		{
			protocolID:   "poll",
			protocolType: "governanceChainCommittee",
			methodName:   "CandidatesByEpoch",
			epoch:        1,
			numDelegates: 2,
		},
	}

	_readBlockProducersByEpochTests = []struct {
		// Arguments
		protocolID            string
		protocolType          string
		methodName            string
		epoch                 uint64
		numCandidateDelegates uint64
		// Expected Values
		numBlockProducers int
	}{
		{
			protocolID:        "poll",
			protocolType:      lld,
			methodName:        "BlockProducersByEpoch",
			epoch:             1,
			numBlockProducers: 3,
		},
		{
			protocolID:            "poll",
			protocolType:          "governanceChainCommittee",
			methodName:            "BlockProducersByEpoch",
			epoch:                 1,
			numCandidateDelegates: 2,
			numBlockProducers:     2,
		},
		{
			protocolID:            "poll",
			protocolType:          "governanceChainCommittee",
			methodName:            "BlockProducersByEpoch",
			epoch:                 1,
			numCandidateDelegates: 1,
			numBlockProducers:     1,
		},
	}

	_readActiveBlockProducersByEpochTests = []struct {
		// Arguments
		protocolID   string
		protocolType string
		methodName   string
		epoch        uint64
		numDelegates uint64
		// Expected Values
		numActiveBlockProducers int
	}{
		{
			protocolID:              "poll",
			protocolType:            lld,
			methodName:              "ActiveBlockProducersByEpoch",
			epoch:                   1,
			numActiveBlockProducers: 3,
		},
		{
			protocolID:              "poll",
			protocolType:            "governanceChainCommittee",
			methodName:              "ActiveBlockProducersByEpoch",
			epoch:                   1,
			numDelegates:            2,
			numActiveBlockProducers: 2,
		},
		{
			protocolID:              "poll",
			protocolType:            "governanceChainCommittee",
			methodName:              "ActiveBlockProducersByEpoch",
			epoch:                   1,
			numDelegates:            1,
			numActiveBlockProducers: 1,
		},
	}

	_readRollDPoSMetaTests = []struct {
		// Arguments
		protocolID string
		methodName string
		height     uint64
		// Expected Values
		result uint64
	}{
		{
			protocolID: "rolldpos",
			methodName: "NumCandidateDelegates",
			result:     36,
		},
		{
			protocolID: "rolldpos",
			methodName: "NumDelegates",
			result:     24,
		},
	}

	_readEpochCtxTests = []struct {
		// Arguments
		protocolID string
		methodName string
		argument   uint64
		// Expected Values
		result uint64
	}{
		{
			protocolID: "rolldpos",
			methodName: "NumSubEpochs",
			argument:   1,
			result:     2,
		},
		{
			protocolID: "rolldpos",
			methodName: "NumSubEpochs",
			argument:   1816201,
			result:     30,
		},
		{
			protocolID: "rolldpos",
			methodName: "EpochNumber",
			argument:   100,
			result:     3,
		},
		{
			protocolID: "rolldpos",
			methodName: "EpochHeight",
			argument:   5,
			result:     193,
		},
		{
			protocolID: "rolldpos",
			methodName: "EpochLastHeight",
			argument:   1000,
			result:     48000,
		},
		{
			protocolID: "rolldpos",
			methodName: "SubEpochNumber",
			argument:   121,
			result:     1,
		},
	}

	_getEpochMetaTests = []struct {
		// Arguments
		EpochNumber      uint64
		pollProtocolType string
		// Expected Values
		epochData                     iotextypes.EpochData
		numBlksInEpoch                int
		numConsenusBlockProducers     int
		numActiveCensusBlockProducers int
	}{
		{
			1,
			lld,
			iotextypes.EpochData{
				Num:                     1,
				Height:                  1,
				GravityChainStartHeight: 1,
			},
			4,
			24,
			24,
		},
		{
			1,
			"governanceChainCommittee",
			iotextypes.EpochData{
				Num:                     1,
				Height:                  1,
				GravityChainStartHeight: 100,
			},
			4,
			6,
			6,
		},
	}

	_getRawBlocksTest = []struct {
		// Arguments
		startHeight  uint64
		count        uint64
		withReceipts bool
		// Expected Values
		numBlks     int
		numActions  int
		numReceipts int
	}{
		{
			1,
			1,
			false,
			1,
			2,
			0,
		},
		{
			1,
			2,
			true,
			2,
			9,
			9,
		},
		// genesis block
		{
			0,
			1,
			true,
			1,
			0,
			0,
		},
	}

	_getLogsByRangeTest = []struct {
		// Arguments
		address   []string
		topics    []*iotexapi.Topics
		fromBlock uint64
		count     uint64
		// Expected Values
		numLogs int
	}{
		{
			address:   []string{},
			topics:    []*iotexapi.Topics{},
			fromBlock: 1,
			count:     100,
			numLogs:   4,
		},
		{
			address:   []string{},
			topics:    []*iotexapi.Topics{},
			fromBlock: 1,
			count:     100,
			numLogs:   4,
		},
	}

	_getImplicitLogByBlockHeightTest = []struct {
		height uint64
		code   codes.Code
	}{
		{
			1, codes.OK,
		},
		{
			2, codes.OK,
		},
		{
			3, codes.OK,
		},
		{
			4, codes.OK,
		},
		{
			5, codes.InvalidArgument,
		},
	}

	_getActionByActionHashTest = []struct {
		h              hash.Hash256
		expectedNounce uint64
	}{
		{
			_transferHash1,
			1,
		},
		{
			_transferHash2,
			5,
		},
		{
			_executionHash1,
			6,
		},
		{
			_executionHash3,
			2,
		},
	}
)

func TestGrpcServer_GetAccountIntegrity(t *testing.T) {
	require := require.New(t)
	cfg := newConfig()

	svr, bc, dao, _, _, actPool, bfIndexFile, err := createServerV2(cfg, true)
	require.NoError(err)
	defer func() {
		testutil.CleanupPath(bfIndexFile)
	}()

	// deploy a contract
	contractCode := "6080604052348015600f57600080fd5b5060de8061001e6000396000f3fe6080604052348015600f57600080fd5b506004361060285760003560e01c8063ee82ac5e14602d575b600080fd5b605660048036036020811015604157600080fd5b8101908080359060200190929190505050606c565b6040518082815260200191505060405180910390f35b60008082409050807f2d93f7749862d33969fb261757410b48065a1bc86a56da5c47820bd063e2338260405160405180910390a28091505091905056fea265627a7a723158200a258cd08ea99ee11aa68c78b6d2bf7ea912615a1e64a81b90a2abca2dd59cfa64736f6c634300050c0032"
	contract, err := deployContractV2(svr, bc, dao, actPool, identityset.PrivateKey(13), 1, bc.TipHeight(), contractCode)
	require.NoError(err)
	require.True(len(contract) > 0)

	// read contract address
	request := &iotexapi.GetAccountRequest{Address: contract}
	res, err := svr.GrpcServer.GetAccount(context.Background(), request)
	require.NoError(err)
	accountMeta := res.AccountMeta
	require.Equal(contract, accountMeta.Address)
	require.Equal("0", accountMeta.Balance)
	require.EqualValues(0, accountMeta.Nonce)
	require.EqualValues(1, accountMeta.PendingNonce)
	require.EqualValues(0, accountMeta.NumActions)
	require.True(accountMeta.IsContract)
	require.True(len(accountMeta.ContractByteCode) > 0)
	require.Contains(contractCode, hex.EncodeToString(accountMeta.ContractByteCode))

	// success
	for _, test := range _getAccountTests {
		request := &iotexapi.GetAccountRequest{Address: test.in}
		res, err := svr.GrpcServer.GetAccount(context.Background(), request)
		require.NoError(err)
		accountMeta := res.AccountMeta
		require.Equal(test.address, accountMeta.Address)
		require.Equal(test.balance, accountMeta.Balance)
		require.Equal(test.nonce, accountMeta.Nonce)
		require.Equal(test.pendingNonce, accountMeta.PendingNonce)
		require.Equal(test.numActions, accountMeta.NumActions)
		require.EqualValues(5, res.BlockIdentifier.Height)
		require.NotZero(res.BlockIdentifier.Hash)
	}
	// failure
	_, err = svr.GrpcServer.GetAccount(context.Background(), &iotexapi.GetAccountRequest{})
	require.Error(err)
	// error account
	_, err = svr.GrpcServer.GetAccount(context.Background(), &iotexapi.GetAccountRequest{Address: "io3fn88lge6hyzmruh40cn6l3e49dfkqzqk3lgtq3"})
	require.Error(err)

	// success: reward pool
	res, err = svr.GrpcServer.GetAccount(context.Background(), &iotexapi.GetAccountRequest{Address: address.RewardingPoolAddr})
	require.NoError(err)
	require.Equal(address.RewardingPoolAddr, res.AccountMeta.Address)
	require.Equal("200000000000000000000101000", res.AccountMeta.Balance)
	require.EqualValues(5, res.BlockIdentifier.Height)
	require.NotZero(res.BlockIdentifier.Hash)

	//failure: protocol staking isn't registered
	res, err = svr.GrpcServer.GetAccount(context.Background(), &iotexapi.GetAccountRequest{Address: address.StakingBucketPoolAddr})
	require.Contains(err.Error(), "protocol staking isn't registered")
}

func TestGrpcServer_GetActionsIntegrity(t *testing.T) {
	require := require.New(t)
	cfg := newConfig()
	svr, _, _, _, _, _, bfIndexFile, err := createServerV2(cfg, false)
	require.NoError(err)
	defer func() {
		testutil.CleanupPath(bfIndexFile)
	}()

	for _, test := range _getActionsTests {
		request := &iotexapi.GetActionsRequest{
			Lookup: &iotexapi.GetActionsRequest_ByIndex{
				ByIndex: &iotexapi.GetActionsByIndexRequest{
					Start: test.start,
					Count: test.count,
				},
			},
		}

		res, err := svr.GrpcServer.GetActions(context.Background(), request)
		if test.count == 0 {
			require.Error(err)
		} else {
			require.NoError(err)
			require.Equal(test.numActions, len(res.ActionInfo))
		}

		// TODO (huof6829): create a core service with hasActionIndex disabled to test
	}

	// failure: empty request
	_, err = svr.GrpcServer.GetActions(context.Background(), &iotexapi.GetActionsRequest{})
	require.Error(err)

	// failure: range exceed limit
	_, err = svr.GrpcServer.GetActions(context.Background(),
		&iotexapi.GetActionsRequest{
			Lookup: &iotexapi.GetActionsRequest_ByIndex{
				ByIndex: &iotexapi.GetActionsByIndexRequest{
					Start: 1,
					Count: 100000,
				},
			},
		})
	require.Error(err)

	// failure: start exceed limit
	_, err = svr.GrpcServer.GetActions(context.Background(),
		&iotexapi.GetActionsRequest{
			Lookup: &iotexapi.GetActionsRequest_ByIndex{
				ByIndex: &iotexapi.GetActionsByIndexRequest{
					Start: 100000,
					Count: 1,
				},
			},
		})
	require.Error(err)
}

func TestGrpcServer_GetActionIntegrity(t *testing.T) {
	require := require.New(t)
	cfg := newConfig()

	svr, _, dao, _, _, _, bfIndexFile, err := createServerV2(cfg, true)
	require.NoError(err)
	defer func() {
		testutil.CleanupPath(bfIndexFile)
	}()

	for _, test := range _getActionTests {
		request := &iotexapi.GetActionsRequest{
			Lookup: &iotexapi.GetActionsRequest_ByHash{
				ByHash: &iotexapi.GetActionByHashRequest{
					ActionHash:   test.in,
					CheckPending: test.checkPending,
				},
			},
		}
		res, err := svr.GrpcServer.GetActions(context.Background(), request)
		require.NoError(err)
		require.Equal(1, len(res.ActionInfo))
		act := res.ActionInfo[0]
		require.Equal(test.nonce, act.Action.GetCore().GetNonce())
		require.Equal(test.senderPubKey, hex.EncodeToString(act.Action.SenderPubKey))
		if !test.checkPending {
			blk, err := dao.GetBlockByHeight(test.blkNumber)
			require.NoError(err)
			timeStamp := blk.ConvertToBlockHeaderPb().GetCore().GetTimestamp()
			_blkHash := blk.HashBlock()
			require.Equal(hex.EncodeToString(_blkHash[:]), act.BlkHash)
			require.Equal(test.blkNumber, act.BlkHeight)
			require.Equal(timeStamp, act.Timestamp)
		} else {
			require.Equal(hex.EncodeToString(hash.ZeroHash256[:]), act.BlkHash)
			require.Nil(act.Timestamp)
			require.Equal(uint64(0), act.BlkHeight)
		}
	}

	// failure: invalid hash
	_, err = svr.GrpcServer.GetActions(context.Background(),
		&iotexapi.GetActionsRequest{
			Lookup: &iotexapi.GetActionsRequest_ByHash{
				ByHash: &iotexapi.GetActionByHashRequest{
					ActionHash:   "0x58df1e9cb0572fea48e8ce9d9b787ae557c304657d01890f4fc5ea88a1f44c3e",
					CheckPending: true,
				},
			},
		})
	require.Error(err)
}

func TestGrpcServer_GetActionsByAddressIntegrity(t *testing.T) {
	require := require.New(t)
	cfg := newConfig()

	svr, _, _, _, _, _, bfIndexFile, err := createServerV2(cfg, false)
	require.NoError(err)
	defer func() {
		testutil.CleanupPath(bfIndexFile)
	}()

	for _, test := range _getActionsByAddressTests {
		request := &iotexapi.GetActionsRequest{
			Lookup: &iotexapi.GetActionsRequest_ByAddr{
				ByAddr: &iotexapi.GetActionsByAddressRequest{
					Address: test.address,
					Start:   test.start,
					Count:   test.count,
				},
			},
		}
		res, err := svr.GrpcServer.GetActions(context.Background(), request)
		require.NoError(err)
		require.Equal(test.numActions, len(res.ActionInfo))
		if test.numActions == 0 {
			// returns empty response body in case of no result
			require.Equal(&iotexapi.GetActionsResponse{}, res)
		}
		var prevAct *iotexapi.ActionInfo
		for _, act := range res.ActionInfo {
			if prevAct != nil {
				require.True(act.Timestamp.GetSeconds() >= prevAct.Timestamp.GetSeconds())
			}
			prevAct = act
		}
		if test.start > 0 && len(res.ActionInfo) > 0 {
			request = &iotexapi.GetActionsRequest{
				Lookup: &iotexapi.GetActionsRequest_ByAddr{
					ByAddr: &iotexapi.GetActionsByAddressRequest{
						Address: test.address,
						Start:   0,
						Count:   test.start,
					},
				},
			}
			prevRes, err := svr.GrpcServer.GetActions(context.Background(), request)
			require.NoError(err)
			require.True(prevRes.ActionInfo[len(prevRes.ActionInfo)-1].Timestamp.GetSeconds() <= res.ActionInfo[0].Timestamp.GetSeconds())
		}
	}
}

func TestGrpcServer_GetUnconfirmedActionsByAddressIntegrity(t *testing.T) {
	require := require.New(t)
	cfg := newConfig()

	svr, _, _, _, _, _, bfIndexFile, err := createServerV2(cfg, true)
	require.NoError(err)
	defer func() {
		testutil.CleanupPath(bfIndexFile)
	}()

	for _, test := range _getUnconfirmedActionsByAddressTests {
		request := &iotexapi.GetActionsRequest{
			Lookup: &iotexapi.GetActionsRequest_UnconfirmedByAddr{
				UnconfirmedByAddr: &iotexapi.GetUnconfirmedActionsByAddressRequest{
					Address: test.address,
					Start:   test.start,
					Count:   test.count,
				},
			},
		}
		res, err := svr.GrpcServer.GetActions(context.Background(), request)
		if test.count == 0 {
			require.Error(err)
			continue
		}
		require.NoError(err)
		require.Equal(test.numActions, len(res.ActionInfo))
		require.Equal(test.address, res.ActionInfo[0].Sender)
	}
}

func TestGrpcServer_GetActionsByBlockIntegrity(t *testing.T) {
	require := require.New(t)
	cfg := newConfig()

	svr, _, _, _, _, _, bfIndexFile, err := createServerV2(cfg, false)
	require.NoError(err)
	defer func() {
		testutil.CleanupPath(bfIndexFile)
	}()

	for _, test := range _getActionsByBlockTests {
		request := &iotexapi.GetActionsRequest{
			Lookup: &iotexapi.GetActionsRequest_ByBlk{
				ByBlk: &iotexapi.GetActionsByBlockRequest{
					BlkHash: _blkHash[test.blkHeight],
					Start:   test.start,
					Count:   test.count,
				},
			},
		}
		res, err := svr.GrpcServer.GetActions(context.Background(), request)
		if test.count == 0 {
			require.Error(err)
			continue
		}
		require.NoError(err)
		require.Equal(test.numActions, len(res.ActionInfo))
		if test.numActions > 0 {
			require.Equal(test.firstTxGas, res.ActionInfo[0].GasFee)
		}
		for _, v := range res.ActionInfo {
			require.Equal(test.blkHeight, v.BlkHeight)
			require.Equal(_blkHash[test.blkHeight], v.BlkHash)
		}
	}
}

func TestGrpcServer_GetBlockMetasIntegrity(t *testing.T) {
	require := require.New(t)
	cfg := newConfig()

	genesis.SetGenesisTimestamp(cfg.Genesis.Timestamp)
	block.LoadGenesisHash(&cfg.Genesis)
	svr, _, _, _, _, _, bfIndexFile, err := createServerV2(cfg, false)
	require.NoError(err)
	defer func() {
		testutil.CleanupPath(bfIndexFile)
	}()

	for _, test := range _getBlockMetasTests {
		request := &iotexapi.GetBlockMetasRequest{
			Lookup: &iotexapi.GetBlockMetasRequest_ByIndex{
				ByIndex: &iotexapi.GetBlockMetasByIndexRequest{
					Start: test.start,
					Count: test.count,
				},
			},
		}
		res, err := svr.GrpcServer.GetBlockMetas(context.Background(), request)
		if test.count == 0 {
			require.Error(err)
			continue
		}
		require.NoError(err)
		require.Equal(test.numBlks, len(res.BlkMetas))
		meta := res.BlkMetas[0]
		require.Equal(test.gasLimit, meta.GasLimit)
		require.Equal(test.gasUsed, meta.GasUsed)
		if test.start == 0 {
			// genesis block
			h := block.GenesisHash()
			require.Equal(meta.Hash, hex.EncodeToString(h[:]))
		}
		var prevBlkPb *iotextypes.BlockMeta
		for _, blkPb := range res.BlkMetas {
			if prevBlkPb != nil {
				require.True(blkPb.Height > prevBlkPb.Height)
			}
			prevBlkPb = blkPb
		}
	}
	// failure: empty request
	_, err = svr.GrpcServer.GetBlockMetas(context.Background(), &iotexapi.GetBlockMetasRequest{})
	require.Error(err)

	_, err = svr.GrpcServer.GetBlockMetas(context.Background(), &iotexapi.GetBlockMetasRequest{
		Lookup: &iotexapi.GetBlockMetasRequest_ByIndex{
			ByIndex: &iotexapi.GetBlockMetasByIndexRequest{Start: 10, Count: 1},
		},
	})
	require.Error(err)

	_, err = svr.GrpcServer.GetBlockMetas(context.Background(), &iotexapi.GetBlockMetasRequest{
		Lookup: &iotexapi.GetBlockMetasRequest_ByHash{
			ByHash: &iotexapi.GetBlockMetaByHashRequest{BlkHash: "0xa2e8e0c9cafbe93f2b7f7c9d32534bc6fde95f2185e5f2aaa6bf7ebdf1a6610a"},
		},
	})
	require.Error(err)
}

func TestGrpcServer_GetBlockMetaIntegrity(t *testing.T) {
	require := require.New(t)
	cfg := newConfig()

	svr, bc, _, _, _, _, bfIndexFile, err := createServerV2(cfg, false)
	require.NoError(err)
	defer func() {
		testutil.CleanupPath(bfIndexFile)
	}()

	for _, test := range _getBlockMetaTests {
		header, err := bc.BlockHeaderByHeight(test.blkHeight)
		require.NoError(err)
		_blkHash := header.HashBlock()
		request := &iotexapi.GetBlockMetasRequest{
			Lookup: &iotexapi.GetBlockMetasRequest_ByHash{
				ByHash: &iotexapi.GetBlockMetaByHashRequest{
					BlkHash: hex.EncodeToString(_blkHash[:]),
				},
			},
		}
		res, err := svr.GrpcServer.GetBlockMetas(context.Background(), request)
		require.NoError(err)
		require.Equal(1, len(res.BlkMetas))
		blkPb := res.BlkMetas[0]
		require.Equal(test.blkHeight, blkPb.Height)
		require.Equal(test.numActions, blkPb.NumActions)
		require.Equal(test.transferAmount, blkPb.TransferAmount)
		require.Equal(header.LogsBloomfilter(), nil)
		require.Equal(test.logsBloom, blkPb.LogsBloom)
	}
}

func TestGrpcServer_GetChainMetaIntegrity(t *testing.T) {
	require := require.New(t)

	ctrl := gomock.NewController(t)

	var pol poll.Protocol
<<<<<<< HEAD
	for _, test := range getChainMetaTests {
		cfg := newConfig()
=======
	for _, test := range _getChainMetaTests {
		cfg := newConfig(t)
>>>>>>> ae66d8bd
		if test.pollProtocolType == lld {
			pol = poll.NewLifeLongDelegatesProtocol(cfg.Genesis.Delegates)
		} else if test.pollProtocolType == "governanceChainCommittee" {
			committee := mock_committee.NewMockCommittee(ctrl)
			slasher, _ := poll.NewSlasher(
				func(uint64, uint64) (map[string]uint64, error) {
					return nil, nil
				},
				nil,
				nil,
				nil,
				nil,
				cfg.Genesis.NumCandidateDelegates,
				cfg.Genesis.NumDelegates,
				cfg.Genesis.DardanellesNumSubEpochs,
				cfg.Genesis.ProductivityThreshold,
				cfg.Genesis.ProbationEpochPeriod,
				cfg.Genesis.UnproductiveDelegateMaxCacheSize,
				cfg.Genesis.ProbationIntensityRate)
			pol, _ = poll.NewGovernanceChainCommitteeProtocol(
				nil,
				committee,
				uint64(123456),
				func(uint64) (time.Time, error) { return time.Now(), nil },
				cfg.Chain.PollInitialCandidatesInterval,
				slasher)
			committee.EXPECT().HeightByTime(gomock.Any()).Return(test.epoch.GravityChainStartHeight, nil)
		}

		cfg.API.TpsWindow = test.tpsWindow
		svr, _, _, _, registry, _, bfIndexFile, err := createServerV2(cfg, false)
		require.NoError(err)
		defer func() {
			testutil.CleanupPath(bfIndexFile)
		}()
		if pol != nil {
			require.NoError(pol.ForceRegister(registry))
		}
		if test.emptyChain {
			mbc := mock_blockchain.NewMockBlockchain(ctrl)
			mbc.EXPECT().TipHeight().Return(uint64(0)).Times(1)
			mbc.EXPECT().ChainID().Return(uint32(1)).Times(1)
			coreService, ok := svr.core.(*coreService)
			require.True(ok)
			// TODO: create a core service with empty chain to test
			coreService.bc = mbc
		}
		res, err := svr.GrpcServer.GetChainMeta(context.Background(), &iotexapi.GetChainMetaRequest{})
		require.NoError(err)
		chainMetaPb := res.ChainMeta
		require.Equal(test.height, chainMetaPb.Height)
		require.Equal(test.numActions, chainMetaPb.NumActions)
		require.Equal(test.tps, chainMetaPb.Tps)
		require.Equal(test.epoch.Num, chainMetaPb.Epoch.Num)
		require.Equal(test.epoch.Height, chainMetaPb.Epoch.Height)
		require.Equal(test.epoch.GravityChainStartHeight, chainMetaPb.Epoch.GravityChainStartHeight)
	}
}

func TestGrpcServer_SendActionIntegrity(t *testing.T) {
	require := require.New(t)
	cfg := newConfig()
	cfg.Genesis.MidwayBlockHeight = 10
	svr, _, _, _, _, _, bfIndexFile, err := createServerV2(cfg, true)
	require.NoError(err)
	defer func() {
		testutil.CleanupPath(bfIndexFile)
	}()

	coreService, ok := svr.core.(*coreService)
	require.True(ok)
	broadcastHandlerCount := 0
	coreService.broadcastHandler = func(_ context.Context, _ uint32, _ proto.Message) error {
		broadcastHandlerCount++
		return nil
	}

	for i, test := range _sendActionTests {
		request := &iotexapi.SendActionRequest{Action: test.actionPb}
		res, err := svr.GrpcServer.SendAction(context.Background(), request)
		require.NoError(err)
		require.Equal(i+1, broadcastHandlerCount)
		require.Equal(test.actionHash, res.ActionHash)
	}

	// 3 failure cases
	ctx := context.Background()
	tests := []struct {
		cfg    func() config.Config
		action *iotextypes.Action
		err    string
	}{
		{
			func() config.Config {
				return newConfig()
			},
			&iotextypes.Action{},
			"invalid signature length",
		},
		{
			func() config.Config {
				return newConfig()
			},
			&iotextypes.Action{
				Signature: action.ValidSig,
			},
			"empty action proto to load",
		},
		{
			func() config.Config {
				cfg := newConfig()
				cfg.ActPool.MaxNumActsPerPool = 8
				return cfg
			},
			_testTransferPb,
			action.ErrTxPoolOverflow.Error(),
		},
		{
			func() config.Config {
				return newConfig()
			},
			_testTransferInvalid1Pb,
			action.ErrNonceTooLow.Error(),
		},
		{
			func() config.Config {
				return newConfig()
			},
			_testTransferInvalid2Pb,
			action.ErrUnderpriced.Error(),
		},
		{
			func() config.Config {
				return newConfig()
			},
			_testTransferInvalid3Pb,
			action.ErrInsufficientFunds.Error(),
		},
	}

	for _, test := range tests {
		request := &iotexapi.SendActionRequest{Action: test.action}
		svr, _, _, _, _, _, file, err := createServerV2(test.cfg(), true)
		require.NoError(err)
		defer func() {
			testutil.CleanupPath(file)
		}()

		_, err = svr.GrpcServer.SendAction(ctx, request)
		require.Contains(err.Error(), test.err)
	}
}

func TestGrpcServer_StreamLogsIntegrity(t *testing.T) {
	require := require.New(t)
	cfg := newConfig()

	svr, _, _, _, _, _, bfIndexFile, err := createServerV2(cfg, true)
	require.NoError(err)
	defer func() {
		testutil.CleanupPath(bfIndexFile)
	}()

	err = svr.GrpcServer.StreamLogs(&iotexapi.StreamLogsRequest{}, nil)
	require.Error(err)
}

func TestGrpcServer_GetReceiptByActionIntegrity(t *testing.T) {
	require := require.New(t)
	cfg := newConfig()

	svr, _, _, _, _, _, bfIndexFile, err := createServerV2(cfg, false)
	require.NoError(err)
	defer func() {
		testutil.CleanupPath(bfIndexFile)
	}()

	for _, test := range _getReceiptByActionTests {
		request := &iotexapi.GetReceiptByActionRequest{ActionHash: test.in}
		res, err := svr.GrpcServer.GetReceiptByAction(context.Background(), request)
		require.NoError(err)
		receiptPb := res.ReceiptInfo.Receipt
		require.Equal(test.status, receiptPb.Status)
		require.Equal(test.blkHeight, receiptPb.BlkHeight)
		require.NotEqual(hash.ZeroHash256, res.ReceiptInfo.BlkHash)
	}

	// failure: empty request
	_, err = svr.GrpcServer.GetReceiptByAction(context.Background(), &iotexapi.GetReceiptByActionRequest{ActionHash: "0x"})
	require.Error(err)
	// failure: wrong hash
	_, err = svr.GrpcServer.GetReceiptByAction(context.Background(), &iotexapi.GetReceiptByActionRequest{ActionHash: "b7faffcb8b01fa9f32112155bcb93d714f599eab3178e577e88dafd2140bfc5a"})
	require.Error(err)

}

func TestGrpcServer_GetServerMetaIntegrity(t *testing.T) {
	require := require.New(t)
	cfg := newConfig()

	svr, _, _, _, _, _, bfIndexFile, err := createServerV2(cfg, false)
	require.NoError(err)
	defer func() {
		testutil.CleanupPath(bfIndexFile)
	}()

	resProto, err := svr.GrpcServer.GetServerMeta(context.Background(), &iotexapi.GetServerMetaRequest{})
	res := resProto.GetServerMeta()
	require.Equal(res.BuildTime, version.BuildTime)
	require.Equal(res.GoVersion, version.GoVersion)
	require.Equal(res.GitStatus, version.GitStatus)
	require.Equal(res.PackageCommitID, version.PackageCommitID)
	require.Equal(res.PackageVersion, version.PackageVersion)
}

func TestGrpcServer_ReadContractIntegrity(t *testing.T) {
	require := require.New(t)
	cfg := newConfig()

	svr, _, dao, indexer, _, _, bfIndexFile, err := createServerV2(cfg, false)
	require.NoError(err)
	defer func() {
		testutil.CleanupPath(bfIndexFile)
	}()

	for _, test := range _readContractTests {
		hash, err := hash.HexStringToHash256(test.execHash)
		require.NoError(err)
		ai, err := indexer.GetActionIndex(hash[:])
		require.NoError(err)
		exec, _, err := dao.GetActionByActionHash(hash, ai.BlockHeight())
		require.NoError(err)
		request := &iotexapi.ReadContractRequest{
			Execution:     exec.Proto().GetCore().GetExecution(),
			CallerAddress: test.callerAddr,
			GasLimit:      exec.GasLimit(),
			GasPrice:      big.NewInt(unit.Qev).String(),
		}

		res, err := svr.GrpcServer.ReadContract(context.Background(), request)
		require.NoError(err)
		require.Equal(test.retValue, res.Data)
		require.EqualValues(1, res.Receipt.Status)
		require.Equal(test.actionHash, hex.EncodeToString(res.Receipt.ActHash))
		require.Equal(test.gasConsumed, res.Receipt.GasConsumed)
	}
}

func TestGrpcServer_SuggestGasPriceIntegrity(t *testing.T) {
	require := require.New(t)
	cfg := newConfig()

	for _, test := range _suggestGasPriceTests {
		cfg.API.GasStation.DefaultGas = test.defaultGasPrice
		svr, _, _, _, _, _, bfIndexFile, err := createServerV2(cfg, false)
		require.NoError(err)
		defer func() {
			testutil.CleanupPath(bfIndexFile)
		}()
		res, err := svr.GrpcServer.SuggestGasPrice(context.Background(), &iotexapi.SuggestGasPriceRequest{})
		require.NoError(err)
		require.Equal(test.suggestedGasPrice, res.GasPrice)
	}
}

func TestGrpcServer_EstimateGasForActionIntegrity(t *testing.T) {
	require := require.New(t)
	cfg := newConfig()

	svr, _, dao, indexer, _, _, bfIndexFile, err := createServerV2(cfg, false)
	require.NoError(err)
	defer func() {
		testutil.CleanupPath(bfIndexFile)
	}()

	for _, test := range _estimateGasForActionTests {
		hash, err := hash.HexStringToHash256(test.actionHash)
		require.NoError(err)
		ai, err := indexer.GetActionIndex(hash[:])
		require.NoError(err)
		act, _, err := dao.GetActionByActionHash(hash, ai.BlockHeight())
		require.NoError(err)
		request := &iotexapi.EstimateGasForActionRequest{Action: act.Proto()}

		res, err := svr.GrpcServer.EstimateGasForAction(context.Background(), request)
		require.NoError(err)
		require.Equal(test.estimatedGas, res.Gas)
	}
}

func TestGrpcServer_EstimateActionGasConsumptionIntegrity(t *testing.T) {
	require := require.New(t)
	cfg := newConfig()
	svr, _, _, _, _, _, bfIndexFile, err := createServerV2(cfg, false)
	require.NoError(err)
	defer func() {
		testutil.CleanupPath(bfIndexFile)
	}()

	// test for contract deploy
	data := "608060405234801561001057600080fd5b50610123600102600281600019169055503373ffffffffffffffffffffffffffffffffffffffff166001026003816000191690555060035460025417600481600019169055506102ae806100656000396000f300608060405260043610610078576000357c0100000000000000000000000000000000000000000000000000000000900463ffffffff1680630cc0e1fb1461007d57806328f371aa146100b05780636b1d752b146100df578063d4b8399214610112578063daea85c514610145578063eb6fd96a14610188575b600080fd5b34801561008957600080fd5b506100926101bb565b60405180826000191660001916815260200191505060405180910390f35b3480156100bc57600080fd5b506100c56101c1565b604051808215151515815260200191505060405180910390f35b3480156100eb57600080fd5b506100f46101d7565b60405180826000191660001916815260200191505060405180910390f35b34801561011e57600080fd5b506101276101dd565b60405180826000191660001916815260200191505060405180910390f35b34801561015157600080fd5b50610186600480360381019080803573ffffffffffffffffffffffffffffffffffffffff1690602001909291905050506101e3565b005b34801561019457600080fd5b5061019d61027c565b60405180826000191660001916815260200191505060405180910390f35b60035481565b6000600454600019166001546000191614905090565b60025481565b60045481565b3373ffffffffffffffffffffffffffffffffffffffff166001028173ffffffffffffffffffffffffffffffffffffffff16600102176001816000191690555060016000808373ffffffffffffffffffffffffffffffffffffffff1673ffffffffffffffffffffffffffffffffffffffff16815260200190815260200160002060006101000a81548160ff02191690831515021790555050565b600154815600a165627a7a7230582089b5f99476d642b66a213c12cd198207b2e813bb1caf3bd75e22be535ebf5d130029"
	byteCodes, err := hex.DecodeString(data)
	require.NoError(err)
	execution, err := action.NewExecution("", 1, big.NewInt(0), 0, big.NewInt(0), byteCodes)
	require.NoError(err)
	request := &iotexapi.EstimateActionGasConsumptionRequest{
		Action: &iotexapi.EstimateActionGasConsumptionRequest_Execution{
			Execution: execution.Proto(),
		},
		CallerAddress: identityset.Address(0).String(),
	}
	res, err := svr.GrpcServer.EstimateActionGasConsumption(context.Background(), request)
	require.NoError(err)
	require.Equal(uint64(286579), res.Gas)

	// test for transfer
	tran, err := action.NewTransfer(0, big.NewInt(0), "", []byte("123"), 0, big.NewInt(0))
	require.NoError(err)
	request = &iotexapi.EstimateActionGasConsumptionRequest{
		Action: &iotexapi.EstimateActionGasConsumptionRequest_Transfer{
			Transfer: tran.Proto(),
		},
		CallerAddress: identityset.Address(0).String(),
	}
	res, err = svr.GrpcServer.EstimateActionGasConsumption(context.Background(), request)
	require.NoError(err)
	require.Equal(uint64(10300), res.Gas)

	var (
		gaslimit   = uint64(1000000)
		gasprice   = big.NewInt(10)
		canAddress = "io1xpq62aw85uqzrccg9y5hnryv8ld2nkpycc3gza"
		payload    = []byte("123")
		amount     = big.NewInt(10)
		nonce      = uint64(0)
		duration   = uint32(1000)
		autoStake  = true
		index      = uint64(10)
	)

	// staking related
	// case I: test for StakeCreate
	cs, err := action.NewCreateStake(nonce, canAddress, amount.String(), duration, autoStake, payload, gaslimit, gasprice)
	require.NoError(err)
	request = &iotexapi.EstimateActionGasConsumptionRequest{
		Action: &iotexapi.EstimateActionGasConsumptionRequest_StakeCreate{
			StakeCreate: cs.Proto(),
		},
		CallerAddress: identityset.Address(0).String(),
	}
	res, err = svr.GrpcServer.EstimateActionGasConsumption(context.Background(), request)
	require.NoError(err)
	require.Equal(uint64(10300), res.Gas)

	// case II: test for StakeUnstake
	us, err := action.NewUnstake(nonce, index, payload, gaslimit, gasprice)
	require.NoError(err)
	request = &iotexapi.EstimateActionGasConsumptionRequest{
		Action: &iotexapi.EstimateActionGasConsumptionRequest_StakeUnstake{
			StakeUnstake: us.Proto(),
		},
		CallerAddress: identityset.Address(0).String(),
	}
	res, err = svr.GrpcServer.EstimateActionGasConsumption(context.Background(), request)
	require.NoError(err)
	require.Equal(uint64(10300), res.Gas)

	// case III: test for StakeWithdraw
	ws, err := action.NewWithdrawStake(nonce, index, payload, gaslimit, gasprice)
	require.NoError(err)
	request = &iotexapi.EstimateActionGasConsumptionRequest{
		Action: &iotexapi.EstimateActionGasConsumptionRequest_StakeWithdraw{
			StakeWithdraw: ws.Proto(),
		},
		CallerAddress: identityset.Address(0).String(),
	}
	res, err = svr.GrpcServer.EstimateActionGasConsumption(context.Background(), request)
	require.NoError(err)
	require.Equal(uint64(10300), res.Gas)

	// Case IV: test for StakeDeposit
	ds, err := action.NewDepositToStake(nonce, 1, amount.String(), payload, gaslimit, gasprice)
	require.NoError(err)
	request = &iotexapi.EstimateActionGasConsumptionRequest{
		Action: &iotexapi.EstimateActionGasConsumptionRequest_StakeAddDeposit{
			StakeAddDeposit: ds.Proto(),
		},
		CallerAddress: identityset.Address(0).String(),
	}
	res, err = svr.GrpcServer.EstimateActionGasConsumption(context.Background(), request)
	require.NoError(err)
	require.Equal(uint64(10300), res.Gas)

	// Case V: test for StakeChangeCandidate
	cc, err := action.NewChangeCandidate(nonce, canAddress, index, payload, gaslimit, gasprice)
	require.NoError(err)
	request = &iotexapi.EstimateActionGasConsumptionRequest{
		Action: &iotexapi.EstimateActionGasConsumptionRequest_StakeChangeCandidate{
			StakeChangeCandidate: cc.Proto(),
		},
		CallerAddress: identityset.Address(0).String(),
	}
	res, err = svr.GrpcServer.EstimateActionGasConsumption(context.Background(), request)
	require.NoError(err)
	require.Equal(uint64(10300), res.Gas)

	// Case VI: test for StakeRestake
	rs, err := action.NewRestake(nonce, index, duration, autoStake, payload, gaslimit, gasprice)
	require.NoError(err)
	request = &iotexapi.EstimateActionGasConsumptionRequest{
		Action: &iotexapi.EstimateActionGasConsumptionRequest_StakeRestake{
			StakeRestake: rs.Proto(),
		},
		CallerAddress: identityset.Address(0).String(),
	}
	res, err = svr.GrpcServer.EstimateActionGasConsumption(context.Background(), request)
	require.NoError(err)
	require.Equal(uint64(10300), res.Gas)

	// Case VII: test for StakeTransfer
	ts, err := action.NewTransferStake(nonce, canAddress, index, payload, gaslimit, gasprice)
	require.NoError(err)
	request = &iotexapi.EstimateActionGasConsumptionRequest{
		Action: &iotexapi.EstimateActionGasConsumptionRequest_StakeTransferOwnership{
			StakeTransferOwnership: ts.Proto(),
		},
		CallerAddress: identityset.Address(0).String(),
	}
	res, err = svr.GrpcServer.EstimateActionGasConsumption(context.Background(), request)
	require.NoError(err)
	require.Equal(uint64(10300), res.Gas)

	// Case VIII: test for CandidateRegister
	cr, err := action.NewCandidateRegister(nonce, canAddress, canAddress, canAddress, canAddress, amount.String(), duration, autoStake, payload, gaslimit, gasprice)
	require.NoError(err)
	request = &iotexapi.EstimateActionGasConsumptionRequest{
		Action: &iotexapi.EstimateActionGasConsumptionRequest_CandidateRegister{
			CandidateRegister: cr.Proto(),
		},
		CallerAddress: identityset.Address(0).String(),
	}
	res, err = svr.GrpcServer.EstimateActionGasConsumption(context.Background(), request)
	require.NoError(err)
	require.Equal(uint64(10300), res.Gas)

	// Case IX: test for CandidateUpdate
	cu, err := action.NewCandidateUpdate(nonce, canAddress, canAddress, canAddress, gaslimit, gasprice)
	require.NoError(err)
	request = &iotexapi.EstimateActionGasConsumptionRequest{
		Action: &iotexapi.EstimateActionGasConsumptionRequest_CandidateUpdate{
			CandidateUpdate: cu.Proto(),
		},
		CallerAddress: identityset.Address(0).String(),
	}
	res, err = svr.GrpcServer.EstimateActionGasConsumption(context.Background(), request)
	require.NoError(err)
	require.Equal(uint64(10000), res.Gas)

	// Case X: test for action nil
	request = &iotexapi.EstimateActionGasConsumptionRequest{
		Action:        nil,
		CallerAddress: identityset.Address(0).String(),
	}
	_, err = svr.GrpcServer.EstimateActionGasConsumption(context.Background(), request)
	require.Error(err)
}

func TestGrpcServer_ReadUnclaimedBalanceIntegrity(t *testing.T) {
	require := require.New(t)
	cfg := newConfig()
	cfg.Consensus.Scheme = config.RollDPoSScheme
	svr, _, _, _, _, _, bfIndexFile, err := createServerV2(cfg, false)
	require.NoError(err)
	defer func() {
		testutil.CleanupPath(bfIndexFile)
	}()

	for _, test := range _readUnclaimedBalanceTests {
		out, err := svr.GrpcServer.ReadState(context.Background(), &iotexapi.ReadStateRequest{
			ProtocolID: []byte(test.protocolID),
			MethodName: []byte(test.methodName),
			Arguments:  [][]byte{[]byte(test.addr)},
		})
		if test.returnErr {
			require.Error(err)
			continue
		}
		require.NoError(err)
		val, ok := new(big.Int).SetString(string(out.Data), 10)
		require.True(ok)
		require.Equal(test.balance, val)
	}
}

func TestGrpcServer_TotalBalanceIntegrity(t *testing.T) {
	require := require.New(t)
	cfg := newConfig()

	svr, _, _, _, _, _, bfIndexFile, err := createServerV2(cfg, false)
	require.NoError(err)
	defer func() {
		testutil.CleanupPath(bfIndexFile)
	}()

	out, err := svr.GrpcServer.ReadState(context.Background(), &iotexapi.ReadStateRequest{
		ProtocolID: []byte("rewarding"),
		MethodName: []byte("TotalBalance"),
		Arguments:  nil,
	})
	require.NoError(err)
	val, ok := new(big.Int).SetString(string(out.Data), 10)
	require.True(ok)
	require.Equal(unit.ConvertIotxToRau(200000000), val)
}

func TestGrpcServer_AvailableBalanceIntegrity(t *testing.T) {
	require := require.New(t)
	cfg := newConfig()
	cfg.Consensus.Scheme = config.RollDPoSScheme
	svr, _, _, _, _, _, bfIndexFile, err := createServerV2(cfg, false)
	require.NoError(err)
	defer func() {
		testutil.CleanupPath(bfIndexFile)
	}()

	out, err := svr.GrpcServer.ReadState(context.Background(), &iotexapi.ReadStateRequest{
		ProtocolID: []byte("rewarding"),
		MethodName: []byte("AvailableBalance"),
		Arguments:  nil,
	})
	require.NoError(err)
	val, ok := new(big.Int).SetString(string(out.Data), 10)
	require.True(ok)
	require.Equal(unit.ConvertIotxToRau(199999936), val)
}

func TestGrpcServer_ReadCandidatesByEpochIntegrity(t *testing.T) {
	require := require.New(t)
	cfg := newConfig()

	ctrl := gomock.NewController(t)
	committee := mock_committee.NewMockCommittee(ctrl)
	candidates := []*state.Candidate{
		{
			Address:       "address1",
			Votes:         big.NewInt(1),
			RewardAddress: "rewardAddress",
		},
		{
			Address:       "address2",
			Votes:         big.NewInt(1),
			RewardAddress: "rewardAddress",
		},
	}

	for _, test := range _readCandidatesByEpochTests {
		var pol poll.Protocol
		if test.protocolType == lld {
			cfg.Genesis.Delegates = _delegates
			pol = poll.NewLifeLongDelegatesProtocol(cfg.Genesis.Delegates)
		} else {
			indexer, err := poll.NewCandidateIndexer(db.NewMemKVStore())
			require.NoError(err)
			slasher, _ := poll.NewSlasher(
				func(uint64, uint64) (map[string]uint64, error) {
					return nil, nil
				},
				func(protocol.StateReader, uint64, bool, bool) ([]*state.Candidate, uint64, error) {
					return candidates, 0, nil
				},
				nil,
				nil,
				indexer,
				cfg.Genesis.NumCandidateDelegates,
				cfg.Genesis.NumDelegates,
				cfg.Genesis.DardanellesNumSubEpochs,
				cfg.Genesis.ProductivityThreshold,
				cfg.Genesis.ProbationEpochPeriod,
				cfg.Genesis.UnproductiveDelegateMaxCacheSize,
				cfg.Genesis.ProbationIntensityRate)
			pol, _ = poll.NewGovernanceChainCommitteeProtocol(
				indexer,
				committee,
				uint64(123456),
				func(uint64) (time.Time, error) { return time.Now(), nil },
				cfg.Chain.PollInitialCandidatesInterval,
				slasher)
		}
		svr, _, _, _, registry, _, bfIndexFile, err := createServerV2(cfg, false)
		require.NoError(err)
		defer func() {
			testutil.CleanupPath(bfIndexFile)
		}()
		require.NoError(pol.ForceRegister(registry))

		res, err := svr.GrpcServer.ReadState(context.Background(), &iotexapi.ReadStateRequest{
			ProtocolID: []byte(test.protocolID),
			MethodName: []byte(test.methodName),
			Arguments:  [][]byte{[]byte(strconv.FormatUint(test.epoch, 10))},
		})
		require.NoError(err)
		var _delegates state.CandidateList
		require.NoError(_delegates.Deserialize(res.Data))
		require.Equal(test.numDelegates, len(_delegates))
	}
}

func TestGrpcServer_ReadBlockProducersByEpochIntegrity(t *testing.T) {
	require := require.New(t)
	cfg := newConfig()

	ctrl := gomock.NewController(t)
	committee := mock_committee.NewMockCommittee(ctrl)
	candidates := []*state.Candidate{
		{
			Address:       "address1",
			Votes:         big.NewInt(1),
			RewardAddress: "rewardAddress",
		},
		{
			Address:       "address2",
			Votes:         big.NewInt(1),
			RewardAddress: "rewardAddress",
		},
	}

	for _, test := range _readBlockProducersByEpochTests {
		var pol poll.Protocol
		if test.protocolType == lld {
			cfg.Genesis.Delegates = _delegates
			pol = poll.NewLifeLongDelegatesProtocol(cfg.Genesis.Delegates)
		} else {
			indexer, err := poll.NewCandidateIndexer(db.NewMemKVStore())
			require.NoError(err)
			slasher, _ := poll.NewSlasher(
				func(uint64, uint64) (map[string]uint64, error) {
					return nil, nil
				},
				func(protocol.StateReader, uint64, bool, bool) ([]*state.Candidate, uint64, error) {
					return candidates, 0, nil
				},
				nil,
				nil,
				indexer,
				test.numCandidateDelegates,
				cfg.Genesis.NumDelegates,
				cfg.Genesis.DardanellesNumSubEpochs,
				cfg.Genesis.ProductivityThreshold,
				cfg.Genesis.ProbationEpochPeriod,
				cfg.Genesis.UnproductiveDelegateMaxCacheSize,
				cfg.Genesis.ProbationIntensityRate)

			pol, _ = poll.NewGovernanceChainCommitteeProtocol(
				indexer,
				committee,
				uint64(123456),
				func(uint64) (time.Time, error) { return time.Now(), nil },
				cfg.Chain.PollInitialCandidatesInterval,
				slasher)
		}
		svr, _, _, _, registry, _, bfIndexFile, err := createServerV2(cfg, false)
		require.NoError(err)
		defer func() {
			testutil.CleanupPath(bfIndexFile)
		}()
		require.NoError(pol.ForceRegister(registry))
		res, err := svr.GrpcServer.ReadState(context.Background(), &iotexapi.ReadStateRequest{
			ProtocolID: []byte(test.protocolID),
			MethodName: []byte(test.methodName),
			Arguments:  [][]byte{[]byte(strconv.FormatUint(test.epoch, 10))},
		})
		require.NoError(err)
		var blockProducers state.CandidateList
		require.NoError(blockProducers.Deserialize(res.Data))
		require.Equal(test.numBlockProducers, len(blockProducers))
	}
}

func TestGrpcServer_ReadActiveBlockProducersByEpochIntegrity(t *testing.T) {
	require := require.New(t)
	cfg := newConfig()

	ctrl := gomock.NewController(t)
	committee := mock_committee.NewMockCommittee(ctrl)
	candidates := []*state.Candidate{
		{
			Address:       "address1",
			Votes:         big.NewInt(1),
			RewardAddress: "rewardAddress",
		},
		{
			Address:       "address2",
			Votes:         big.NewInt(1),
			RewardAddress: "rewardAddress",
		},
	}

	for _, test := range _readActiveBlockProducersByEpochTests {
		var pol poll.Protocol
		if test.protocolType == lld {
			cfg.Genesis.Delegates = _delegates
			pol = poll.NewLifeLongDelegatesProtocol(cfg.Genesis.Delegates)
		} else {
			indexer, err := poll.NewCandidateIndexer(db.NewMemKVStore())
			require.NoError(err)
			slasher, _ := poll.NewSlasher(
				func(uint64, uint64) (map[string]uint64, error) {
					return nil, nil
				},
				func(protocol.StateReader, uint64, bool, bool) ([]*state.Candidate, uint64, error) {
					return candidates, 0, nil
				},
				nil,
				nil,
				indexer,
				cfg.Genesis.NumCandidateDelegates,
				test.numDelegates,
				cfg.Genesis.DardanellesNumSubEpochs,
				cfg.Genesis.ProductivityThreshold,
				cfg.Genesis.ProbationEpochPeriod,
				cfg.Genesis.UnproductiveDelegateMaxCacheSize,
				cfg.Genesis.ProbationIntensityRate)
			pol, _ = poll.NewGovernanceChainCommitteeProtocol(
				indexer,
				committee,
				uint64(123456),
				func(uint64) (time.Time, error) { return time.Now(), nil },
				cfg.Chain.PollInitialCandidatesInterval,
				slasher)
		}
		svr, _, _, _, registry, _, bfIndexFile, err := createServerV2(cfg, false)
		require.NoError(err)
		defer func() {
			testutil.CleanupPath(bfIndexFile)
		}()
		require.NoError(pol.ForceRegister(registry))

		res, err := svr.GrpcServer.ReadState(context.Background(), &iotexapi.ReadStateRequest{
			ProtocolID: []byte(test.protocolID),
			MethodName: []byte(test.methodName),
			Arguments:  [][]byte{[]byte(strconv.FormatUint(test.epoch, 10))},
		})
		require.NoError(err)
		var activeBlockProducers state.CandidateList
		require.NoError(activeBlockProducers.Deserialize(res.Data))
		require.Equal(test.numActiveBlockProducers, len(activeBlockProducers))
	}
}

func TestGrpcServer_ReadRollDPoSMetaIntegrity(t *testing.T) {
	require := require.New(t)
	cfg := newConfig()

	for _, test := range _readRollDPoSMetaTests {
		svr, _, _, _, _, _, bfIndexFile, err := createServerV2(cfg, false)
		require.NoError(err)
		defer func() {
			testutil.CleanupPath(bfIndexFile)
		}()
		res, err := svr.GrpcServer.ReadState(context.Background(), &iotexapi.ReadStateRequest{
			ProtocolID: []byte(test.protocolID),
			MethodName: []byte(test.methodName),
		})
		require.NoError(err)
		result, err := strconv.ParseUint(string(res.Data), 10, 64)
		require.NoError(err)
		require.Equal(test.result, result)
	}
}

func TestGrpcServer_ReadEpochCtxIntegrity(t *testing.T) {
	require := require.New(t)
	cfg := newConfig()

	for _, test := range _readEpochCtxTests {
		svr, _, _, _, _, _, bfIndexFile, err := createServerV2(cfg, false)
		require.NoError(err)
		defer func() {
			testutil.CleanupPath(bfIndexFile)
		}()
		res, err := svr.GrpcServer.ReadState(context.Background(), &iotexapi.ReadStateRequest{
			ProtocolID: []byte(test.protocolID),
			MethodName: []byte(test.methodName),
			Arguments:  [][]byte{[]byte(strconv.FormatUint(test.argument, 10))},
		})
		require.NoError(err)
		result, err := strconv.ParseUint(string(res.Data), 10, 64)
		require.NoError(err)
		require.Equal(test.result, result)
	}
}

func TestGrpcServer_GetEpochMetaIntegrity(t *testing.T) {
	require := require.New(t)
	cfg := newConfig()

	ctrl := gomock.NewController(t)

	svr, _, _, _, registry, _, bfIndexFile, err := createServerV2(cfg, false)
	require.NoError(err)
	defer func() {
		testutil.CleanupPath(bfIndexFile)
	}()
	for _, test := range _getEpochMetaTests {
		if test.pollProtocolType == lld {
			pol := poll.NewLifeLongDelegatesProtocol(cfg.Genesis.Delegates)
			require.NoError(pol.ForceRegister(registry))
		} else if test.pollProtocolType == "governanceChainCommittee" {
			committee := mock_committee.NewMockCommittee(ctrl)
			mbc := mock_blockchain.NewMockBlockchain(ctrl)
			mbc.EXPECT().Genesis().Return(cfg.Genesis).Times(10)
			indexer, err := poll.NewCandidateIndexer(db.NewMemKVStore())
			require.NoError(err)
			slasher, _ := poll.NewSlasher(
				func(uint64, uint64) (map[string]uint64, error) {
					return nil, nil
				},
				func(protocol.StateReader, uint64, bool, bool) ([]*state.Candidate, uint64, error) {
					return []*state.Candidate{
						{
							Address:       identityset.Address(1).String(),
							Votes:         big.NewInt(6),
							RewardAddress: "rewardAddress",
						},
						{
							Address:       identityset.Address(2).String(),
							Votes:         big.NewInt(5),
							RewardAddress: "rewardAddress",
						},
						{
							Address:       identityset.Address(3).String(),
							Votes:         big.NewInt(4),
							RewardAddress: "rewardAddress",
						},
						{
							Address:       identityset.Address(4).String(),
							Votes:         big.NewInt(3),
							RewardAddress: "rewardAddress",
						},
						{
							Address:       identityset.Address(5).String(),
							Votes:         big.NewInt(2),
							RewardAddress: "rewardAddress",
						},
						{
							Address:       identityset.Address(6).String(),
							Votes:         big.NewInt(1),
							RewardAddress: "rewardAddress",
						},
					}, 0, nil
				},
				nil,
				nil,
				indexer,
				cfg.Genesis.NumCandidateDelegates,
				cfg.Genesis.NumDelegates,
				cfg.Genesis.DardanellesNumSubEpochs,
				cfg.Genesis.ProductivityThreshold,
				cfg.Genesis.ProbationEpochPeriod,
				cfg.Genesis.UnproductiveDelegateMaxCacheSize,
				cfg.Genesis.ProbationIntensityRate)
			pol, _ := poll.NewGovernanceChainCommitteeProtocol(
				indexer,
				committee,
				uint64(123456),
				func(uint64) (time.Time, error) { return time.Now(), nil },
				cfg.Chain.PollInitialCandidatesInterval,
				slasher)
			require.NoError(pol.ForceRegister(registry))
			committee.EXPECT().HeightByTime(gomock.Any()).Return(test.epochData.GravityChainStartHeight, nil)

			mbc.EXPECT().TipHeight().Return(uint64(4)).Times(4)
			mbc.EXPECT().BlockHeaderByHeight(gomock.Any()).DoAndReturn(func(height uint64) (*block.Header, error) {
				if height > 0 && height <= 4 {
					pk := identityset.PrivateKey(int(height))
					blk, err := block.NewBuilder(
						block.NewRunnableActionsBuilder().Build(),
					).
						SetHeight(height).
						SetTimestamp(time.Time{}).
						SignAndBuild(pk)
					if err != nil {
						return &block.Header{}, err
					}
					return &blk.Header, nil
				}
				return &block.Header{}, errors.Errorf("invalid block height %d", height)
			}).AnyTimes()
			coreService, ok := svr.core.(*coreService)
			require.True(ok)
			// TODO: create a core service to test
			coreService.bc = mbc
		}

		coreService, ok := svr.core.(*coreService)
		require.True(ok)
		coreService.readCache.Clear()
		res, err := svr.GrpcServer.GetEpochMeta(context.Background(), &iotexapi.GetEpochMetaRequest{EpochNumber: test.EpochNumber})
		require.NoError(err)
		require.Equal(test.epochData.Num, res.EpochData.Num)
		require.Equal(test.epochData.Height, res.EpochData.Height)
		require.Equal(test.epochData.GravityChainStartHeight, res.EpochData.GravityChainStartHeight)
		require.Equal(test.numBlksInEpoch, int(res.TotalBlocks))
		require.Equal(test.numConsenusBlockProducers, len(res.BlockProducersInfo))
		var numActiveBlockProducers int
		var prevInfo *iotexapi.BlockProducerInfo
		for _, bp := range res.BlockProducersInfo {
			if bp.Active {
				numActiveBlockProducers++
			}
			if prevInfo != nil {
				prevVotes, _ := strconv.Atoi(prevInfo.Votes)
				currVotes, _ := strconv.Atoi(bp.Votes)
				require.True(prevVotes >= currVotes)
			}
			prevInfo = bp
		}
		require.Equal(test.numActiveCensusBlockProducers, numActiveBlockProducers)
	}

	// failure: epoch number
	_, err = svr.GrpcServer.GetEpochMeta(context.Background(), &iotexapi.GetEpochMetaRequest{EpochNumber: 0})
	require.Error(err)
}

func TestGrpcServer_GetRawBlocksIntegrity(t *testing.T) {
	require := require.New(t)
	cfg := newConfig()

	svr, _, _, _, _, _, bfIndexFile, err := createServerV2(cfg, false)
	require.NoError(err)
	defer func() {
		testutil.CleanupPath(bfIndexFile)
	}()

	for _, test := range _getRawBlocksTest {
		request := &iotexapi.GetRawBlocksRequest{
			StartHeight:  test.startHeight,
			Count:        test.count,
			WithReceipts: test.withReceipts,
		}
		res, err := svr.GrpcServer.GetRawBlocks(context.Background(), request)
		require.NoError(err)
		blkInfos := res.Blocks
		require.Equal(test.numBlks, len(blkInfos))
		if test.startHeight == 0 {
			// verify genesis block
			header := blkInfos[0].Block.Header.Core
			require.EqualValues(version.ProtocolVersion, header.Version)
			require.Zero(header.Height)
			ts := timestamppb.New(time.Unix(genesis.Timestamp(), 0))
			require.Equal(ts, header.Timestamp)
			require.Equal(0, bytes.Compare(hash.ZeroHash256[:], header.PrevBlockHash))
			require.Equal(0, bytes.Compare(hash.ZeroHash256[:], header.TxRoot))
			require.Equal(0, bytes.Compare(hash.ZeroHash256[:], header.DeltaStateDigest))
			require.Equal(0, bytes.Compare(hash.ZeroHash256[:], header.ReceiptRoot))
		}
		var numActions, numReceipts int
		for _, blkInfo := range blkInfos {
			numActions += len(blkInfo.Block.Body.Actions)
			numReceipts += len(blkInfo.Receipts)
		}
		require.Equal(test.numActions, numActions)
		require.Equal(test.numReceipts, numReceipts)
	}

	// failure: invalid count
	_, err = svr.GrpcServer.GetRawBlocks(context.Background(), &iotexapi.GetRawBlocksRequest{
		StartHeight:  1,
		Count:        0,
		WithReceipts: true,
	})
	require.Error(err)

	// failure: invalid startHeight
	_, err = svr.GrpcServer.GetRawBlocks(context.Background(), &iotexapi.GetRawBlocksRequest{
		StartHeight:  1000000,
		Count:        10,
		WithReceipts: true,
	})
	require.Error(err)

	// failure: invalid endHeight
	_, err = svr.GrpcServer.GetRawBlocks(context.Background(), &iotexapi.GetRawBlocksRequest{
		StartHeight:  3,
		Count:        1000,
		WithReceipts: true,
	})
	require.Error(err)

}

func TestGrpcServer_GetLogsIntegrity(t *testing.T) {
	require := require.New(t)
	cfg := newConfig()

	svr, _, _, _, _, _, bfIndexFile, err := createServerV2(cfg, false)
	require.NoError(err)
	defer func() {
		testutil.CleanupPath(bfIndexFile)
	}()

	for _, test := range _getLogsByRangeTest {
		request := &iotexapi.GetLogsRequest{
			Filter: &iotexapi.LogsFilter{
				Address: test.address,
				Topics:  test.topics,
			},
			Lookup: &iotexapi.GetLogsRequest_ByRange{
				ByRange: &iotexapi.GetLogsByRange{
					FromBlock: test.fromBlock,
					ToBlock:   test.fromBlock + test.count - 1,
				},
			},
		}
		res, err := svr.GrpcServer.GetLogs(context.Background(), request)
		require.NoError(err)
		logs := res.Logs
		require.Equal(test.numLogs, len(logs))
	}

	for _, v := range _blkHash {
		h, _ := hash.HexStringToHash256(v)
		request := &iotexapi.GetLogsRequest{
			Filter: &iotexapi.LogsFilter{
				Address: []string{},
				Topics:  []*iotexapi.Topics{},
			},
			Lookup: &iotexapi.GetLogsRequest_ByBlock{
				ByBlock: &iotexapi.GetLogsByBlock{
					BlockHash: h[:],
				},
			},
		}
		res, err := svr.GrpcServer.GetLogs(context.Background(), request)
		require.NoError(err)
		logs := res.Logs
		require.Equal(1, len(logs))
	}

	// failure: empty request
	_, err = svr.GrpcServer.GetLogs(context.Background(), &iotexapi.GetLogsRequest{
		Filter: &iotexapi.LogsFilter{},
	})
	require.Error(err)

	// failure: empty filter
	_, err = svr.GrpcServer.GetLogs(context.Background(), &iotexapi.GetLogsRequest{})
	require.Error(err)
}

func TestGrpcServer_GetElectionBucketsIntegrity(t *testing.T) {
	require := require.New(t)
	cfg := newConfig()

	svr, _, _, _, _, _, bfIndexFile, err := createServerV2(cfg, false)
	require.NoError(err)
	defer func() {
		testutil.CleanupPath(bfIndexFile)
	}()

	// failure: no native election
	request := &iotexapi.GetElectionBucketsRequest{
		EpochNum: 0,
	}
	_, err = svr.GrpcServer.GetElectionBuckets(context.Background(), request)
	require.Error(err)
}

func TestGrpcServer_GetActionByActionHashIntegrity(t *testing.T) {
	require := require.New(t)
	cfg := newConfig()
	svr, _, _, _, _, _, bfIndexFile, err := createServerV2(cfg, false)
	require.NoError(err)
	defer func() {
		testutil.CleanupPath(bfIndexFile)
	}()

	for _, test := range _getActionByActionHashTest {
		ret, _, _, _, err := svr.core.ActionByActionHash(test.h)
		require.NoError(err)
		require.Equal(test.expectedNounce, ret.Envelope.Nonce())
	}
}

func TestGrpcServer_GetTransactionLogByActionHashIntegrity(t *testing.T) {
	require := require.New(t)
	cfg := newConfig()

	svr, _, _, _, _, _, bfIndexFile, err := createServerV2(cfg, false)
	require.NoError(err)
	defer func() {
		testutil.CleanupPath(bfIndexFile)
	}()

	request := &iotexapi.GetTransactionLogByActionHashRequest{
		ActionHash: hex.EncodeToString(hash.ZeroHash256[:]),
	}
	_, err = svr.GrpcServer.GetTransactionLogByActionHash(context.Background(), request)
	require.Error(err)
	sta, ok := status.FromError(err)
	require.Equal(true, ok)
	require.Equal(codes.NotFound, sta.Code())

	for h, log := range _implicitLogs {
		request.ActionHash = hex.EncodeToString(h[:])
		res, err := svr.GrpcServer.GetTransactionLogByActionHash(context.Background(), request)
		require.NoError(err)
		require.Equal(log.Proto(), res.TransactionLog)
	}

	// TODO (huof6829): Re-enable this test
	/*
		// check implicit transfer receiver balance
		state, err := accountutil.LoadAccount(svr.core.StateFactory(), identityset.Address(31))
		require.NoError(err)
		require.Equal(big.NewInt(5), state.Balance)
	*/
}

func TestGrpcServer_GetEvmTransfersByBlockHeightIntegrity(t *testing.T) {
	require := require.New(t)
	cfg := newConfig()

	svr, _, _, _, _, _, bfIndexFile, err := createServerV2(cfg, false)
	require.NoError(err)
	defer func() {
		testutil.CleanupPath(bfIndexFile)
	}()

	request := &iotexapi.GetTransactionLogByBlockHeightRequest{}
	for _, test := range _getImplicitLogByBlockHeightTest {
		request.BlockHeight = test.height
		res, err := svr.GrpcServer.GetTransactionLogByBlockHeight(context.Background(), request)
		if test.code != codes.OK {
			require.Error(err)
			sta, ok := status.FromError(err)
			require.Equal(true, ok)
			require.Equal(test.code, sta.Code())
		} else {
			require.NotNil(res)
			// verify log
			for _, log := range res.TransactionLogs.Logs {
				l, ok := _implicitLogs[hash.BytesToHash256(log.ActionHash)]
				require.True(ok)
				require.Equal(l.Proto(), log)
			}
			require.Equal(test.height, res.BlockIdentifier.Height)
			require.Equal(_blkHash[test.height], res.BlockIdentifier.Hash)
		}
	}
}

func TestGrpcServer_GetActPoolActionsIntegrity(t *testing.T) {
	require := require.New(t)
	cfg := newConfig()
	ctx := context.Background()

	svr, _, _, _, _, actPool, bfIndexFile, err := createServerV2(cfg, false)
	require.NoError(err)
	defer func() {
		testutil.CleanupPath(bfIndexFile)
	}()

	res, err := svr.GrpcServer.GetActPoolActions(ctx, &iotexapi.GetActPoolActionsRequest{})
	require.NoError(err)
	require.Equal(len(actPool.PendingActionMap()[identityset.Address(27).String()]), len(res.Actions))

	tsf1, err := action.SignedTransfer(identityset.Address(28).String(), identityset.PrivateKey(27), 2,
		big.NewInt(20), []byte{}, testutil.TestGasLimit, big.NewInt(testutil.TestGasPriceInt64))
	require.NoError(err)
	tsf2, err := action.SignedTransfer(identityset.Address(27).String(), identityset.PrivateKey(27), 3,
		big.NewInt(20), []byte{}, testutil.TestGasLimit, big.NewInt(testutil.TestGasPriceInt64))
	require.NoError(err)
	tsf3, err := action.SignedTransfer(identityset.Address(29).String(), identityset.PrivateKey(27), 4,
		big.NewInt(20), []byte{}, testutil.TestGasLimit, big.NewInt(testutil.TestGasPriceInt64))
	require.NoError(err)
	execution1, err := action.SignedExecution(identityset.Address(31).String(), identityset.PrivateKey(27), 5,
		big.NewInt(1), testutil.TestGasLimit, big.NewInt(10), []byte{1})
	require.NoError(err)

	require.NoError(actPool.Add(ctx, tsf1))
	require.NoError(actPool.Add(ctx, tsf2))
	require.NoError(actPool.Add(ctx, execution1))

	var requests []string
	h1, err := tsf1.Hash()
	require.NoError(err)
	requests = append(requests, hex.EncodeToString(h1[:]))

	res, err = svr.GrpcServer.GetActPoolActions(context.Background(), &iotexapi.GetActPoolActionsRequest{})
	require.NoError(err)
	require.Equal(len(actPool.PendingActionMap()[identityset.Address(27).String()]), len(res.Actions))

	res, err = svr.GrpcServer.GetActPoolActions(context.Background(), &iotexapi.GetActPoolActionsRequest{ActionHashes: requests})
	require.NoError(err)
	require.Equal(1, len(res.Actions))

	h2, err := tsf2.Hash()
	require.NoError(err)
	requests = append(requests, hex.EncodeToString(h2[:]))
	res, err = svr.GrpcServer.GetActPoolActions(context.Background(), &iotexapi.GetActPoolActionsRequest{ActionHashes: requests})
	require.NoError(err)
	require.Equal(2, len(res.Actions))

	h3, err := tsf3.Hash()
	require.NoError(err)
	_, err = svr.GrpcServer.GetActPoolActions(context.Background(), &iotexapi.GetActPoolActionsRequest{ActionHashes: []string{hex.EncodeToString(h3[:])}})
	require.Error(err)
}

func TestGrpcServer_GetEstimateGasSpecialIntegrity(t *testing.T) {
	require := require.New(t)
	cfg := newConfig()

	svr, bc, dao, _, _, actPool, bfIndexFile, err := createServerV2(cfg, true)
	require.NoError(err)
	defer func() {
		testutil.CleanupPath(bfIndexFile)
	}()

	// deploy self-desturct contract
	contractCode := "608060405234801561001057600080fd5b50336000806101000a81548173ffffffffffffffffffffffffffffffffffffffff021916908373ffffffffffffffffffffffffffffffffffffffff160217905550610196806100606000396000f3fe608060405234801561001057600080fd5b50600436106100415760003560e01c80632e64cec11461004657806343d726d6146100645780636057361d1461006e575b600080fd5b61004e61008a565b60405161005b9190610124565b60405180910390f35b61006c610094565b005b610088600480360381019061008391906100ec565b6100cd565b005b6000600154905090565b60008054906101000a900473ffffffffffffffffffffffffffffffffffffffff1673ffffffffffffffffffffffffffffffffffffffff16ff5b8060018190555050565b6000813590506100e681610149565b92915050565b6000602082840312156100fe57600080fd5b600061010c848285016100d7565b91505092915050565b61011e8161013f565b82525050565b60006020820190506101396000830184610115565b92915050565b6000819050919050565b6101528161013f565b811461015d57600080fd5b5056fea264697066735822122060e7a28baea4232a95074b94b50009d1d7b99302ef6556a1f3ce7f46a49f8cc064736f6c63430008000033"
	contract, err := deployContractV2(svr, bc, dao, actPool, identityset.PrivateKey(13), 1, bc.TipHeight(), contractCode)

	require.NoError(err)
	require.True(len(contract) > 0)

	// call self-destuct func, which will invoke gas refund policy
	data := "43d726d6"
	byteCodes, err := hex.DecodeString(data)
	require.NoError(err)
	execution, err := action.NewExecution(contract, 2, big.NewInt(0), 0, big.NewInt(0), byteCodes)
	require.NoError(err)
	request := &iotexapi.EstimateActionGasConsumptionRequest{
		Action: &iotexapi.EstimateActionGasConsumptionRequest_Execution{
			Execution: execution.Proto(),
		},
		CallerAddress: identityset.Address(13).String(),
	}
	res, err := svr.GrpcServer.EstimateActionGasConsumption(context.Background(), request)
	require.NoError(err)
	require.Equal(uint64(10777), res.Gas)
}

func TestChainlinkErrIntegrity(t *testing.T) {
	require := require.New(t)

	gethFatal := regexp.MustCompile(`(: |^)(exceeds block gas limit|invalid sender|negative value|oversized data|gas uint64 overflow|intrinsic gas too low|nonce too high)$`)

	tests := []struct {
		testName string
		cfg      func() config.Config
		actions  []*iotextypes.Action
		errRegex *regexp.Regexp
	}{
		{
			"NonceTooLow",
			func() config.Config {
				return newConfig()
			},
			[]*iotextypes.Action{_testTransferInvalid1Pb},
			regexp.MustCompile(`(: |^)nonce too low$`),
		},
		{
			"TerminallyUnderpriced",
			func() config.Config {
				return newConfig()
			},
			[]*iotextypes.Action{_testTransferInvalid2Pb},
			regexp.MustCompile(`(: |^)transaction underpriced$`),
		},
		{
			"InsufficientEth",
			func() config.Config {
				return newConfig()
			},
			[]*iotextypes.Action{_testTransferInvalid3Pb},
			regexp.MustCompile(`(: |^)(insufficient funds for transfer|insufficient funds for gas \* price \+ value|insufficient balance for transfer)$`),
		},

		{
			"NonceTooHigh",
			func() config.Config {
				return newConfig()
			},
			[]*iotextypes.Action{_testTransferInvalid4Pb},
			gethFatal,
		},
		{
			"TransactionAlreadyInMempool",
			func() config.Config {
				return newConfig()
			},
			[]*iotextypes.Action{_testTransferPb, _testTransferPb},
			regexp.MustCompile(`(: |^)(?i)(known transaction|already known)`),
		},
		{
			"ReplacementTransactionUnderpriced",
			func() config.Config {
				return newConfig()
			},
			[]*iotextypes.Action{_testTransferPb, _testTransferInvalid5Pb},
			regexp.MustCompile(`(: |^)replacement transaction underpriced$`),
		},
		{
			"IntrinsicGasTooLow",
			func() config.Config {
				return newConfig()
			},
			[]*iotextypes.Action{_testTransferInvalid6Pb},
			gethFatal,
		},
		{
			"NegativeValue",
			func() config.Config {
				return newConfig()
			},
			[]*iotextypes.Action{_testTransferInvalid7Pb},
			gethFatal,
		},
		{
			"ExceedsBlockGasLimit",
			func() config.Config {
				return newConfig()
			},
			[]*iotextypes.Action{_testTransferInvalid8Pb},
			gethFatal,
		},
	}

	for i, test := range tests {
		t.Run(strconv.Itoa(i), func(t *testing.T) {
			svr, _, _, _, _, _, file, err := createServerV2(test.cfg(), true)
			require.NoError(err)
			defer func() {
				testutil.CleanupPath(file)
			}()

			for _, action := range test.actions {
				_, err = svr.GrpcServer.SendAction(context.Background(), &iotexapi.SendActionRequest{Action: action})
				if err != nil {
					break
				}
			}
			s, ok := status.FromError(err)
			require.True(ok)
			require.True(test.errRegex.MatchString(s.Message()))
		})
	}
}

func TestGrpcServer_TraceTransactionStructLogsIntegrity(t *testing.T) {
	require := require.New(t)
	cfg := newConfig()

	svr, bc, _, _, _, actPool, bfIndexFile, err := createServerV2(cfg, true)
	require.NoError(err)
	defer func() {
		testutil.CleanupPath(bfIndexFile)
	}()

	request := &iotexapi.TraceTransactionStructLogsRequest{
		ActionHash: hex.EncodeToString(hash.ZeroHash256[:]),
	}
	_, err = svr.GrpcServer.TraceTransactionStructLogs(context.Background(), request)
	require.Error(err)

	//unsupport type
	request.ActionHash = hex.EncodeToString(_transferHash1[:])
	_, err = svr.GrpcServer.TraceTransactionStructLogs(context.Background(), request)
	require.Error(err)

	// deploy a contract
	contractCode := "6080604052348015600f57600080fd5b5060de8061001e6000396000f3fe6080604052348015600f57600080fd5b506004361060285760003560e01c8063ee82ac5e14602d575b600080fd5b605660048036036020811015604157600080fd5b8101908080359060200190929190505050606c565b6040518082815260200191505060405180910390f35b60008082409050807f2d93f7749862d33969fb261757410b48065a1bc86a56da5c47820bd063e2338260405160405180910390a28091505091905056fea265627a7a723158200a258cd08ea99ee11aa68c78b6d2bf7ea912615a1e64a81b90a2abca2dd59cfa64736f6c634300050c0032"

	data, _ := hex.DecodeString(contractCode)
	ex1, err := action.SignedExecution(action.EmptyAddress, identityset.PrivateKey(13), 1, big.NewInt(0), 500000, big.NewInt(testutil.TestGasPriceInt64), data)
	require.NoError(err)
	actPool.Add(context.Background(), ex1)
	require.NoError(err)
	blk, err := bc.MintNewBlock(testutil.TimestampNow())
	require.NoError(err)
	bc.CommitBlock(blk)
	require.NoError(err)
	actPool.Reset()
	ex1Hash, _ := ex1.Hash()
	request.ActionHash = hex.EncodeToString(ex1Hash[:])
	ret, err := svr.GrpcServer.TraceTransactionStructLogs(context.Background(), request)
	require.NoError(err)
	require.Equal(len(ret.StructLogs), 17)
	log := ret.StructLogs[0]
	require.Equal(log.Depth, int32(1))
	require.Equal(log.Gas, uint64(0x4bc1c0))
	require.Equal(log.GasCost, uint64(0x3))
	require.Equal(log.Op, uint64(0x60))
	require.Equal(log.OpName, "PUSH1")
}<|MERGE_RESOLUTION|>--- conflicted
+++ resolved
@@ -1214,13 +1214,8 @@
 	ctrl := gomock.NewController(t)
 
 	var pol poll.Protocol
-<<<<<<< HEAD
 	for _, test := range getChainMetaTests {
 		cfg := newConfig()
-=======
-	for _, test := range _getChainMetaTests {
-		cfg := newConfig(t)
->>>>>>> ae66d8bd
 		if test.pollProtocolType == lld {
 			pol = poll.NewLifeLongDelegatesProtocol(cfg.Genesis.Delegates)
 		} else if test.pollProtocolType == "governanceChainCommittee" {
