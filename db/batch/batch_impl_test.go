--- conflicted
+++ resolved
@@ -261,33 +261,13 @@
 	}
 	b.ResetTimer()
 	for i := 0; i < b.N; i++ {
-<<<<<<< HEAD
-		k := hash.Hash256b([]byte(strconv.Itoa(i)))
-		var v [1024]byte
-		for i := range v {
-			v[i] = byte(rand.Intn(8))
-		}
 		cb.Put(_bucket1, k[:], v[:], "")
-		value, err := cb.Get(_bucket1, k[:])
-		require.NoError(b, err)
-		require.True(b, bytes.Equal(value, v[:]))
+		_, _ = cb.Get(_bucket1, k[:])
 		sn := cb.Snapshot()
 		cb.Delete(_bucket1, k[:], "")
-		_, err = cb.Get(_bucket1, k[:])
-		require.Error(b, err)
+		_, _ = cb.Get(_bucket1, k[:])
 		cb.RevertSnapshot(sn)
-		value, err = cb.Get(_bucket1, k[:])
-		require.NoError(b, err)
-		require.True(b, bytes.Equal(value, v[:]))
-=======
-		cb.Put(bucket1, k[:], v[:], "")
-		_, _ = cb.Get(bucket1, k[:])
-		sn := cb.Snapshot()
-		cb.Delete(bucket1, k[:], "")
-		_, _ = cb.Get(bucket1, k[:])
-		cb.RevertSnapshot(sn)
-		_, _ = cb.Get(bucket1, k[:])
-		cb.Delete(bucket1, k[:], "")
->>>>>>> 5b7ba637
+		_, _ = cb.Get(_bucket1, k[:])
+		cb.Delete(_bucket1, k[:], "")
 	}
 }