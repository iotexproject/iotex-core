// Copyright (c) 2019 IoTeX Foundation
// This is an alpha (internal) release and is not suitable for production. This source code is provided 'as is' and no
// warranties are given as to title or non-infringement, merchantability or fitness for purpose and, to the extent
// permitted by law, all liability for your use of the code is disclaimed. This source code is governed by Apache
// License 2.0 that can be found in the LICENSE file.

package batch

import "github.com/ulule/deepcopier"

type (
	// KVStoreCache is a local cache of batched <k, v> for fast query
	KVStoreCache interface {
		// Read retrieves a record
		Read(*kvCacheKey) ([]byte, error)
		// Write puts a record into cache
		Write(*kvCacheKey, []byte)
		// // WriteIfNotExist puts a record into cache only if it doesn't exist, otherwise return ErrAlreadyExist
		// WriteIfNotExist(*kvCacheKey, []byte) error
		// Evict deletes a record from cache
		Evict(*kvCacheKey)
		// Clear clear the cache
		Clear()
		// Append appends caches
		Append(...KVStoreCache) error
	}

	// kvCacheKey is the key for 2D Map cache
	kvCacheKey struct {
		key1 string
		key2 string
	}

	node struct {
		value []byte
		dirty bool
	}

	// kvCache implements KVStoreCache interface
	kvCache struct {
		cache   map[string]map[string][]byte // local cache of batched <k, v> for fast query
		removed map[string]map[string]struct{}
	}
)

// NewKVCache returns a KVCache
func NewKVCache() KVStoreCache {
	return &kvCache{
		cache:   make(map[string]map[string][]byte),
		removed: make(map[string]map[string]struct{}),
	}
}

// Read retrieves a record
func (c *kvCache) Read(key *kvCacheKey) ([]byte, error) {
	if v, exist := c.cacheGet(key); exist {
		return v, nil
	}
	if c.removedGet(key) {
		return nil, ErrAlreadyDeleted
	}
	return nil, ErrNotExist
}

// Write puts a record into cache
<<<<<<< HEAD
func (c *kvCache) Write(key *kvCacheKey, v []byte) {
	c.cachePut(key, v)
	c.removedDelete(key)
}

// // WriteIfNotExist puts a record into cache only if it doesn't exist, otherwise return ErrAlreadyExist
// func (c *kvCache) WriteIfNotExist(key *kvCacheKey, v []byte) error {
// 	if _, exist := c.cacheGet(key); exist {
// 		return ErrAlreadyExist
// 	}
// 	c.cachePut(key, v)
// 	c.removedDelete(key)
// 	return nil
// }

// Evict deletes a record from cache
func (c *kvCache) Evict(key *kvCacheKey) {
	c.cacheDelete(key)
	c.removedPut(key)
=======
func (c *kvCache) Write(k hash.Hash160, v []byte) {
	c.write(k, v)
}

func (c *kvCache) write(k hash.Hash160, v []byte) {
	c.cache[k] = v
	delete(c.deleted, k)
}

// WriteIfNotExist puts a record into cache only if it doesn't exist, otherwise return ErrAlreadyExist
func (c *kvCache) WriteIfNotExist(k hash.Hash160, v []byte) error {
	if _, ok := c.cache[k]; ok {
		return ErrAlreadyExist
	}
	c.write(k, v)
	return nil
}

// Evict deletes a record from cache
func (c *kvCache) Evict(k hash.Hash160) {
	c.evict(k)
}

func (c *kvCache) evict(k hash.Hash160) {
	delete(c.cache, k)
	c.deleted[k] = struct{}{}
>>>>>>> 50a49a5f
}

// Clear clear the cache
func (c *kvCache) Clear() {
	// Unused mem in 2D map will be cleaned automatically by GC
	c.cache = make(map[string]map[string][]byte)
	c.removed = make(map[string]map[string]struct{})
}

<<<<<<< HEAD
// Clone clones the cache
func (c *kvCache) Clone() KVStoreCache {
	// clone := kvCache{
	// 	cache:   make(map[string]map[string][]byte, len(c.cache)),
	// 	removed: make(map[string]map[string]struct{}, len(c.removed)),
	// }
	// // clone entries in map
	// for k1, v1 := range c.cache {
	// 	clone.cache[k1] = make(map[string][]byte, len(v1))
	// 	for k2, v2 := range v1 {
	// 		clone.cache[k1][k2] = v2
	// 	}
	// }
	// for k1, v1 := range c.removed {
	// 	clone.removed[k1] = make(map[string]struct{}, len(v1))
	// 	for k2, v2 := range v1 {
	// 		clone.removed[k1][k2] = v2
	// 	}
	// }

	clone := &kvCache{}

	err := deepcopier.Copy(c).To(clone)
	if err != nil {
		panic(err)
	}
	return clone

	// return &clone
}

func (c *kvCache) cachePut(key *kvCacheKey, v []byte) {
	if _, ok := c.cache[key.key1]; !ok {
		c.cache[key.key1] = make(map[string][]byte)
	}
	c.cache[key.key1][key.key2] = v
}

func (c *kvCache) cacheGet(key *kvCacheKey) ([]byte, bool) {
	if v1, ok := c.cache[key.key1]; ok {
		if v2, ok := v1[key.key2]; ok {
			return v2, true
		}
	}
	return nil, false
}

func (c *kvCache) cacheDelete(key *kvCacheKey) {
	if v1, ok := c.cache[key.key1]; ok {
		delete(v1, key.key2)
		if len(v1) == 0 {
			delete(c.cache, key.key1)
		}
	}
}

func (c *kvCache) removedPut(key *kvCacheKey) {
	if _, ok := c.removed[key.key1]; !ok {
		c.removed[key.key1] = make(map[string]struct{})
	}
	c.removed[key.key1][key.key2] = struct{}{}
}

func (c *kvCache) removedGet(key *kvCacheKey) bool {
	if v1, ok := c.removed[key.key1]; ok {
		if _, ok := v1[key.key2]; ok {
			return true
		}
	}
	return false
}

func (c *kvCache) removedDelete(key *kvCacheKey) {
	if v1, ok := c.removed[key.key1]; ok {
		delete(v1, key.key2)
		if len(v1) == 0 {
			delete(c.removed, key.key1)
		}
	}
=======
func (c *kvCache) Append(caches ...KVStoreCache) error {
	for _, cc := range caches {
		cc, ok := cc.(*kvCache)
		if !ok {
			return ErrUnexpectedType
		}
		for key, value := range cc.cache {
			c.write(key, value)
		}
		for key := range cc.deleted {
			c.evict(key)
		}
	}
	return nil
>>>>>>> 50a49a5f
}<|MERGE_RESOLUTION|>--- conflicted
+++ resolved
@@ -63,7 +63,6 @@
 }
 
 // Write puts a record into cache
-<<<<<<< HEAD
 func (c *kvCache) Write(key *kvCacheKey, v []byte) {
 	c.cachePut(key, v)
 	c.removedDelete(key)
@@ -83,34 +82,6 @@
 func (c *kvCache) Evict(key *kvCacheKey) {
 	c.cacheDelete(key)
 	c.removedPut(key)
-=======
-func (c *kvCache) Write(k hash.Hash160, v []byte) {
-	c.write(k, v)
-}
-
-func (c *kvCache) write(k hash.Hash160, v []byte) {
-	c.cache[k] = v
-	delete(c.deleted, k)
-}
-
-// WriteIfNotExist puts a record into cache only if it doesn't exist, otherwise return ErrAlreadyExist
-func (c *kvCache) WriteIfNotExist(k hash.Hash160, v []byte) error {
-	if _, ok := c.cache[k]; ok {
-		return ErrAlreadyExist
-	}
-	c.write(k, v)
-	return nil
-}
-
-// Evict deletes a record from cache
-func (c *kvCache) Evict(k hash.Hash160) {
-	c.evict(k)
-}
-
-func (c *kvCache) evict(k hash.Hash160) {
-	delete(c.cache, k)
-	c.deleted[k] = struct{}{}
->>>>>>> 50a49a5f
 }
 
 // Clear clear the cache
@@ -120,7 +91,6 @@
 	c.removed = make(map[string]map[string]struct{})
 }
 
-<<<<<<< HEAD
 // Clone clones the cache
 func (c *kvCache) Clone() KVStoreCache {
 	// clone := kvCache{
@@ -200,20 +170,4 @@
 			delete(c.removed, key.key1)
 		}
 	}
-=======
-func (c *kvCache) Append(caches ...KVStoreCache) error {
-	for _, cc := range caches {
-		cc, ok := cc.(*kvCache)
-		if !ok {
-			return ErrUnexpectedType
-		}
-		for key, value := range cc.cache {
-			c.write(key, value)
-		}
-		for key := range cc.deleted {
-			c.evict(key)
-		}
-	}
-	return nil
->>>>>>> 50a49a5f
 }