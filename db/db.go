--- conflicted
+++ resolved
@@ -178,14 +178,6 @@
 	return e
 }
 
-<<<<<<< HEAD
-// CreateRangeIndexNX creates a new range index if it does not exist, otherwise return existing index
-func (m *memKVStore) CreateRangeIndexNX(name, init []byte) (RangeIndex, error) {
-	return NewMemRangeIndex(m, 1, name)
-}
-
-=======
->>>>>>> 9d95935e
 // GetBucketByPrefix retrieves all bucket those with const namespace prefix
 func (m *memKVStore) GetBucketByPrefix(namespace []byte) ([][]byte, error) {
 	return nil, nil
