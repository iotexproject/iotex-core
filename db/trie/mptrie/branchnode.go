--- conflicted
+++ resolved
@@ -47,7 +47,6 @@
 			}
 		}
 	}
-	eventOnUpsert(bnode)
 	return bnode, nil
 }
 
@@ -102,12 +101,7 @@
 	return ret
 }
 
-<<<<<<< HEAD
-func (b *branchNode) Delete(key keyType, offset uint8) (node, error) {
-	eventOnDelete(b)
-=======
 func (b *branchNode) Delete(cli client, key keyType, offset uint8) (node, error) {
->>>>>>> a7846162
 	offsetKey := key[offset]
 	child, err := b.child(offsetKey)
 	if err != nil {
@@ -160,12 +154,7 @@
 	}
 }
 
-<<<<<<< HEAD
-func (b *branchNode) Upsert(key keyType, offset uint8, value []byte) (node, error) {
-	eventOnUpsert(b)
-=======
 func (b *branchNode) Upsert(cli client, key keyType, offset uint8, value []byte) (node, error) {
->>>>>>> a7846162
 	var newChild node
 	offsetKey := key[offset]
 	child, err := b.child(offsetKey)
@@ -182,12 +171,7 @@
 	return b.updateChild(cli, offsetKey, newChild)
 }
 
-<<<<<<< HEAD
-func (b *branchNode) Search(key keyType, offset uint8) (node, error) {
-	eventOnSearch(b)
-=======
 func (b *branchNode) Search(cli client, key keyType, offset uint8) (node, error) {
->>>>>>> a7846162
 	child, err := b.child(key[offset])
 	if err != nil {
 		return nil, err
