--- conflicted
+++ resolved
@@ -150,17 +150,6 @@
 			actions = append(actions, arr[i].Data.(*iotextypes.Action))
 		}
 		return &iotextypes.Actions{Actions: actions}
-<<<<<<< HEAD
-	case iotexrpc.MessageType_BLOCK:
-		// TODO  implement
-		// blocks := make([]*iotextypes.Block, 0, len(arr))
-		// for i := range arr {
-		// 	blocks = append(blocks, arr[i].Data.(*iotextypes.Block))
-		// }
-		// return &iotextypes.Blocks{Blocks: blocks}
-		return &iotextypes.Block{}
-=======
->>>>>>> a44dbd35
 	default:
 		panic(fmt.Sprintf("the message type %v is not supported", msgType))
 	}
