// Copyright (c) 2018 IoTeX
// This is an alpha (internal) release and is not suitable for production. This source code is provided 'as is' and no
// warranties are given as to title or non-infringement, merchantability or fitness for purpose and, to the extent
// permitted by law, all liability for your use of the code is disclaimed. This source code is governed by Apache
// License 2.0 that can be found in the LICENSE file.

package routine

import (
	"context"
	"time"

	"github.com/facebookgo/clock"

	"github.com/iotexproject/iotex-core/pkg/lifecycle"
)

var _ lifecycle.StartStopper = (*RecurringTask)(nil)

// RecurringTaskOption is option to RecurringTask.
type RecurringTaskOption interface {
	SetRecurringTaskOption(*RecurringTask)
}

// RecurringTask represents a recurring task
type RecurringTask struct {
	lifecycle.Readiness
	t        Task
	interval time.Duration
	ticker   *clock.Ticker
	done     chan struct{}
	clock    clock.Clock
}

// NewRecurringTask creates an instance of RecurringTask
func NewRecurringTask(t Task, i time.Duration, ops ...RecurringTaskOption) *RecurringTask {
	rt := &RecurringTask{
		t:        t,
		interval: i,
		clock:    clock.New(),
	}
	for _, opt := range ops {
		opt.SetRecurringTaskOption(rt)
	}
	return rt
}

// Start starts the timer
func (t *RecurringTask) Start(_ context.Context) error {
	t.ticker = t.clock.Ticker(t.interval)
	t.done = make(chan struct{})
	ready := make(chan struct{})
	go func() {
		close(ready)
		for {
			select {
			case <-t.done:
				return
			case <-t.ticker.C:
				t.t()
			}
		}
	}()
	// ensure the goroutine has been running
	<-ready
	return t.TurnOn()
}

// Stop stops the timer
func (t *RecurringTask) Stop(_ context.Context) error {
<<<<<<< HEAD
	// prevent stop is called before start.
=======
	if err := t.TurnOff(); err != nil {
		return err
	}
>>>>>>> 6f62f0d2
	if t.ticker != nil {
		t.ticker.Stop()
	}
	if t.done != nil {
		close(t.done)
	}
	return nil
}<|MERGE_RESOLUTION|>--- conflicted
+++ resolved
@@ -68,13 +68,10 @@
 
 // Stop stops the timer
 func (t *RecurringTask) Stop(_ context.Context) error {
-<<<<<<< HEAD
 	// prevent stop is called before start.
-=======
 	if err := t.TurnOff(); err != nil {
 		return err
 	}
->>>>>>> 6f62f0d2
 	if t.ticker != nil {
 		t.ticker.Stop()
 	}
