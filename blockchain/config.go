--- conflicted
+++ resolved
@@ -24,27 +24,6 @@
 type (
 	// Config is the config struct for blockchain package
 	Config struct {
-<<<<<<< HEAD
-		ChainDBPath            string           `yaml:"chainDBPath"`
-		TrieDBPatchFile        string           `yaml:"trieDBPatchFile"`
-		TrieDBPath             string           `yaml:"trieDBPath"`
-		StakingPatchDir        string           `yaml:"stakingPatchDir"`
-		IndexDBPath            string           `yaml:"indexDBPath"`
-		BloomfilterIndexDBPath string           `yaml:"bloomfilterIndexDBPath"`
-		CandidateIndexDBPath   string           `yaml:"candidateIndexDBPath"`
-		StakingIndexDBPath     string           `yaml:"stakingIndexDBPath"`
-		SGDIndexDBPath         string           `yaml:"sgdIndexDBPath"`
-		SGDContract            string           `yaml:"sgdContract"`
-		ID                     uint32           `yaml:"id"`
-		EVMNetworkID           uint32           `yaml:"evmNetworkID"`
-		Address                string           `yaml:"address"`
-		ProducerPrivKey        string           `yaml:"producerPrivKey"`
-		ProducerPrivKeySchema  string           `yaml:"producerPrivKeySchema"`
-		SignatureScheme        []string         `yaml:"signatureScheme"`
-		EmptyGenesis           bool             `yaml:"emptyGenesis"`
-		GravityChainDB         db.Config        `yaml:"gravityChainDB"`
-		Committee              committee.Config `yaml:"committee"`
-=======
 		ChainDBPath                string           `yaml:"chainDBPath"`
 		TrieDBPatchFile            string           `yaml:"trieDBPatchFile"`
 		TrieDBPath                 string           `yaml:"trieDBPath"`
@@ -53,6 +32,7 @@
 		BloomfilterIndexDBPath     string           `yaml:"bloomfilterIndexDBPath"`
 		CandidateIndexDBPath       string           `yaml:"candidateIndexDBPath"`
 		StakingIndexDBPath         string           `yaml:"stakingIndexDBPath"`
+		SGDIndexDBPath             string           `yaml:"sgdIndexDBPath"`
 		ContractStakingIndexDBPath string           `yaml:"contractStakingIndexDBPath"`
 		ID                         uint32           `yaml:"id"`
 		EVMNetworkID               uint32           `yaml:"evmNetworkID"`
@@ -63,7 +43,6 @@
 		EmptyGenesis               bool             `yaml:"emptyGenesis"`
 		GravityChainDB             db.Config        `yaml:"gravityChainDB"`
 		Committee                  committee.Config `yaml:"committee"`
->>>>>>> 790c4f59
 
 		EnableTrielessStateDB bool `yaml:"enableTrielessStateDB"`
 		// EnableStateDBCaching enables cachedStateDBOption
@@ -98,24 +77,6 @@
 var (
 	// DefaultConfig is the default config of chain
 	DefaultConfig = Config{
-<<<<<<< HEAD
-		ChainDBPath:            "/var/data/chain.db",
-		TrieDBPatchFile:        "/var/data/trie.db.patch",
-		TrieDBPath:             "/var/data/trie.db",
-		StakingPatchDir:        "/var/data",
-		IndexDBPath:            "/var/data/index.db",
-		BloomfilterIndexDBPath: "/var/data/bloomfilter.index.db",
-		CandidateIndexDBPath:   "/var/data/candidate.index.db",
-		StakingIndexDBPath:     "/var/data/staking.index.db",
-		SGDIndexDBPath:         "/var/data/sgd.index.db",
-		ID:                     1,
-		EVMNetworkID:           4689,
-		Address:                "",
-		ProducerPrivKey:        generateRandomKey(SigP256k1),
-		SignatureScheme:        []string{SigP256k1},
-		EmptyGenesis:           false,
-		GravityChainDB:         db.Config{DbPath: "/var/data/poll.db", NumRetries: 10},
-=======
 		ChainDBPath:                "/var/data/chain.db",
 		TrieDBPatchFile:            "/var/data/trie.db.patch",
 		TrieDBPath:                 "/var/data/trie.db",
@@ -124,6 +85,7 @@
 		BloomfilterIndexDBPath:     "/var/data/bloomfilter.index.db",
 		CandidateIndexDBPath:       "/var/data/candidate.index.db",
 		StakingIndexDBPath:         "/var/data/staking.index.db",
+		SGDIndexDBPath:             "/var/data/sgd.index.db",
 		ContractStakingIndexDBPath: "/var/data/contractstaking.index.db",
 		ID:                         1,
 		EVMNetworkID:               4689,
@@ -132,7 +94,6 @@
 		SignatureScheme:            []string{SigP256k1},
 		EmptyGenesis:               false,
 		GravityChainDB:             db.Config{DbPath: "/var/data/poll.db", NumRetries: 10},
->>>>>>> 790c4f59
 		Committee: committee.Config{
 			GravityChainAPIs: []string{},
 		},
