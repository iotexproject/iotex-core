// Copyright (c) 2018 IoTeX
// This is an alpha (internal) release and is not suitable for production. This source code is provided 'as is' and no
// warranties are given as to title or non-infringement, merchantability or fitness for purpose and, to the extent
// permitted by law, all liability for your use of the code is disclaimed. This source code is governed by Apache
// License 2.0 that can be found in the LICENSE file.

package blockchain

import (
	"context"
	"encoding/binary"
	"encoding/hex"
	"math/big"
	"testing"

	"github.com/stretchr/testify/require"

	"github.com/iotexproject/iotex-core/action"
	"github.com/iotexproject/iotex-core/config"
	"github.com/iotexproject/iotex-core/iotxaddress"
	"github.com/iotexproject/iotex-core/logger"
	"github.com/iotexproject/iotex-core/pkg/hash"
	"github.com/iotexproject/iotex-core/pkg/util/byteutil"
	"github.com/iotexproject/iotex-core/state"
	ta "github.com/iotexproject/iotex-core/test/testaddress"
	"github.com/iotexproject/iotex-core/testutil"
)

func TestEVM(t *testing.T) {
	logger.Info().Msgf("Test EVM")
	require := require.New(t)
	testutil.CleanupPath(t, testTriePath)
	defer testutil.CleanupPath(t, testTriePath)
	testutil.CleanupPath(t, testDBPath)
	defer testutil.CleanupPath(t, testDBPath)

	ctx := context.Background()
	cfg := config.Default
	cfg.Chain.TrieDBPath = testTriePath
	cfg.Chain.ChainDBPath = testDBPath
	cfg.Explorer.Enabled = true
	bc := NewBlockchain(&cfg, DefaultStateFactoryOption(), BoltDBDaoOption())
	require.NoError(bc.Start(ctx))
	require.NotNil(bc)
	defer func() {
		err := bc.Stop(ctx)
		require.NoError(err)
	}()
	sf := bc.GetFactory()
	require.NotNil(sf)
	ws, err := sf.NewWorkingSet()
	require.NoError(err)
	_, err = ws.LoadOrCreateAccountState(ta.Addrinfo["producer"].RawAddress, Gen.TotalSupply)
	require.NoError(err)
<<<<<<< HEAD
	gasLimit := testutil.TestGasLimit
	stateCtx := state.Context{ta.Addrinfo["producer"].RawAddress, &gasLimit, testutil.EnableGasCharge}
	_, err = ws.RunActions(0, nil, stateCtx)
=======
	_, _, err = ws.RunActions(0, nil)
>>>>>>> b9e86a7c
	require.NoError(err)
	require.NoError(sf.Commit(ws))

	data, _ := hex.DecodeString("608060405234801561001057600080fd5b5060df8061001f6000396000f3006080604052600436106049576000357c0100000000000000000000000000000000000000000000000000000000900463ffffffff16806360fe47b114604e5780636d4ce63c146078575b600080fd5b348015605957600080fd5b5060766004803603810190808035906020019092919050505060a0565b005b348015608357600080fd5b50608a60aa565b6040518082815260200191505060405180910390f35b8060008190555050565b600080549050905600a165627a7a7230582002faabbefbbda99b20217cf33cb8ab8100caf1542bf1f48117d72e2c59139aea0029")
	execution, err := action.NewExecution(
		ta.Addrinfo["producer"].RawAddress, action.EmptyAddress, 1, big.NewInt(0), uint64(100000), big.NewInt(0), data)
	require.NoError(err)
	require.NoError(action.Sign(execution, ta.Addrinfo["producer"].PrivateKey))
	blk, err := bc.MintNewBlock([]action.Action{execution}, ta.Addrinfo["producer"],
		nil, nil, "")
	require.NoError(err)
	require.NoError(bc.ValidateBlock(blk, true))
	require.Nil(bc.CommitBlock(blk))
	require.Equal(1, len(blk.receipts))

	eHash := execution.Hash()
	r, _ := bc.GetReceiptByExecutionHash(eHash)
	require.Equal(eHash, r.Hash)
	h, _ := iotxaddress.GetPubkeyHash(r.ContractAddress)
	contractAddrHash := byteutil.BytesTo20B(h)
	ws, err = sf.NewWorkingSet()
	require.NoError(err)
	code, err := ws.GetCode(contractAddrHash)
	require.Nil(err)
	require.Equal(data[31:], code)

	exe, err := bc.GetExecutionByExecutionHash(eHash)
	require.Nil(err)
	require.Equal(eHash, exe.Hash())

	exes, err := bc.GetExecutionsFromAddress(ta.Addrinfo["producer"].RawAddress)
	require.Nil(err)
	require.Equal(1, len(exes))
	require.Equal(eHash, exes[0])

	blkHash, err := bc.GetBlockHashByExecutionHash(eHash)
	require.Nil(err)
	require.Equal(blk.HashBlock(), blkHash)

	// store to key 0
	contractAddr := "io1qyqsyqcy3kcd2pyfwus69nzgvkwhg8mk8h336dt86pg6cj"
	data, _ = hex.DecodeString("60fe47b1000000000000000000000000000000000000000000000000000000000000000f")
	execution, err = action.NewExecution(
		ta.Addrinfo["producer"].RawAddress, contractAddr, 2, big.NewInt(0), uint64(120000), big.NewInt(0), data)
	require.NoError(err)
	require.NoError(action.Sign(execution, ta.Addrinfo["producer"].PrivateKey))
	logger.Info().Msgf("execution %+v", execution)
	blk, err = bc.MintNewBlock([]action.Action{execution}, ta.Addrinfo["producer"],
		nil, nil, "")
	require.NoError(err)
	require.NoError(bc.ValidateBlock(blk, true))
	require.Nil(bc.CommitBlock(blk))
	require.Equal(1, len(blk.receipts))

	ws, err = sf.NewWorkingSet()
	require.NoError(err)
	v, err := ws.GetContractState(contractAddrHash, hash.ZeroHash32B)
	require.Nil(err)
	require.Equal(byte(15), v[31])

	eHash = execution.Hash()
	r, _ = bc.GetReceiptByExecutionHash(eHash)
	require.Equal(eHash, r.Hash)

	// read from key 0
	contractAddr = "io1qyqsyqcy3kcd2pyfwus69nzgvkwhg8mk8h336dt86pg6cj"
	data, _ = hex.DecodeString("6d4ce63c")
	execution, err = action.NewExecution(
		ta.Addrinfo["producer"].RawAddress, contractAddr, 3, big.NewInt(0), uint64(120000), big.NewInt(0), data)
	require.NoError(err)
	require.NoError(action.Sign(execution, ta.Addrinfo["producer"].PrivateKey))
	logger.Info().Msgf("execution %+v", execution)
	blk, err = bc.MintNewBlock([]action.Action{execution}, ta.Addrinfo["producer"],
		nil, nil, "")
	require.NoError(err)
	require.NoError(bc.ValidateBlock(blk, true))
	require.Nil(bc.CommitBlock(blk))
	require.Equal(1, len(blk.receipts))

	eHash = execution.Hash()
	r, _ = bc.GetReceiptByExecutionHash(eHash)
	require.Equal(eHash, r.Hash)
}

func TestLogReceipt(t *testing.T) {
	require := require.New(t)
	log := action.Log{Address: "abcde", Data: []byte("12345"), BlockNumber: 5, Index: 6}
	var topic hash.Hash32B
	copy(topic[:], hash.Hash256b([]byte("12345")))
	log.Topics = []hash.Hash32B{topic}
	copy(log.TxnHash[:], hash.Hash256b([]byte("11111")))
	copy(log.BlockHash[:], hash.Hash256b([]byte("22222")))
	s, err := log.Serialize()
	require.NoError(err)
	actuallog := action.Log{}
	actuallog.Deserialize(s)
	require.Equal(log.Address, actuallog.Address)
	require.Equal(log.Topics[0], actuallog.Topics[0])
	require.Equal(len(log.Topics), len(actuallog.Topics))
	require.Equal(log.Data, actuallog.Data)
	require.Equal(log.BlockNumber, actuallog.BlockNumber)
	require.Equal(log.TxnHash, actuallog.TxnHash)
	require.Equal(log.BlockHash, actuallog.BlockHash)
	require.Equal(log.Index, actuallog.Index)

	receipt := action.Receipt{ReturnValue: []byte("12345"), Status: 5, GasConsumed: 6, ContractAddress: "aaaaa", Logs: []*action.Log{&log}}
	copy(receipt.Hash[:], hash.Hash256b([]byte("33333")))
	s, err = receipt.Serialize()
	require.NoError(err)
	actualReceipt := action.Receipt{}
	actualReceipt.Deserialize(s)
	require.Equal(receipt.ReturnValue, actualReceipt.ReturnValue)
	require.Equal(receipt.Status, actualReceipt.Status)
	require.Equal(receipt.GasConsumed, actualReceipt.GasConsumed)
	require.Equal(receipt.ContractAddress, actualReceipt.ContractAddress)
	require.Equal(receipt.Logs[0], actualReceipt.Logs[0])
	require.Equal(len(receipt.Logs), len(actualReceipt.Logs))
	require.Equal(receipt.Hash, actualReceipt.Hash)
}

func TestRollDice(t *testing.T) {
	logger.Warn().Msg("======= Test RollDice")
	require := require.New(t)
	testutil.CleanupPath(t, testTriePath)
	defer testutil.CleanupPath(t, testTriePath)
	testutil.CleanupPath(t, testDBPath)
	defer testutil.CleanupPath(t, testDBPath)

	ctx := context.Background()
	cfg := config.Default
	cfg.Chain.TrieDBPath = testTriePath
	cfg.Chain.ChainDBPath = testDBPath
	cfg.Chain.EnableGasCharge = true
	cfg.Explorer.Enabled = true
	bc := NewBlockchain(&cfg, DefaultStateFactoryOption(), BoltDBDaoOption())
	require.NoError(bc.Start(ctx))
	require.NotNil(bc)
	defer func() {
		err := bc.Stop(ctx)
		require.NoError(err)
	}()
	sf := bc.GetFactory()
	require.NotNil(sf)
	ws, err := sf.NewWorkingSet()
	require.NoError(err)
	_, err = ws.LoadOrCreateAccountState(ta.Addrinfo["producer"].RawAddress, Gen.TotalSupply)
	require.NoError(err)
	_, err = ws.LoadOrCreateAccountState(ta.Addrinfo["alfa"].RawAddress, big.NewInt(0))
	require.NoError(err)
	_, err = ws.LoadOrCreateAccountState(ta.Addrinfo["bravo"].RawAddress, big.NewInt(12000000))
	require.NoError(err)
<<<<<<< HEAD
	gasLimit := testutil.TestGasLimit
	stateCtx := state.Context{ta.Addrinfo["producer"].RawAddress, &gasLimit, testutil.EnableGasCharge}
	_, err = ws.RunActions(0, nil, stateCtx)
=======
	_, _, err = ws.RunActions(0, nil)
>>>>>>> b9e86a7c
	require.NoError(err)
	require.NoError(sf.Commit(ws))

	data, _ := hex.DecodeString("608060405234801561001057600080fd5b506102f5806100206000396000f3006080604052600436106100615763ffffffff7c01000000000000000000000000000000000000000000000000000000006000350416632885ad2c8114610066578063797d9fbd14610070578063cd5e3c5d14610091578063d0e30db0146100b8575b600080fd5b61006e6100c0565b005b61006e73ffffffffffffffffffffffffffffffffffffffff600435166100cb565b34801561009d57600080fd5b506100a6610159565b60408051918252519081900360200190f35b61006e610229565b6100c9336100cb565b565b60006100d5610159565b6040805182815290519192507fbae72e55df73720e0f671f4d20a331df0c0dc31092fda6c573f35ff7f37f283e919081900360200190a160405173ffffffffffffffffffffffffffffffffffffffff8316906305f5e100830280156108fc02916000818181858888f19350505050158015610154573d6000803e3d6000fd5b505050565b604080514460208083019190915260001943014082840152825180830384018152606090920192839052815160009360059361021a9360029391929182918401908083835b602083106101bd5780518252601f19909201916020918201910161019e565b51815160209384036101000a600019018019909216911617905260405191909301945091925050808303816000865af11580156101fe573d6000803e3d6000fd5b5050506040513d602081101561021357600080fd5b5051610261565b81151561022357fe5b06905090565b60408051348152905133917fe1fffcc4923d04b559f4d29a8bfc6cda04eb5b0d3c460751c2402c5c5cc9109c919081900360200190a2565b600080805b60208110156102c25780600101602060ff160360080260020a848260208110151561028d57fe5b7f010000000000000000000000000000000000000000000000000000000000000091901a810204029190910190600101610266565b50929150505600a165627a7a72305820a426929891673b0a04d7163b60113d28e7d0f48ea667680ba48126c182b872c10029")
	execution, err := action.NewExecution(
		ta.Addrinfo["producer"].RawAddress, action.EmptyAddress, 1, big.NewInt(0), uint64(1000000), big.NewInt(0), data)
	require.NoError(err)
	require.NoError(action.Sign(execution, ta.Addrinfo["producer"].PrivateKey))
	blk, err := bc.MintNewBlock([]action.Action{execution}, ta.Addrinfo["producer"],
		nil, nil, "")
	require.NoError(err)
	require.NoError(bc.ValidateBlock(blk, true))
	require.Nil(bc.CommitBlock(blk))

	logger.Warn().Msg("======= Deposit to contract")
	eHash := execution.Hash()
	r, _ := bc.GetReceiptByExecutionHash(eHash)
	require.Equal(eHash, r.Hash)
	contractAddr := r.ContractAddress
	data, _ = hex.DecodeString("d0e30db0")
	execution, err = action.NewExecution(
		ta.Addrinfo["producer"].RawAddress, contractAddr, 2, big.NewInt(500000000), uint64(120000), big.NewInt(0), data)
	require.NoError(err)
	require.NoError(action.Sign(execution, ta.Addrinfo["producer"].PrivateKey))
	logger.Info().Msgf("execution %+v", execution)
	blk, err = bc.MintNewBlock([]action.Action{execution}, ta.Addrinfo["producer"],
		nil, nil, "")
	require.NoError(err)
	require.NoError(bc.ValidateBlock(blk, true))
	require.Nil(bc.CommitBlock(blk))

	balance, err := bc.Balance(contractAddr)
	require.NoError(err)
	require.Equal(0, balance.Cmp(big.NewInt(500000000)))

	logger.Info().Msg("Roll Dice")
	data, _ = hex.DecodeString("797d9fbd000000000000000000000000fd99ea5ad63d9d3a8a4d614bcae1380695022558")
	execution, err = action.NewExecution(
		ta.Addrinfo["producer"].RawAddress, contractAddr, 3, big.NewInt(0), uint64(120000), big.NewInt(0), data)
	require.NoError(err)
	require.NoError(action.Sign(execution, ta.Addrinfo["producer"].PrivateKey))
	logger.Info().Msgf("execution %+v\n", execution)
	blk, err = bc.MintNewBlock([]action.Action{execution}, ta.Addrinfo["producer"],
		nil, nil, "")
	require.NoError(err)
	require.NoError(bc.ValidateBlock(blk, true))
	require.Nil(bc.CommitBlock(blk))

	// verify balance
	balance, err = bc.Balance(ta.Addrinfo["alfa"].RawAddress)
	require.NoError(err)
	require.Equal(0, balance.Cmp(big.NewInt(100000000)))

	balance, err = bc.Balance(contractAddr)
	require.NoError(err)
	require.Equal(0, balance.Cmp(big.NewInt(400000000)))

	logger.Info().Msg("Roll Dice To Self")
	balance, err = bc.Balance(ta.Addrinfo["bravo"].RawAddress)
	require.NoError(err)
	data, _ = hex.DecodeString("2885ad2c")
	execution, err = action.NewExecution(
		ta.Addrinfo["bravo"].RawAddress, contractAddr, 1, big.NewInt(0), uint64(120000), big.NewInt(10), data)
	require.NoError(err)
	require.NoError(action.Sign(execution, ta.Addrinfo["bravo"].PrivateKey))
	logger.Info().Msgf("execution %+v\n", execution)
	blk, err = bc.MintNewBlock([]action.Action{execution}, ta.Addrinfo["producer"],
		nil, nil, "")
	require.NoError(err)
	require.NoError(bc.ValidateBlock(blk, true))
	require.Nil(bc.CommitBlock(blk))
	balance, err = bc.Balance(ta.Addrinfo["bravo"].RawAddress)
	require.NoError(err)
	logger.Info().Msgf("balance: %d", balance)
	require.Equal(0, balance.Cmp(big.NewInt(12000000+100000000-274950)))
}

func TestERC20(t *testing.T) {
	require := require.New(t)
	testutil.CleanupPath(t, testTriePath)
	defer testutil.CleanupPath(t, testTriePath)
	testutil.CleanupPath(t, testDBPath)
	defer testutil.CleanupPath(t, testDBPath)

	ctx := context.Background()
	cfg := config.Default
	cfg.Chain.TrieDBPath = testTriePath
	cfg.Chain.ChainDBPath = testDBPath
	cfg.Explorer.Enabled = true
	bc := NewBlockchain(&cfg, DefaultStateFactoryOption(), BoltDBDaoOption())
	require.NoError(bc.Start(ctx))
	require.NotNil(bc)
	defer func() {
		err := bc.Stop(ctx)
		require.NoError(err)
	}()
	sf := bc.GetFactory()
	require.NotNil(sf)
	ws, err := sf.NewWorkingSet()
	require.NoError(err)
	_, err = ws.LoadOrCreateAccountState(ta.Addrinfo["producer"].RawAddress, Gen.TotalSupply)
	require.NoError(err)
	_, err = ws.LoadOrCreateAccountState(ta.Addrinfo["alfa"].RawAddress, big.NewInt(0))
	require.NoError(err)
	_, err = ws.LoadOrCreateAccountState(ta.Addrinfo["bravo"].RawAddress, big.NewInt(0))
	require.NoError(err)
<<<<<<< HEAD
	gasLimit := testutil.TestGasLimit
	stateCtx := state.Context{ta.Addrinfo["producer"].RawAddress, &gasLimit, testutil.EnableGasCharge}
	_, err = ws.RunActions(0, nil, stateCtx)
=======
	_, _, err = ws.RunActions(0, nil)
>>>>>>> b9e86a7c
	require.NoError(err)
	require.NoError(sf.Commit(ws))

	data, _ := hex.DecodeString("60806040526000600360146101000a81548160ff02191690831515021790555034801561002b57600080fd5b506040516020806119938339810180604052810190808051906020019092919050505033600360006101000a81548173ffffffffffffffffffffffffffffffffffffffff021916908373ffffffffffffffffffffffffffffffffffffffff16021790555080600181905550806000803373ffffffffffffffffffffffffffffffffffffffff1673ffffffffffffffffffffffffffffffffffffffff168152602001908152602001600020819055503373ffffffffffffffffffffffffffffffffffffffff16600073ffffffffffffffffffffffffffffffffffffffff167fddf252ad1be2c89b69c2b068fc378daa952ba7f163c4a11628f55a4df523b3ef836040518082815260200191505060405180910390a3506118448061014f6000396000f3006080604052600436106100e6576000357c0100000000000000000000000000000000000000000000000000000000900463ffffffff16806306fdde03146100eb578063095ea7b31461017b57806318160ddd146101e057806323b872dd1461020b578063313ce567146102905780633f4ba83a146102c15780635c975abb146102d8578063661884631461030757806370a082311461036c5780638456cb59146103c35780638da5cb5b146103da57806395d89b4114610431578063a9059cbb146104c1578063d73dd62314610526578063dd62ed3e1461058b578063f2fde38b14610602575b600080fd5b3480156100f757600080fd5b50610100610645565b6040518080602001828103825283818151815260200191508051906020019080838360005b83811015610140578082015181840152602081019050610125565b50505050905090810190601f16801561016d5780820380516001836020036101000a031916815260200191505b509250505060405180910390f35b34801561018757600080fd5b506101c6600480360381019080803573ffffffffffffffffffffffffffffffffffffffff1690602001909291908035906020019092919050505061067e565b604051808215151515815260200191505060405180910390f35b3480156101ec57600080fd5b506101f56106ae565b6040518082815260200191505060405180910390f35b34801561021757600080fd5b50610276600480360381019080803573ffffffffffffffffffffffffffffffffffffffff169060200190929190803573ffffffffffffffffffffffffffffffffffffffff169060200190929190803590602001909291905050506106b8565b604051808215151515815260200191505060405180910390f35b34801561029c57600080fd5b506102a5610763565b604051808260ff1660ff16815260200191505060405180910390f35b3480156102cd57600080fd5b506102d6610768565b005b3480156102e457600080fd5b506102ed610828565b604051808215151515815260200191505060405180910390f35b34801561031357600080fd5b50610352600480360381019080803573ffffffffffffffffffffffffffffffffffffffff1690602001909291908035906020019092919050505061083b565b604051808215151515815260200191505060405180910390f35b34801561037857600080fd5b506103ad600480360381019080803573ffffffffffffffffffffffffffffffffffffffff16906020019092919050505061086b565b6040518082815260200191505060405180910390f35b3480156103cf57600080fd5b506103d86108b3565b005b3480156103e657600080fd5b506103ef610974565b604051808273ffffffffffffffffffffffffffffffffffffffff1673ffffffffffffffffffffffffffffffffffffffff16815260200191505060405180910390f35b34801561043d57600080fd5b5061044661099a565b6040518080602001828103825283818151815260200191508051906020019080838360005b8381101561048657808201518184015260208101905061046b565b50505050905090810190601f1680156104b35780820380516001836020036101000a031916815260200191505b509250505060405180910390f35b3480156104cd57600080fd5b5061050c600480360381019080803573ffffffffffffffffffffffffffffffffffffffff169060200190929190803590602001909291905050506109d3565b604051808215151515815260200191505060405180910390f35b34801561053257600080fd5b50610571600480360381019080803573ffffffffffffffffffffffffffffffffffffffff16906020019092919080359060200190929190505050610a7c565b604051808215151515815260200191505060405180910390f35b34801561059757600080fd5b506105ec600480360381019080803573ffffffffffffffffffffffffffffffffffffffff169060200190929190803573ffffffffffffffffffffffffffffffffffffffff169060200190929190505050610aac565b6040518082815260200191505060405180910390f35b34801561060e57600080fd5b50610643600480360381019080803573ffffffffffffffffffffffffffffffffffffffff169060200190929190505050610b33565b005b6040805190810160405280600d81526020017f496f546558204e6574776f726b0000000000000000000000000000000000000081525081565b6000600360149054906101000a900460ff1615151561069c57600080fd5b6106a68383610c8b565b905092915050565b6000600154905090565b6000600360149054906101000a900460ff161515156106d657600080fd5b82600073ffffffffffffffffffffffffffffffffffffffff168173ffffffffffffffffffffffffffffffffffffffff161415151561071357600080fd5b3073ffffffffffffffffffffffffffffffffffffffff168173ffffffffffffffffffffffffffffffffffffffff161415151561074e57600080fd5b610759858585610d7d565b9150509392505050565b601281565b600360009054906101000a900473ffffffffffffffffffffffffffffffffffffffff1673ffffffffffffffffffffffffffffffffffffffff163373ffffffffffffffffffffffffffffffffffffffff161415156107c457600080fd5b600360149054906101000a900460ff1615156107df57600080fd5b6000600360146101000a81548160ff0219169083151502179055507f7805862f689e2f13df9f062ff482ad3ad112aca9e0847911ed832e158c525b3360405160405180910390a1565b600360149054906101000a900460ff1681565b6000600360149054906101000a900460ff1615151561085957600080fd5b6108638383611137565b905092915050565b60008060008373ffffffffffffffffffffffffffffffffffffffff1673ffffffffffffffffffffffffffffffffffffffff168152602001908152602001600020549050919050565b600360009054906101000a900473ffffffffffffffffffffffffffffffffffffffff1673ffffffffffffffffffffffffffffffffffffffff163373ffffffffffffffffffffffffffffffffffffffff1614151561090f57600080fd5b600360149054906101000a900460ff1615151561092b57600080fd5b6001600360146101000a81548160ff0219169083151502179055507f6985a02210a168e66602d3235cb6db0e70f92b3ba4d376a33c0f3d9434bff62560405160405180910390a1565b600360009054906101000a900473ffffffffffffffffffffffffffffffffffffffff1681565b6040805190810160405280600481526020017f494f54580000000000000000000000000000000000000000000000000000000081525081565b6000600360149054906101000a900460ff161515156109f157600080fd5b82600073ffffffffffffffffffffffffffffffffffffffff168173ffffffffffffffffffffffffffffffffffffffff1614151515610a2e57600080fd5b3073ffffffffffffffffffffffffffffffffffffffff168173ffffffffffffffffffffffffffffffffffffffff1614151515610a6957600080fd5b610a7384846113c8565b91505092915050565b6000600360149054906101000a900460ff16151515610a9a57600080fd5b610aa483836115e7565b905092915050565b6000600260008473ffffffffffffffffffffffffffffffffffffffff1673ffffffffffffffffffffffffffffffffffffffff16815260200190815260200160002060008373ffffffffffffffffffffffffffffffffffffffff1673ffffffffffffffffffffffffffffffffffffffff16815260200190815260200160002054905092915050565b600360009054906101000a900473ffffffffffffffffffffffffffffffffffffffff1673ffffffffffffffffffffffffffffffffffffffff163373ffffffffffffffffffffffffffffffffffffffff16141515610b8f57600080fd5b600073ffffffffffffffffffffffffffffffffffffffff168173ffffffffffffffffffffffffffffffffffffffff1614151515610bcb57600080fd5b8073ffffffffffffffffffffffffffffffffffffffff16600360009054906101000a900473ffffffffffffffffffffffffffffffffffffffff1673ffffffffffffffffffffffffffffffffffffffff167f8be0079c531659141344cd1fd0a4f28419497f9722a3daafe3b4186f6b6457e060405160405180910390a380600360006101000a81548173ffffffffffffffffffffffffffffffffffffffff021916908373ffffffffffffffffffffffffffffffffffffffff16021790555050565b600081600260003373ffffffffffffffffffffffffffffffffffffffff1673ffffffffffffffffffffffffffffffffffffffff16815260200190815260200160002060008573ffffffffffffffffffffffffffffffffffffffff1673ffffffffffffffffffffffffffffffffffffffff168152602001908152602001600020819055508273ffffffffffffffffffffffffffffffffffffffff163373ffffffffffffffffffffffffffffffffffffffff167f8c5be1e5ebec7d5bd14f71427d1e84f3dd0314c0f7b2291e5b200ac8c7c3b925846040518082815260200191505060405180910390a36001905092915050565b60008073ffffffffffffffffffffffffffffffffffffffff168373ffffffffffffffffffffffffffffffffffffffff1614151515610dba57600080fd5b6000808573ffffffffffffffffffffffffffffffffffffffff1673ffffffffffffffffffffffffffffffffffffffff168152602001908152602001600020548211151515610e0757600080fd5b600260008573ffffffffffffffffffffffffffffffffffffffff1673ffffffffffffffffffffffffffffffffffffffff16815260200190815260200160002060003373ffffffffffffffffffffffffffffffffffffffff1673ffffffffffffffffffffffffffffffffffffffff168152602001908152602001600020548211151515610e9257600080fd5b610ee3826000808773ffffffffffffffffffffffffffffffffffffffff1673ffffffffffffffffffffffffffffffffffffffff168152602001908152602001600020546117e390919063ffffffff16565b6000808673ffffffffffffffffffffffffffffffffffffffff1673ffffffffffffffffffffffffffffffffffffffff16815260200190815260200160002081905550610f76826000808673ffffffffffffffffffffffffffffffffffffffff1673ffffffffffffffffffffffffffffffffffffffff168152602001908152602001600020546117fc90919063ffffffff16565b6000808573ffffffffffffffffffffffffffffffffffffffff1673ffffffffffffffffffffffffffffffffffffffff1681526020019081526020016000208190555061104782600260008773ffffffffffffffffffffffffffffffffffffffff1673ffffffffffffffffffffffffffffffffffffffff16815260200190815260200160002060003373ffffffffffffffffffffffffffffffffffffffff1673ffffffffffffffffffffffffffffffffffffffff168152602001908152602001600020546117e390919063ffffffff16565b600260008673ffffffffffffffffffffffffffffffffffffffff1673ffffffffffffffffffffffffffffffffffffffff16815260200190815260200160002060003373ffffffffffffffffffffffffffffffffffffffff1673ffffffffffffffffffffffffffffffffffffffff168152602001908152602001600020819055508273ffffffffffffffffffffffffffffffffffffffff168473ffffffffffffffffffffffffffffffffffffffff167fddf252ad1be2c89b69c2b068fc378daa952ba7f163c4a11628f55a4df523b3ef846040518082815260200191505060405180910390a3600190509392505050565b600080600260003373ffffffffffffffffffffffffffffffffffffffff1673ffffffffffffffffffffffffffffffffffffffff16815260200190815260200160002060008573ffffffffffffffffffffffffffffffffffffffff1673ffffffffffffffffffffffffffffffffffffffff16815260200190815260200160002054905080831115611248576000600260003373ffffffffffffffffffffffffffffffffffffffff1673ffffffffffffffffffffffffffffffffffffffff16815260200190815260200160002060008673ffffffffffffffffffffffffffffffffffffffff1673ffffffffffffffffffffffffffffffffffffffff168152602001908152602001600020819055506112dc565b61125b83826117e390919063ffffffff16565b600260003373ffffffffffffffffffffffffffffffffffffffff1673ffffffffffffffffffffffffffffffffffffffff16815260200190815260200160002060008673ffffffffffffffffffffffffffffffffffffffff1673ffffffffffffffffffffffffffffffffffffffff168152602001908152602001600020819055505b8373ffffffffffffffffffffffffffffffffffffffff163373ffffffffffffffffffffffffffffffffffffffff167f8c5be1e5ebec7d5bd14f71427d1e84f3dd0314c0f7b2291e5b200ac8c7c3b925600260003373ffffffffffffffffffffffffffffffffffffffff1673ffffffffffffffffffffffffffffffffffffffff16815260200190815260200160002060008873ffffffffffffffffffffffffffffffffffffffff1673ffffffffffffffffffffffffffffffffffffffff168152602001908152602001600020546040518082815260200191505060405180910390a3600191505092915050565b60008073ffffffffffffffffffffffffffffffffffffffff168373ffffffffffffffffffffffffffffffffffffffff161415151561140557600080fd5b6000803373ffffffffffffffffffffffffffffffffffffffff1673ffffffffffffffffffffffffffffffffffffffff16815260200190815260200160002054821115151561145257600080fd5b6114a3826000803373ffffffffffffffffffffffffffffffffffffffff1673ffffffffffffffffffffffffffffffffffffffff168152602001908152602001600020546117e390919063ffffffff16565b6000803373ffffffffffffffffffffffffffffffffffffffff1673ffffffffffffffffffffffffffffffffffffffff16815260200190815260200160002081905550611536826000808673ffffffffffffffffffffffffffffffffffffffff1673ffffffffffffffffffffffffffffffffffffffff168152602001908152602001600020546117fc90919063ffffffff16565b6000808573ffffffffffffffffffffffffffffffffffffffff1673ffffffffffffffffffffffffffffffffffffffff168152602001908152602001600020819055508273ffffffffffffffffffffffffffffffffffffffff163373ffffffffffffffffffffffffffffffffffffffff167fddf252ad1be2c89b69c2b068fc378daa952ba7f163c4a11628f55a4df523b3ef846040518082815260200191505060405180910390a36001905092915050565b600061167882600260003373ffffffffffffffffffffffffffffffffffffffff1673ffffffffffffffffffffffffffffffffffffffff16815260200190815260200160002060008673ffffffffffffffffffffffffffffffffffffffff1673ffffffffffffffffffffffffffffffffffffffff168152602001908152602001600020546117fc90919063ffffffff16565b600260003373ffffffffffffffffffffffffffffffffffffffff1673ffffffffffffffffffffffffffffffffffffffff16815260200190815260200160002060008573ffffffffffffffffffffffffffffffffffffffff1673ffffffffffffffffffffffffffffffffffffffff168152602001908152602001600020819055508273ffffffffffffffffffffffffffffffffffffffff163373ffffffffffffffffffffffffffffffffffffffff167f8c5be1e5ebec7d5bd14f71427d1e84f3dd0314c0f7b2291e5b200ac8c7c3b925600260003373ffffffffffffffffffffffffffffffffffffffff1673ffffffffffffffffffffffffffffffffffffffff16815260200190815260200160002060008773ffffffffffffffffffffffffffffffffffffffff1673ffffffffffffffffffffffffffffffffffffffff168152602001908152602001600020546040518082815260200191505060405180910390a36001905092915050565b60008282111515156117f157fe5b818303905092915050565b6000818301905082811015151561180f57fe5b809050929150505600a165627a7a72305820ffa710f4c82e1f12645713d71da89f0c795cce49fbe12e060ea17f520d6413f800290000000000000000000000000000000000000000204fce5e3e25026110000000")
	execution, err := action.NewExecution(
		ta.Addrinfo["producer"].RawAddress, action.EmptyAddress, 1, big.NewInt(0), uint64(10000000), big.NewInt(0), data)
	require.NoError(err)
	require.NoError(action.Sign(execution, ta.Addrinfo["producer"].PrivateKey))
	blk, err := bc.MintNewBlock([]action.Action{execution}, ta.Addrinfo["producer"],
		nil, nil, "")
	require.NoError(err)
	require.NoError(bc.ValidateBlock(blk, true))
	require.Nil(bc.CommitBlock(blk))
	require.Equal(1, len(blk.receipts))

	eHash := execution.Hash()
	r, _ := bc.GetReceiptByExecutionHash(eHash)
	require.Equal(eHash, r.Hash)
	contract := r.ContractAddress
	h, _ := iotxaddress.GetPubkeyHash(contract)
	contractAddrHash := byteutil.BytesTo20B(h)
	ws, err = sf.NewWorkingSet()
	require.NoError(err)
	code, err := ws.GetCode(contractAddrHash)
	require.Nil(err)
	require.Equal(data[335:len(data)-32], code)

	logger.Warn().Msg("======= Transfer to alfa")
	data, _ = hex.DecodeString("a9059cbb")
	alfa := hash.ZeroHash32B
	to, _ := iotxaddress.GetPubkeyHash(ta.Addrinfo["alfa"].RawAddress)
	alfa.SetBytes(to)
	value := hash.ZeroHash32B
	// send 10000 token to Alfa
	h = value[24:]
	binary.BigEndian.PutUint64(h, 10000)
	data = append(data, alfa[:]...)
	data = append(data, value[:]...)
	logger.Warn().Hex("v", data[:]).Msg("TestER")
	execution, err = action.NewExecution(
		ta.Addrinfo["producer"].RawAddress, contract, 2, big.NewInt(0), uint64(10000000), big.NewInt(0), data)
	require.NoError(err)
	require.NoError(action.Sign(execution, ta.Addrinfo["producer"].PrivateKey))
	// send 20000 token to bravo
	data, _ = hex.DecodeString("a9059cbb")
	bravo := hash.ZeroHash32B
	to, _ = iotxaddress.GetPubkeyHash(ta.Addrinfo["bravo"].RawAddress)
	bravo.SetBytes(to)
	value = hash.ZeroHash32B
	h = value[24:]
	binary.BigEndian.PutUint64(h, 20000)
	data = append(data, bravo[:]...)
	data = append(data, value[:]...)
	logger.Warn().Hex("v", data[:]).Msg("TestER")
	ex2, err := action.NewExecution(
		ta.Addrinfo["producer"].RawAddress, contract, 3, big.NewInt(0), uint64(10000000), big.NewInt(0), data)
	require.NoError(err)
	require.NoError(action.Sign(ex2, ta.Addrinfo["producer"].PrivateKey))
	blk, err = bc.MintNewBlock([]action.Action{execution, ex2}, ta.Addrinfo["producer"], nil, nil, "")
	require.NoError(err)
	require.NoError(bc.ValidateBlock(blk, true))
	require.Nil(bc.CommitBlock(blk))

	logger.Warn().Msg("======= Transfer to bravo")
	// alfa send 2000 to bravo
	data, _ = hex.DecodeString("a9059cbb")
	value = hash.ZeroHash32B
	h = value[24:]
	binary.BigEndian.PutUint64(h, 2000)
	data = append(data, bravo[:]...)
	data = append(data, value[:]...)
	logger.Warn().Hex("v", data[:]).Msg("TestER")
	ex3, err := action.NewExecution(
		ta.Addrinfo["alfa"].RawAddress, contract, 1, big.NewInt(0), uint64(10000000), big.NewInt(0), data)
	require.NoError(err)
	require.NoError(action.Sign(ex3, ta.Addrinfo["alfa"].PrivateKey))
	blk, err = bc.MintNewBlock([]action.Action{ex3}, ta.Addrinfo["alfa"],
		nil, nil, "")
	require.NoError(err)
	require.NoError(bc.ValidateBlock(blk, true))
	require.Nil(bc.CommitBlock(blk))

	// get balance
	data, _ = hex.DecodeString("70a08231")
	data = append(data, alfa[:]...)
	logger.Warn().Hex("v", data[:]).Msg("TestER")
	execution, err = action.NewExecution(
		ta.Addrinfo["producer"].RawAddress, contract, 4, big.NewInt(0), uint64(10000000), big.NewInt(0), data)
	require.NoError(err)
	require.NoError(action.Sign(execution, ta.Addrinfo["producer"].PrivateKey))
	blk, err = bc.MintNewBlock([]action.Action{execution}, ta.Addrinfo["producer"],
		nil, nil, "")
	require.NoError(err)
	require.NoError(bc.ValidateBlock(blk, true))
	require.Nil(bc.CommitBlock(blk))

	// verify balance
	eHash = execution.Hash()
	r, _ = bc.GetReceiptByExecutionHash(eHash)
	require.Equal(eHash, r.Hash)
	h = r.ReturnValue[len(r.ReturnValue)-8:]
	amount := binary.BigEndian.Uint64(h)
	require.Equal(uint64(10000), amount)
}<|MERGE_RESOLUTION|>--- conflicted
+++ resolved
@@ -52,13 +52,9 @@
 	require.NoError(err)
 	_, err = ws.LoadOrCreateAccountState(ta.Addrinfo["producer"].RawAddress, Gen.TotalSupply)
 	require.NoError(err)
-<<<<<<< HEAD
 	gasLimit := testutil.TestGasLimit
 	stateCtx := state.Context{ta.Addrinfo["producer"].RawAddress, &gasLimit, testutil.EnableGasCharge}
-	_, err = ws.RunActions(0, nil, stateCtx)
-=======
-	_, _, err = ws.RunActions(0, nil)
->>>>>>> b9e86a7c
+	_, _, err = ws.RunActions(0, nil, stateCtx)
 	require.NoError(err)
 	require.NoError(sf.Commit(ws))
 
@@ -210,13 +206,9 @@
 	require.NoError(err)
 	_, err = ws.LoadOrCreateAccountState(ta.Addrinfo["bravo"].RawAddress, big.NewInt(12000000))
 	require.NoError(err)
-<<<<<<< HEAD
 	gasLimit := testutil.TestGasLimit
 	stateCtx := state.Context{ta.Addrinfo["producer"].RawAddress, &gasLimit, testutil.EnableGasCharge}
-	_, err = ws.RunActions(0, nil, stateCtx)
-=======
-	_, _, err = ws.RunActions(0, nil)
->>>>>>> b9e86a7c
+	_, _, err = ws.RunActions(0, nil, stateCtx)
 	require.NoError(err)
 	require.NoError(sf.Commit(ws))
 
@@ -323,13 +315,9 @@
 	require.NoError(err)
 	_, err = ws.LoadOrCreateAccountState(ta.Addrinfo["bravo"].RawAddress, big.NewInt(0))
 	require.NoError(err)
-<<<<<<< HEAD
 	gasLimit := testutil.TestGasLimit
 	stateCtx := state.Context{ta.Addrinfo["producer"].RawAddress, &gasLimit, testutil.EnableGasCharge}
-	_, err = ws.RunActions(0, nil, stateCtx)
-=======
-	_, _, err = ws.RunActions(0, nil)
->>>>>>> b9e86a7c
+	_, _, err = ws.RunActions(0, nil, stateCtx)
 	require.NoError(err)
 	require.NoError(sf.Commit(ws))
 
