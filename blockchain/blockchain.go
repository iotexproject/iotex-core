--- conflicted
+++ resolved
@@ -312,13 +312,9 @@
 	if _, err := ws.LoadOrCreateAccountState(Gen.CreatorAddr(bc.ChainID()), Gen.TotalSupply); err != nil {
 		return errors.Wrap(err, "failed to create Creator into StateFactory")
 	}
-<<<<<<< HEAD
 	gasLimit := GasLimit
 	ctx := state.Context{genesis.ProducerAddress(), &gasLimit, bc.config.Chain.EnableGasCharge}
-	if _, err := ws.RunActions(0, nil, ctx); err != nil {
-=======
-	if _, _, err := ws.RunActions(0, nil); err != nil {
->>>>>>> b9e86a7c
+	if _, _, err := ws.RunActions(0, nil, ctx); err != nil {
 		return errors.Wrap(err, "failed to create Creator into StateFactory")
 	}
 	if err := bc.sf.Commit(ws); err != nil {
@@ -359,17 +355,13 @@
 		if _, err := ws.LoadOrCreateAccountState(Gen.CreatorAddr(bc.ChainID()), Gen.TotalSupply); err != nil {
 			return err
 		}
-<<<<<<< HEAD
 		genesisBlk, err := bc.GetBlockByHeight(0)
 		if err != nil {
 			return err
 		}
 		gasLimit := GasLimit
 		ctx := state.Context{genesisBlk.ProducerAddress(), &gasLimit, bc.config.Chain.EnableGasCharge}
-		if _, err := ws.RunActions(0, nil, ctx); err != nil {
-=======
-		if _, _, err := ws.RunActions(0, nil); err != nil {
->>>>>>> b9e86a7c
+		if _, _, err := ws.RunActions(0, nil, ctx); err != nil {
 			return errors.Wrap(err, "failed to create Creator into StateFactory")
 		}
 		if err := bc.sf.Commit(ws); err != nil {
@@ -432,17 +424,13 @@
 	if err != nil {
 		return nil, errors.Wrapf(err, "failed to create new account %s", addr)
 	}
-<<<<<<< HEAD
 	genesisBlk, err := bc.GetBlockByHeight(0)
 	if err != nil {
 		return nil, errors.Wrap(err, "failed to get genesis block")
 	}
 	gasLimit := GasLimit
 	ctx := state.Context{genesisBlk.ProducerAddress(), &gasLimit, bc.config.Chain.EnableGasCharge}
-	if _, err = ws.RunActions(0, nil, ctx); err != nil {
-=======
-	if _, _, err = ws.RunActions(0, nil); err != nil {
->>>>>>> b9e86a7c
+	if _, _, err = ws.RunActions(0, nil, ctx); err != nil {
 		return nil, errors.Wrap(err, "failed to run the account creation")
 	}
 	if err = bc.sf.Commit(ws); err != nil {
@@ -877,12 +865,8 @@
 		ExecuteContracts(blk, ws, bc, &gasLimit, bc.config.Chain.EnableGasCharge)
 	}
 	// update state factory
-<<<<<<< HEAD
 	ctx := state.Context{blk.ProducerAddress(), &gasLimit, bc.config.Chain.EnableGasCharge}
-	root, err := ws.RunActions(blk.Height(), blk.Actions, ctx)
-=======
-	root, receipts, err := ws.RunActions(blk.Height(), blk.Actions)
->>>>>>> b9e86a7c
+	root, receipts, err := ws.RunActions(blk.Height(), blk.Actions, ctx)
 	if err != nil {
 		return root, err
 	}
