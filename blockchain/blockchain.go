// Copyright (c) 2018 IoTeX
// This is an alpha (internal) release and is not suitable for production. This source code is provided 'as is' and no
// warranties are given as to title or non-infringement, merchantability or fitness for purpose and, to the extent
// permitted by law, all liability for your use of the code is disclaimed. This source code is governed by Apache
// License 2.0 that can be found in the LICENSE file.

package blockchain

import (
	"context"
	"math/big"
	"strconv"
	"sync"
	"sync/atomic"

	"github.com/dgraph-io/badger"
	"github.com/facebookgo/clock"
	"github.com/pkg/errors"
	bolt "go.etcd.io/bbolt"
	"go.uber.org/zap"

	"github.com/iotexproject/iotex-core/action"
	"github.com/iotexproject/iotex-core/action/protocol"
	"github.com/iotexproject/iotex-core/action/protocol/account"
	"github.com/iotexproject/iotex-core/action/protocol/execution/evm"
	"github.com/iotexproject/iotex-core/actpool/actioniterator"
	"github.com/iotexproject/iotex-core/address"
	"github.com/iotexproject/iotex-core/blockchain/block"
	"github.com/iotexproject/iotex-core/blockchain/genesis"
	"github.com/iotexproject/iotex-core/config"
	"github.com/iotexproject/iotex-core/crypto"
	"github.com/iotexproject/iotex-core/db"
	"github.com/iotexproject/iotex-core/iotxaddress"
	"github.com/iotexproject/iotex-core/pkg/hash"
	"github.com/iotexproject/iotex-core/pkg/keypair"
	"github.com/iotexproject/iotex-core/pkg/lifecycle"
	"github.com/iotexproject/iotex-core/pkg/log"
	"github.com/iotexproject/iotex-core/pkg/prometheustimer"
	"github.com/iotexproject/iotex-core/state"
	"github.com/iotexproject/iotex-core/state/factory"
)

// Blockchain represents the blockchain data structure and hosts the APIs to access it
type Blockchain interface {
	lifecycle.StartStopper

	// Balance returns balance of an account
	Balance(addr string) (*big.Int, error)
	// Nonce returns the nonce if the account exists
	Nonce(addr string) (uint64, error)
	// CreateState adds a new account with initial balance to the factory
	CreateState(addr string, init *big.Int) (*state.Account, error)
	// CandidatesByHeight returns the candidate list by a given height
	CandidatesByHeight(height uint64) ([]*state.Candidate, error)
	// For exposing blockchain states
	// GetHeightByHash returns Block's height by hash
	GetHeightByHash(h hash.Hash32B) (uint64, error)
	// GetHashByHeight returns Block's hash by height
	GetHashByHeight(height uint64) (hash.Hash32B, error)
	// GetBlockByHeight returns Block by height
	GetBlockByHeight(height uint64) (*block.Block, error)
	// GetBlockByHash returns Block by hash
	GetBlockByHash(h hash.Hash32B) (*block.Block, error)
	// GetTotalTransfers returns the total number of transfers
	GetTotalTransfers() (uint64, error)
	// GetTotalVotes returns the total number of votes
	GetTotalVotes() (uint64, error)
	// GetTotalExecutions returns the total number of executions
	GetTotalExecutions() (uint64, error)
	// GetTotalActions returns the total number of actions
	GetTotalActions() (uint64, error)
	// GetTransfersFromAddress returns transaction from address
	GetTransfersFromAddress(address string) ([]hash.Hash32B, error)
	// GetTransfersToAddress returns transaction to address
	GetTransfersToAddress(address string) ([]hash.Hash32B, error)
	// GetTransfersByTransferHash returns transfer by transfer hash
	GetTransferByTransferHash(h hash.Hash32B) (*action.Transfer, error)
	// GetBlockHashByTransferHash returns Block hash by transfer hash
	GetBlockHashByTransferHash(h hash.Hash32B) (hash.Hash32B, error)
	// GetVoteFromAddress returns vote from address
	GetVotesFromAddress(address string) ([]hash.Hash32B, error)
	// GetVoteToAddress returns vote to address
	GetVotesToAddress(address string) ([]hash.Hash32B, error)
	// GetVotesByVoteHash returns vote by vote hash
	GetVoteByVoteHash(h hash.Hash32B) (*action.Vote, error)
	// GetBlockHashByVoteHash returns Block hash by vote hash
	GetBlockHashByVoteHash(h hash.Hash32B) (hash.Hash32B, error)
	// GetExecutionsFromAddress returns executions from address
	GetExecutionsFromAddress(address string) ([]hash.Hash32B, error)
	// GetExecutionsToAddress returns executions to address
	GetExecutionsToAddress(address string) ([]hash.Hash32B, error)
	// GetExecutionByExecutionHash returns execution by execution hash
	GetExecutionByExecutionHash(h hash.Hash32B) (*action.Execution, error)
	// GetBlockHashByExecutionHash returns Block hash by execution hash
	GetBlockHashByExecutionHash(h hash.Hash32B) (hash.Hash32B, error)
	// GetReceiptByExecutionHash returns the receipt by execution hash
	GetReceiptByExecutionHash(h hash.Hash32B) (*action.Receipt, error)
	// GetReceiptByActionHash returns the receipt by action hash
	GetReceiptByActionHash(h hash.Hash32B) (*action.Receipt, error)
	// GetActionsFromAddress returns actions from address
	GetActionsFromAddress(address string) ([]hash.Hash32B, error)
	// GetActionsToAddress returns actions to address
	GetActionsToAddress(address string) ([]hash.Hash32B, error)
	// GetActionByActionHash returns action by action hash
	GetActionByActionHash(h hash.Hash32B) (action.SealedEnvelope, error)
	// GetBlockHashByActionHash returns Block hash by action hash
	GetBlockHashByActionHash(h hash.Hash32B) (hash.Hash32B, error)
	// GetFactory returns the state factory
	GetFactory() factory.Factory
	// GetChainID returns the chain ID
	ChainID() uint32
	// ChainAddress returns chain address on parent chain, the root chain return empty.
	ChainAddress() string
	// TipHash returns tip block's hash
	TipHash() hash.Hash32B
	// TipHeight returns tip block's height
	TipHeight() uint64
	// StateByAddr returns account of a given address
	StateByAddr(address string) (*state.Account, error)

	// For block operations
	// MintNewBlock creates a new block with given actions and dkg keys
	// Note: the coinbase transfer will be added to the given transfers when minting a new block
	MintNewBlock(
<<<<<<< HEAD
		actionMap map[string][]action.SealedEnvelope,
		//actions []action.SealedEnvelope,
		producer *iotxaddress.Address,
=======
		actions []action.SealedEnvelope,
		producerPubKey keypair.PublicKey,
		producerPriKey keypair.PrivateKey,
		producerAddr string,
>>>>>>> 4bb8029a
		dkgAddress *iotxaddress.DKGAddress,
		seed []byte,
		data string,
	) (*block.Block, error)
	// MintNewSecretBlock creates a new DKG secret block with given DKG secrets and witness
	MintNewSecretBlock(
		secretProposals []*action.SecretProposal,
		secretWitness *action.SecretWitness,
		producerPubKey keypair.PublicKey,
		producerPriKey keypair.PrivateKey,
		producerAddr string,
	) (*block.Block, error)
	// CommitBlock validates and appends a block to the chain
	CommitBlock(blk *block.Block) error
	// ValidateBlock validates a new block before adding it to the blockchain
	ValidateBlock(blk *block.Block, containCoinbase bool) error

	// For action operations
	// Validator returns the current validator object
	Validator() Validator
	// SetValidator sets the current validator object
	SetValidator(val Validator)

	// For smart contract operations
	// ExecuteContractRead runs a read-only smart contract operation, this is done off the network since it does not
	// cause any state change
	ExecuteContractRead(ex *action.Execution) (*action.Receipt, error)

	// AddSubscriber make you listen to every single produced block
	AddSubscriber(BlockCreationSubscriber) error

	// RemoveSubscriber make you listen to every single produced block
	RemoveSubscriber(BlockCreationSubscriber) error
}

// blockchain implements the Blockchain interface
type blockchain struct {
	mu            sync.RWMutex // mutex to protect utk, tipHeight and tipHash
	dao           *blockDAO
	config        config.Config
	genesis       *Genesis
	tipHeight     uint64
	tipHash       hash.Hash32B
	validator     Validator
	lifecycle     lifecycle.Lifecycle
	clk           clock.Clock
	blocklistener []BlockCreationSubscriber
	timerFactory  *prometheustimer.TimerFactory

	// used by account-based model
	sf factory.Factory
}

// Option sets blockchain construction parameter
type Option func(*blockchain, config.Config) error

// key specifies the type of recovery height key used by context
type key string

// RecoveryHeightKey indicates the recovery height key used by context
const RecoveryHeightKey key = "recoveryHeight"

// DefaultStateFactoryOption sets blockchain's sf from config
func DefaultStateFactoryOption() Option {
	return func(bc *blockchain, cfg config.Config) error {
		sf, err := factory.NewFactory(cfg, factory.DefaultTrieOption())
		if err != nil {
			return errors.Wrapf(err, "Failed to create state factory")
		}
		bc.sf = sf

		return nil
	}
}

// PrecreatedStateFactoryOption sets blockchain's state.Factory to sf
func PrecreatedStateFactoryOption(sf factory.Factory) Option {
	return func(bc *blockchain, conf config.Config) error {
		bc.sf = sf

		return nil
	}
}

// InMemStateFactoryOption sets blockchain's factory.Factory as in memory sf
func InMemStateFactoryOption() Option {
	return func(bc *blockchain, cfg config.Config) error {
		sf, err := factory.NewFactory(cfg, factory.InMemTrieOption())
		if err != nil {
			return errors.Wrapf(err, "Failed to create state factory")
		}
		bc.sf = sf

		return nil
	}
}

// PrecreatedDaoOption sets blockchain's dao
func PrecreatedDaoOption(dao *blockDAO) Option {
	return func(bc *blockchain, conf config.Config) error {
		bc.dao = dao

		return nil
	}
}

// BoltDBDaoOption sets blockchain's dao with BoltDB from config.Chain.ChainDBPath
func BoltDBDaoOption() Option {
	return func(bc *blockchain, cfg config.Config) error {
		cfg.DB.DbPath = cfg.Chain.ChainDBPath // TODO: remove this after moving TrieDBPath from cfg.Chain to cfg.DB
		bc.dao = newBlockDAO(db.NewOnDiskDB(cfg.DB), cfg.Explorer.Enabled)
		return nil
	}
}

// InMemDaoOption sets blockchain's dao with MemKVStore
func InMemDaoOption() Option {
	return func(bc *blockchain, cfg config.Config) error {
		bc.dao = newBlockDAO(db.NewMemKVStore(), cfg.Explorer.Enabled)

		return nil
	}
}

// ClockOption overrides the default clock
func ClockOption(clk clock.Clock) Option {
	return func(bc *blockchain, conf config.Config) error {
		bc.clk = clk

		return nil
	}
}

// NewBlockchain creates a new blockchain and DB instance
func NewBlockchain(cfg config.Config, opts ...Option) Blockchain {
	// create the Blockchain
	chain := &blockchain{
		config:  cfg,
		genesis: Gen,
		clk:     clock.New(),
	}
	for _, opt := range opts {
		if err := opt(chain, cfg); err != nil {
			log.S().Errorf("Failed to execute blockchain creation option %p: %v", opt, err)
			return nil
		}
	}
	timerFactory, err := prometheustimer.New(
		"iotex_blockchain_perf",
		"Performance of blockchain module",
		[]string{"topic", "chainID"},
		[]string{"default", strconv.FormatUint(uint64(cfg.Chain.ID), 10)},
	)
	if err != nil {
		log.L().Error("Failed to generate prometheus timer factory.", zap.Error(err))
	}
	chain.timerFactory = timerFactory
	// Set block validator
	pubKey, _, err := cfg.KeyPair()
	if err != nil {
		log.L().Error("Failed to get key pair of producer.", zap.Error(err))
		return nil
	}
	pkHash := keypair.HashPubKey(pubKey)
	address := address.New(cfg.Chain.ID, pkHash[:])
	if err != nil {
		log.L().Error("Failed to get producer's address by public key.", zap.Error(err))
		return nil
	}
	chain.validator = &validator{sf: chain.sf, validatorAddr: address.IotxAddress()}

	if chain.dao != nil {
		chain.lifecycle.Add(chain.dao)
	}
	if chain.sf != nil {
		chain.lifecycle.Add(chain.sf)
	}
	return chain
}

func (bc *blockchain) ChainID() uint32 {
	return atomic.LoadUint32(&bc.config.Chain.ID)
}

func (bc *blockchain) ChainAddress() string {
	return bc.config.Chain.Address
}

// Start starts the blockchain
func (bc *blockchain) Start(ctx context.Context) (err error) {
	bc.mu.Lock()
	defer bc.mu.Unlock()
	if err = bc.lifecycle.OnStart(ctx); err != nil {
		return err
	}
	// get blockchain tip height
	if bc.tipHeight, err = bc.dao.getBlockchainHeight(); err != nil {
		return err
	}
	if bc.tipHeight == 0 {
		_, err = bc.getBlockByHeight(0)
		// TODO: Need to unify the NotFound error no matter which db is used
		if errors.Cause(err) == bolt.ErrBucketNotFound || errors.Cause(err) == badger.ErrKeyNotFound {
			return bc.startEmptyBlockchain()
		}
		if err != nil {
			return err
		}
	}
	// get blockchain tip hash
	if bc.tipHash, err = bc.dao.getBlockHash(bc.tipHeight); err != nil {
		return err
	}
	recoveryHeight, _ := ctx.Value(RecoveryHeightKey).(uint64)
	return bc.startExistingBlockchain(recoveryHeight)
}

// Stop stops the blockchain.
func (bc *blockchain) Stop(ctx context.Context) error {
	bc.mu.Lock()
	defer bc.mu.Unlock()

	return bc.lifecycle.OnStop(ctx)
}

// Balance returns balance of address
func (bc *blockchain) Balance(addr string) (*big.Int, error) {
	return bc.sf.Balance(addr)
}

// Nonce returns the nonce if the account exists
func (bc *blockchain) Nonce(addr string) (uint64, error) {
	return bc.sf.Nonce(addr)
}

// CandidatesByHeight returns the candidate list by a given height
func (bc *blockchain) CandidatesByHeight(height uint64) ([]*state.Candidate, error) {
	return bc.sf.CandidatesByHeight(height)
}

// GetHeightByHash returns block's height by hash
func (bc *blockchain) GetHeightByHash(h hash.Hash32B) (uint64, error) {
	return bc.dao.getBlockHeight(h)
}

// GetHashByHeight returns block's hash by height
func (bc *blockchain) GetHashByHeight(height uint64) (hash.Hash32B, error) {
	return bc.dao.getBlockHash(height)
}

// GetBlockByHeight returns block from the blockchain hash by height
func (bc *blockchain) GetBlockByHeight(height uint64) (*block.Block, error) {
	blk, err := bc.getBlockByHeight(height)
	if blk == nil || err != nil {
		return blk, err
	}
	blk.HeaderLogger(log.L()).Debug("Get block.")
	return blk, err
}

// GetBlockByHash returns block from the blockchain hash by hash
func (bc *blockchain) GetBlockByHash(h hash.Hash32B) (*block.Block, error) {
	return bc.dao.getBlock(h)
}

// TODO: To be deprecated
// GetTotalTransfers returns the total number of transfers
func (bc *blockchain) GetTotalTransfers() (uint64, error) {
	if !bc.config.Explorer.Enabled {
		return 0, errors.New("explorer not enabled")
	}
	return bc.dao.getTotalTransfers()
}

// TODO: To be deprecated
// GetTotalVotes returns the total number of votes
func (bc *blockchain) GetTotalVotes() (uint64, error) {
	if !bc.config.Explorer.Enabled {
		return 0, errors.New("explorer not enabled")
	}
	return bc.dao.getTotalVotes()
}

// TODO: To be deprecated
// GetTotalExecutions returns the total number of executions
func (bc *blockchain) GetTotalExecutions() (uint64, error) {
	if !bc.config.Explorer.Enabled {
		return 0, errors.New("explorer not enabled")
	}
	return bc.dao.getTotalExecutions()
}

// GetTotalActions returns the total number of actions
func (bc *blockchain) GetTotalActions() (uint64, error) {
	if !bc.config.Explorer.Enabled {
		return 0, errors.New("explorer not enabled")
	}
	return bc.dao.getTotalActions()
}

// TODO: To be deprecated
// GetTransfersFromAddress returns transfers from address
func (bc *blockchain) GetTransfersFromAddress(address string) ([]hash.Hash32B, error) {
	if !bc.config.Explorer.Enabled {
		return nil, errors.New("explorer not enabled")
	}
	return bc.dao.getTransfersBySenderAddress(address)
}

// TODO: To be deprecated
// GetTransfersToAddress returns transfers to address
func (bc *blockchain) GetTransfersToAddress(address string) ([]hash.Hash32B, error) {
	if !bc.config.Explorer.Enabled {
		return nil, errors.New("explorer not enabled")
	}
	return bc.dao.getTransfersByRecipientAddress(address)
}

// TODO: To be deprecated
// GetTransferByTransferHash returns transfer by transfer hash
func (bc *blockchain) GetTransferByTransferHash(h hash.Hash32B) (*action.Transfer, error) {
	if !bc.config.Explorer.Enabled {
		return nil, errors.New("explorer not enabled")
	}
	blkHash, err := bc.dao.getBlockHashByTransferHash(h)
	if err != nil {
		return nil, err
	}
	blk, err := bc.dao.getBlock(blkHash)
	if err != nil {
		return nil, err
	}
	transfers, _, _ := action.ClassifyActions(blk.Actions)
	for _, transfer := range transfers {
		if transfer.Hash() == h {
			return transfer, nil
		}
	}
	return nil, errors.Errorf("block %x does not have transfer %x", blkHash, h)
}

// TODO: To be deprecated
// GetBlockHashByTxHash returns Block hash by transfer hash
func (bc *blockchain) GetBlockHashByTransferHash(h hash.Hash32B) (hash.Hash32B, error) {
	if !bc.config.Explorer.Enabled {
		return hash.ZeroHash32B, errors.New("explorer not enabled")
	}
	return bc.dao.getBlockHashByTransferHash(h)
}

// TODO: To be deprecated
// GetVoteFromAddress returns votes from address
func (bc *blockchain) GetVotesFromAddress(address string) ([]hash.Hash32B, error) {
	if !bc.config.Explorer.Enabled {
		return nil, errors.New("explorer not enabled")
	}
	return bc.dao.getVotesBySenderAddress(address)
}

// TODO: To be deprecated
// GetVoteToAddress returns votes to address
func (bc *blockchain) GetVotesToAddress(address string) ([]hash.Hash32B, error) {
	if !bc.config.Explorer.Enabled {
		return nil, errors.New("explorer not enabled")
	}
	return bc.dao.getVotesByRecipientAddress(address)
}

// TODO: To be deprecated
// GetVotesByVoteHash returns vote by vote hash
func (bc *blockchain) GetVoteByVoteHash(h hash.Hash32B) (*action.Vote, error) {
	if !bc.config.Explorer.Enabled {
		return nil, errors.New("explorer not enabled")
	}
	blkHash, err := bc.dao.getBlockHashByVoteHash(h)
	if err != nil {
		return nil, err
	}
	blk, err := bc.dao.getBlock(blkHash)
	if err != nil {
		return nil, err
	}

	for _, selp := range blk.Actions {
		if v, ok := selp.Action().(*action.Vote); ok {
			if selp.Hash() == h {
				return v, nil
			}
		}
	}
	return nil, errors.Errorf("block %x does not have vote %x", blkHash, h)
}

// TODO: To be deprecated
// GetBlockHashByVoteHash returns Block hash by vote hash
func (bc *blockchain) GetBlockHashByVoteHash(h hash.Hash32B) (hash.Hash32B, error) {
	if !bc.config.Explorer.Enabled {
		return hash.ZeroHash32B, errors.New("explorer not enabled")
	}
	return bc.dao.getBlockHashByVoteHash(h)
}

// TODO: To be deprecated
// GetExecutionsFromAddress returns executions from address
func (bc *blockchain) GetExecutionsFromAddress(address string) ([]hash.Hash32B, error) {
	if !bc.config.Explorer.Enabled {
		return nil, errors.New("explorer not enabled")
	}
	return bc.dao.getExecutionsByExecutorAddress(address)
}

// TODO: To be deprecated
// GetExecutionsToAddress returns executions to address
func (bc *blockchain) GetExecutionsToAddress(address string) ([]hash.Hash32B, error) {
	if !bc.config.Explorer.Enabled {
		return nil, errors.New("explorer not enabled")
	}
	return bc.dao.getExecutionsByContractAddress(address)
}

// TODO: To be deprecated
// GetExecutionByExecutionHash returns execution by execution hash
func (bc *blockchain) GetExecutionByExecutionHash(h hash.Hash32B) (*action.Execution, error) {
	if !bc.config.Explorer.Enabled {
		return nil, errors.New("explorer not enabled")
	}
	blkHash, err := bc.dao.getBlockHashByExecutionHash(h)
	if err != nil {
		return nil, err
	}
	blk, err := bc.dao.getBlock(blkHash)
	if err != nil {
		return nil, err
	}
	_, _, executions := action.ClassifyActions(blk.Actions)
	for _, execution := range executions {
		if execution.Hash() == h {
			return execution, nil
		}
	}
	return nil, errors.Errorf("block %x does not have execution %x", blkHash, h)
}

// TODO: To be deprecated
// GetBlockHashByExecutionHash returns Block hash by execution hash
func (bc *blockchain) GetBlockHashByExecutionHash(h hash.Hash32B) (hash.Hash32B, error) {
	if !bc.config.Explorer.Enabled {
		return hash.ZeroHash32B, errors.New("explorer not enabled")
	}
	return bc.dao.getBlockHashByExecutionHash(h)
}

// TODO: To be deprecated
// GetReceiptByExecutionHash returns the receipt by execution hash
func (bc *blockchain) GetReceiptByExecutionHash(h hash.Hash32B) (*action.Receipt, error) {
	if !bc.config.Explorer.Enabled {
		return nil, errors.New("explorer not enabled")
	}
	return bc.dao.getReceiptByExecutionHash(h)
}

// GetReceiptByActionHash returns the receipt by action hash
func (bc *blockchain) GetReceiptByActionHash(h hash.Hash32B) (*action.Receipt, error) {
	if !bc.config.Explorer.Enabled {
		return nil, errors.New("explorer not enabled")
	}
	return bc.dao.getReceiptByActionHash(h)
}

// GetActionsFromAddress returns actions from address
func (bc *blockchain) GetActionsFromAddress(address string) ([]hash.Hash32B, error) {
	if !bc.config.Explorer.Enabled {
		return nil, errors.New("explorer not enabled")
	}
	return bc.dao.getActionsBySenderAddress(address)
}

// GetActionToAddress returns action to address
func (bc *blockchain) GetActionsToAddress(address string) ([]hash.Hash32B, error) {
	if !bc.config.Explorer.Enabled {
		return nil, errors.New("explorer not enabled")
	}
	return bc.dao.getActionsByRecipientAddress(address)
}

func (bc *blockchain) getActionByActionHashHelper(h hash.Hash32B) (hash.Hash32B, error) {
	blkHash, err := bc.dao.getBlockHashByTransferHash(h)
	if err == nil {
		return blkHash, nil
	}
	blkHash, err = bc.dao.getBlockHashByVoteHash(h)
	if err == nil {
		return blkHash, nil
	}
	blkHash, err = bc.dao.getBlockHashByExecutionHash(h)
	if err == nil {
		return blkHash, nil
	}
	return bc.dao.getBlockHashByActionHash(h)
}

// GetActionByActionHash returns action by action hash
func (bc *blockchain) GetActionByActionHash(h hash.Hash32B) (action.SealedEnvelope, error) {
	if !bc.config.Explorer.Enabled {
		return action.SealedEnvelope{}, errors.New("explorer not enabled")
	}

	blkHash, err := bc.getActionByActionHashHelper(h)
	if err != nil {
		return action.SealedEnvelope{}, err
	}

	blk, err := bc.dao.getBlock(blkHash)
	if err != nil {
		return action.SealedEnvelope{}, err
	}
	for _, act := range blk.Actions {
		if act.Hash() == h {
			return act, nil
		}
	}
	return action.SealedEnvelope{}, errors.Errorf("block %x does not have transfer %x", blkHash, h)
}

// GetBlockHashByActionHash returns Block hash by action hash
func (bc *blockchain) GetBlockHashByActionHash(h hash.Hash32B) (hash.Hash32B, error) {
	if !bc.config.Explorer.Enabled {
		return hash.ZeroHash32B, errors.New("explorer not enabled")
	}
	return bc.dao.getBlockHashByActionHash(h)
}

// GetFactory returns the state factory
func (bc *blockchain) GetFactory() factory.Factory {
	return bc.sf
}

// TipHash returns tip block's hash
func (bc *blockchain) TipHash() hash.Hash32B {
	bc.mu.RLock()
	defer bc.mu.RUnlock()
	return bc.tipHash
}

// TipHeight returns tip block's height
func (bc *blockchain) TipHeight() uint64 {
	return atomic.LoadUint64(&bc.tipHeight)
}

// ValidateBlock validates a new block before adding it to the blockchain
func (bc *blockchain) ValidateBlock(blk *block.Block, containCoinbase bool) error {
	bc.mu.RLock()
	defer bc.mu.RUnlock()
	defer bc.timerFactory.NewTimer("ValidateBlock").End()
	return bc.validateBlock(blk, containCoinbase)
}

func (bc *blockchain) MintNewBlock(
<<<<<<< HEAD
	actionMap map[string][]action.SealedEnvelope,
	producer *iotxaddress.Address,
=======
	actions []action.SealedEnvelope,
	producerPubKey keypair.PublicKey,
	producerPriKey keypair.PrivateKey,
	producerAddr string,
>>>>>>> 4bb8029a
	dkgAddress *iotxaddress.DKGAddress,
	seed []byte,
	data string,
) (*block.Block, error) {
	bc.mu.RLock()
	defer bc.mu.RUnlock()
	defer bc.timerFactory.NewTimer("MintNewBlock").End()

	// Use block height as the nonce for coinbase transfer
	cb := action.NewCoinBaseTransfer(bc.tipHeight+1, bc.genesis.BlockReward, producerAddr)
	bd := action.EnvelopeBuilder{}
	// TODO the nonce is wrong, if bd also submit actions
	elp := bd.SetNonce(bc.tipHeight + 1).
		SetDestinationAddress(producerAddr).
		SetGasLimit(cb.GasLimit()).
		SetAction(cb).Build()
	selp, err := action.Sign(elp, producerAddr, producerPriKey)
	if err != nil {
		return nil, err
	}

	// initial action iterator
	actionIterator := actioniterator.NewActionIterator(actionMap)
	actions, err := PickAction(genesis.BlockGasLimit, actionIterator)
	// include coinbase transfer
	actions = append(actions, selp)

	if err := bc.validator.ValidateActionsOnly(
		actions,
		true,
		nil,
		nil,
		producerPubKey,
		bc.ChainID(),
		bc.tipHeight+1,
	); err != nil {
		return nil, err
	}

	ra := block.NewRunnableActionsBuilder().
		SetHeight(bc.tipHeight+1).
		SetTimeStamp(bc.now()).
		AddActions(actions...).
		Build(producerAddr, producerPubKey)

	// run execution and update state trie root hash
	ws, err := bc.sf.NewWorkingSet()
	if err != nil {
		return nil, errors.Wrap(err, "Failed to obtain working set from state factory")
	}
	root, rc, err := bc.runActions(ra, ws, false)
	if err != nil {
		return nil, errors.Wrapf(err, "Failed to update state changes in new block %d", bc.tipHeight+1)
	}

	blkbd := block.NewBuilder(ra).
		SetChainID(bc.config.Chain.ID).
		SetPrevBlockHash(bc.tipHash)

	if dkgAddress != nil && len(dkgAddress.PublicKey) > 0 && len(dkgAddress.PrivateKey) > 0 && len(dkgAddress.ID) > 0 {
		_, sig, err := crypto.BLS.SignShare(dkgAddress.PrivateKey, seed)
		if err != nil {
			return nil, errors.Wrap(err, "Failed to do DKG sign")
		}
		blkbd.SetDKG(dkgAddress.ID, dkgAddress.PublicKey, sig)
	}

	blk, err := blkbd.SetStateRoot(root).
		SetReceipts(rc).
		SignAndBuild(producerPubKey, producerPriKey)
	if err != nil {
		return nil, errors.Wrapf(err, "Failed to create block")
	}
	blk.WorkingSet = ws

	return &blk, nil
}

// MintNewSecretBlock creates a new block with given DKG secrets and witness
func (bc *blockchain) MintNewSecretBlock(
	secretProposals []*action.SecretProposal,
	secretWitness *action.SecretWitness,
	producerPubKey keypair.PublicKey,
	producerPriKey keypair.PrivateKey,
	producerAddr string,
) (*block.Block, error) {
	bc.mu.RLock()
	defer bc.mu.RUnlock()

	ra := block.NewRunnableActionsBuilder().
		SetHeight(bc.tipHeight+1).
		SetTimeStamp(bc.now()).
		Build(producerAddr, producerPubKey)

	// run execution and update state trie root hash
	ws, err := bc.sf.NewWorkingSet()
	if err != nil {
		return nil, errors.Wrap(err, "Failed to obtain working set from state factory")
	}
	root, receipts, err := bc.runActions(ra, ws, false)
	if err != nil {
		return nil, errors.Wrapf(err, "Failed to update state changes in new block %d", bc.tipHeight+1)
	}

	blk, err := block.NewBuilder(ra).
		SetChainID(bc.config.Chain.ID).
		SetPrevBlockHash(bc.tipHash).
		SetSecretWitness(secretWitness).
		SetSecretProposals(secretProposals).
		SetReceipts(receipts).
		SetStateRoot(root).
		SignAndBuild(producerPubKey, producerPriKey)
	if err != nil {
		return nil, errors.Wrapf(err, "Failed to create block")
	}
	blk.WorkingSet = ws

	return &blk, nil
}

//  CommitBlock validates and appends a block to the chain
func (bc *blockchain) CommitBlock(blk *block.Block) error {
	bc.mu.Lock()
	defer bc.mu.Unlock()
	defer bc.timerFactory.NewTimer("CommitBlock").End()

	return bc.commitBlock(blk)
}

// StateByAddr returns the account of an address
func (bc *blockchain) StateByAddr(address string) (*state.Account, error) {
	if bc.sf != nil {
		s, err := bc.sf.AccountState(address)
		if err != nil {
			log.L().Warn("Failed to get account.", zap.String("address", address), zap.Error(err))
			return nil, errors.New("account does not exist")
		}
		return s, nil
	}
	return nil, errors.New("state factory is nil")
}

// SetValidator sets the current validator object
func (bc *blockchain) SetValidator(val Validator) {
	bc.mu.Lock()
	defer bc.mu.Unlock()
	bc.validator = val
}

// Validator gets the current validator object
func (bc *blockchain) Validator() Validator {
	bc.mu.RLock()
	defer bc.mu.RUnlock()
	return bc.validator
}

func (bc *blockchain) AddSubscriber(s BlockCreationSubscriber) error {
	bc.mu.Lock()
	defer bc.mu.Unlock()
	log.L().Info("Add a subscriber.")
	if s == nil {
		return errors.New("subscriber could not be nil")
	}
	bc.blocklistener = append(bc.blocklistener, s)

	return nil
}

func (bc *blockchain) RemoveSubscriber(s BlockCreationSubscriber) error {
	bc.mu.Lock()
	defer bc.mu.Unlock()
	for i, sub := range bc.blocklistener {
		if sub == s {
			bc.blocklistener = append(bc.blocklistener[:i], bc.blocklistener[i+1:]...)
			log.L().Info("Successfully unsubscribe block creation.")
			return nil
		}
	}
	return errors.New("cannot find subscription")
}

//======================================
// internal functions
//=====================================

// ExecuteContractRead runs a read-only smart contract operation, this is done off the network since it does not
// cause any state change
func (bc *blockchain) ExecuteContractRead(ex *action.Execution) (*action.Receipt, error) {
	// use latest block as carrier to run the offline execution
	// the block itself is not used
	h := bc.TipHeight()
	blk, err := bc.GetBlockByHeight(h)
	if err != nil {
		return nil, errors.Wrap(err, "failed to get block in ExecuteContractRead")
	}
	ws, err := bc.sf.NewWorkingSet()
	if err != nil {
		return nil, errors.Wrap(err, "failed to obtain working set from state factory")
	}
	gasLimit := genesis.BlockGasLimit
	return evm.ExecuteContract(
		blk.Height(),
		blk.HashBlock(),
		blk.PublicKey(),
		blk.Timestamp(),
		ws,
		ex,
		bc,
		&gasLimit,
		bc.config.Chain.EnableGasCharge,
	)
}

// CreateState adds a new account with initial balance to the factory
func (bc *blockchain) CreateState(addr string, init *big.Int) (*state.Account, error) {
	if bc.sf == nil {
		return nil, errors.New("empty state factory")
	}
	ws, err := bc.sf.NewWorkingSet()
	if err != nil {
		return nil, errors.Wrapf(err, "failed to create clean working set")
	}
	account, err := account.LoadOrCreateAccount(ws, addr, init)
	if err != nil {
		return nil, errors.Wrapf(err, "failed to create new account %s", addr)
	}
	genesisBlk, err := bc.GetBlockByHeight(0)
	if err != nil {
		return nil, errors.Wrap(err, "failed to get genesis block")
	}
	gasLimit := genesis.BlockGasLimit
	ctx := protocol.WithRunActionsCtx(context.Background(),
		protocol.RunActionsCtx{
			ProducerAddr:    genesisBlk.ProducerAddress(),
			GasLimit:        &gasLimit,
			EnableGasCharge: bc.config.Chain.EnableGasCharge,
		})
	if _, _, err = ws.RunActions(ctx, 0, nil); err != nil {
		return nil, errors.Wrap(err, "failed to run the account creation")
	}
	if err = bc.sf.Commit(ws); err != nil {
		return nil, errors.Wrap(err, "failed to commit the account creation")
	}
	return account, nil
}

//======================================
// private functions
//=====================================

func (bc *blockchain) getBlockByHeight(height uint64) (*block.Block, error) {
	hash, err := bc.dao.getBlockHash(height)
	if err != nil {
		return nil, err
	}
	return bc.dao.getBlock(hash)
}

func (bc *blockchain) startEmptyBlockchain() error {
	var (
		genesis block.Block
		ws      factory.WorkingSet
		err     error
	)
	addr := address.New(bc.ChainID(), keypair.ZeroPublicKey[:])
	iaddr := &iotxaddress.Address{
		PrivateKey: keypair.ZeroPrivateKey,
		PublicKey:  keypair.ZeroPublicKey,
		RawAddress: addr.IotxAddress(),
	}
	if bc.sf == nil {
		return errors.New("statefactory cannot be nil")
	}
	if ws, err = bc.sf.NewWorkingSet(); err != nil {
		return errors.Wrap(err, "failed to obtain working set from state factory")
	}
	if bc.config.Chain.GenesisActionsPath != "" || !bc.config.Chain.EmptyGenesis {
		acts := NewGenesisActions(bc.config.Chain, ws)
		racts := block.NewRunnableActionsBuilder().
			SetHeight(0).
			SetTimeStamp(Gen.Timestamp).
			AddActions(acts...).
			Build(iaddr.RawAddress, iaddr.PublicKey)
		// run execution and update state trie root hash
		root, receipts, err := bc.runActions(racts, ws, false)
		if err != nil {
			return errors.Wrap(err, "failed to update state changes in Genesis block")
		}

		genesis, err = block.NewBuilder(racts).
			SetChainID(bc.ChainID()).
			SetPrevBlockHash(Gen.ParentHash).
			SetReceipts(receipts).
			SetStateRoot(root).
			SignAndBuild(iaddr.PublicKey, iaddr.PrivateKey)
		if err != nil {
			return errors.Wrapf(err, "Failed to create block")
		}
	} else {
		racts := block.NewRunnableActionsBuilder().
			SetHeight(0).
			SetTimeStamp(Gen.Timestamp).
			Build(iaddr.RawAddress, iaddr.PublicKey)
		genesis, err = block.NewBuilder(racts).
			SetChainID(bc.ChainID()).
			SetPrevBlockHash(hash.ZeroHash32B).
			SignAndBuild(iaddr.PublicKey, iaddr.PrivateKey)
		if err != nil {
			return errors.Wrapf(err, "Failed to create block")
		}
	}
	genesis.WorkingSet = ws
	// add Genesis block as very first block
	if err := bc.commitBlock(&genesis); err != nil {
		return errors.Wrap(err, "failed to commit Genesis block")
	}
	return nil
}

func (bc *blockchain) startExistingBlockchain(recoveryHeight uint64) error {
	if bc.sf == nil {
		return errors.New("statefactory cannot be nil")
	}
	var startHeight uint64
	if factoryHeight, err := bc.sf.Height(); err == nil {
		if factoryHeight > bc.tipHeight {
			return errors.New("factory is higher than blockchain")
		}
		startHeight = factoryHeight + 1
	}
	ws, err := bc.sf.NewWorkingSet()
	if err != nil {
		return errors.Wrap(err, "failed to obtain working set from state factory")
	}
	// If restarting factory from fresh db, first update state changes in Genesis block
	if startHeight == 0 {
		addr := address.New(bc.ChainID(), keypair.ZeroPublicKey[:])
		iaddr := &iotxaddress.Address{
			PrivateKey: keypair.ZeroPrivateKey,
			PublicKey:  keypair.ZeroPublicKey,
			RawAddress: addr.IotxAddress(),
		}
		acts := NewGenesisActions(bc.config.Chain, ws)
		racts := block.NewRunnableActionsBuilder().
			SetHeight(0).
			SetTimeStamp(Gen.Timestamp).
			AddActions(acts...).
			Build(iaddr.RawAddress, iaddr.PublicKey)
		// run execution and update state trie root hash
		if _, _, err := bc.runActions(racts, ws, false); err != nil {
			return errors.Wrap(err, "failed to update state changes in Genesis block")
		}
		if err := bc.sf.Commit(ws); err != nil {
			return errors.Wrap(err, "failed to update state changes in Genesis block")
		}
		startHeight = 1
	}
	if recoveryHeight > 0 && startHeight <= recoveryHeight {
		for bc.tipHeight > recoveryHeight {
			if err := bc.dao.deleteTipBlock(); err != nil {
				return err
			}
			bc.tipHeight--
		}
	}
	for i := startHeight; i <= bc.tipHeight; i++ {
		blk, err := bc.getBlockByHeight(i)
		if err != nil {
			return err
		}
		if ws, err = bc.sf.NewWorkingSet(); err != nil {
			return errors.Wrap(err, "failed to obtain working set from state factory")
		}
		if _, _, err := bc.runActions(blk.RunnableActions(), ws, true); err != nil {
			return err
		}
		if err := bc.sf.Commit(ws); err != nil {
			return err
		}
	}
	factoryHeight, err := bc.sf.Height()
	if err != nil {
		return errors.Wrap(err, "failed to get factory's height")
	}
	log.L().Info("Restarting blockchain.",
		zap.Uint64("chainHeight",
			bc.tipHeight),
		zap.Uint64("factoryHeight", factoryHeight))
	return nil
}

func (bc *blockchain) validateBlock(blk *block.Block, containCoinbase bool) error {
	validateTimer := bc.timerFactory.NewTimer("validate")
	err := bc.validator.Validate(blk, bc.tipHeight, bc.tipHash, containCoinbase)
	validateTimer.End()
	if err != nil {
		return errors.Wrapf(err, "error when validating block %d", blk.Height())
	}
	// run actions and update state factory
	ws, err := bc.sf.NewWorkingSet()
	if err != nil {
		return errors.Wrap(err, "Failed to obtain working set from state factory")
	}
	runTimer := bc.timerFactory.NewTimer("runActions")
	root, _, err := bc.runActions(blk.RunnableActions(), ws, true)
	runTimer.End()
	if err != nil {
		log.L().Panic("Failed to update state.", zap.Uint64("tipHeight", bc.tipHeight), zap.Error(err))
	}

	if err = blk.VerifyStateRoot(root); err != nil {
		return errors.Wrap(err, "Failed to verify state root")
	}

	// attach working set to be committed to state factory
	blk.WorkingSet = ws
	return nil
}

// commitBlock commits a block to the chain
func (bc *blockchain) commitBlock(blk *block.Block) error {
	// Check if it is already exists, and return earlier
	blkHash, err := bc.dao.getBlockHash(blk.Height())
	if blkHash != hash.ZeroHash32B {
		log.L().Debug("Block already exists.", zap.Uint64("height", blk.Height()))
		return nil
	}
	// If it's a ready db io error, return earlier with the error
	if errors.Cause(err) != db.ErrNotExist && errors.Cause(err) != bolt.ErrBucketNotFound {
		return err
	}
	// write block into DB
	putTimer := bc.timerFactory.NewTimer("putBlock")
	err = bc.dao.putBlock(blk)
	putTimer.End()
	if err != nil {
		return err
	}
	// emit block to all block subscribers
	bc.emitToSubscribers(blk)

	// update tip hash and height
	atomic.StoreUint64(&bc.tipHeight, blk.Height())
	bc.tipHash = blk.HashBlock()

	if bc.sf != nil {
		sfTimer := bc.timerFactory.NewTimer("sf.Commit")
		err := bc.sf.Commit(blk.WorkingSet)
		sfTimer.End()
		// detach working set so it can be freed by GC
		blk.WorkingSet = nil
		if err != nil {
			log.L().Panic("Error when commiting states.", zap.Error(err))
		}

		// write smart contract receipt into DB
		receiptTimer := bc.timerFactory.NewTimer("putReceipt")
		err = bc.dao.putReceipts(blk)
		receiptTimer.End()
		if err != nil {
			return errors.Wrapf(err, "failed to put smart contract receipts into DB on height %d", blk.Height())
		}
	}
	blk.HeaderLogger(log.L()).Info("Committed a block.", log.Hex("tipHash", bc.tipHash[:]))
	return nil
}

func (bc *blockchain) runActions(acts block.RunnableActions, ws factory.WorkingSet, verify bool) (hash.Hash32B, map[hash.Hash32B]*action.Receipt, error) {
	if bc.sf == nil {
		return hash.ZeroHash32B, nil, errors.New("statefactory cannot be nil")
	}
	gasLimit := genesis.BlockGasLimit
	// update state factory
	ctx := protocol.WithRunActionsCtx(context.Background(),
		protocol.RunActionsCtx{
			BlockHeight:     acts.BlockHeight(),
			BlockHash:       acts.TxHash(),
			ProducerPubKey:  acts.BlockProducerPubKey(),
			BlockTimeStamp:  int64(acts.BlockTimeStamp()),
			ProducerAddr:    acts.BlockProducerAddr(),
			GasLimit:        &gasLimit,
			EnableGasCharge: bc.config.Chain.EnableGasCharge,
		})

	return ws.RunActions(ctx, acts.BlockHeight(), acts.Actions())
}

func (bc *blockchain) emitToSubscribers(blk *block.Block) {
	if bc.blocklistener == nil {
		return
	}
	for _, s := range bc.blocklistener {
		go func(bcs BlockCreationSubscriber, b *block.Block) {
			if err := bcs.HandleBlock(b); err != nil {
				log.L().Error("Failed to handle new block.", zap.Error(err))
			}
		}(s, blk)
	}
}

func (bc *blockchain) now() int64 { return bc.clk.Now().Unix() }<|MERGE_RESOLUTION|>--- conflicted
+++ resolved
@@ -122,16 +122,10 @@
 	// MintNewBlock creates a new block with given actions and dkg keys
 	// Note: the coinbase transfer will be added to the given transfers when minting a new block
 	MintNewBlock(
-<<<<<<< HEAD
 		actionMap map[string][]action.SealedEnvelope,
-		//actions []action.SealedEnvelope,
-		producer *iotxaddress.Address,
-=======
-		actions []action.SealedEnvelope,
 		producerPubKey keypair.PublicKey,
 		producerPriKey keypair.PrivateKey,
 		producerAddr string,
->>>>>>> 4bb8029a
 		dkgAddress *iotxaddress.DKGAddress,
 		seed []byte,
 		data string,
@@ -690,15 +684,10 @@
 }
 
 func (bc *blockchain) MintNewBlock(
-<<<<<<< HEAD
 	actionMap map[string][]action.SealedEnvelope,
-	producer *iotxaddress.Address,
-=======
-	actions []action.SealedEnvelope,
 	producerPubKey keypair.PublicKey,
 	producerPriKey keypair.PrivateKey,
 	producerAddr string,
->>>>>>> 4bb8029a
 	dkgAddress *iotxaddress.DKGAddress,
 	seed []byte,
 	data string,
