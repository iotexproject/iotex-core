// Copyright (c) 2018 IoTeX
// This is an alpha (internal) release and is not suitable for production. This source code is provided 'as is' and no
// warranties are given as to title or non-infringement, merchantability or fitness for purpose and, to the extent
// permitted by law, all liability for your use of the code is disclaimed. This source code is governed by Apache
// License 2.0 that can be found in the LICENSE file.

package blockchain

import (
	"context"
	"math/big"
	"os"
	"strconv"
	"sync"
	"sync/atomic"

	"github.com/facebookgo/clock"
	"github.com/pkg/errors"
	"go.uber.org/zap"

	"github.com/iotexproject/iotex-core/action"
	"github.com/iotexproject/iotex-core/action/protocol"
	"github.com/iotexproject/iotex-core/action/protocol/account"
	"github.com/iotexproject/iotex-core/action/protocol/execution/evm"
	"github.com/iotexproject/iotex-core/actpool/actioniterator"
	"github.com/iotexproject/iotex-core/address"
	"github.com/iotexproject/iotex-core/blockchain/block"
	"github.com/iotexproject/iotex-core/blockchain/genesis"
	"github.com/iotexproject/iotex-core/config"
	"github.com/iotexproject/iotex-core/crypto"
	"github.com/iotexproject/iotex-core/db"
	"github.com/iotexproject/iotex-core/pkg/hash"
	"github.com/iotexproject/iotex-core/pkg/keypair"
	"github.com/iotexproject/iotex-core/pkg/lifecycle"
	"github.com/iotexproject/iotex-core/pkg/log"
	"github.com/iotexproject/iotex-core/pkg/prometheustimer"
	"github.com/iotexproject/iotex-core/state"
	"github.com/iotexproject/iotex-core/state/factory"
)

// Blockchain represents the blockchain data structure and hosts the APIs to access it
type Blockchain interface {
	lifecycle.StartStopper

	// Balance returns balance of an account
	Balance(addr string) (*big.Int, error)
	// Nonce returns the nonce if the account exists
	Nonce(addr string) (uint64, error)
	// CreateState adds a new account with initial balance to the factory
	CreateState(addr string, init *big.Int) (*state.Account, error)
	// CandidatesByHeight returns the candidate list by a given height
	CandidatesByHeight(height uint64) ([]*state.Candidate, error)
	// For exposing blockchain states
	// GetHeightByHash returns Block's height by hash
	GetHeightByHash(h hash.Hash256) (uint64, error)
	// GetHashByHeight returns Block's hash by height
	GetHashByHeight(height uint64) (hash.Hash256, error)
	// GetBlockByHeight returns Block by height
	GetBlockByHeight(height uint64) (*block.Block, error)
	// GetBlockByHash returns Block by hash
	GetBlockByHash(h hash.Hash256) (*block.Block, error)
	// GetTotalTransfers returns the total number of transfers
	GetTotalTransfers() (uint64, error)
	// GetTotalVotes returns the total number of votes
	GetTotalVotes() (uint64, error)
	// GetTotalExecutions returns the total number of executions
	GetTotalExecutions() (uint64, error)
	// GetTotalActions returns the total number of actions
	GetTotalActions() (uint64, error)
	// GetTransfersFromAddress returns transaction from address
	GetTransfersFromAddress(address string) ([]hash.Hash256, error)
	// GetTransfersToAddress returns transaction to address
	GetTransfersToAddress(address string) ([]hash.Hash256, error)
	// GetTransfersByTransferHash returns transfer by transfer hash
	GetTransferByTransferHash(h hash.Hash256) (*action.Transfer, error)
	// GetBlockHashByTransferHash returns Block hash by transfer hash
	GetBlockHashByTransferHash(h hash.Hash256) (hash.Hash256, error)
	// GetVoteFromAddress returns vote from address
	GetVotesFromAddress(address string) ([]hash.Hash256, error)
	// GetVoteToAddress returns vote to address
	GetVotesToAddress(address string) ([]hash.Hash256, error)
	// GetVotesByVoteHash returns vote by vote hash
	GetVoteByVoteHash(h hash.Hash256) (*action.Vote, error)
	// GetBlockHashByVoteHash returns Block hash by vote hash
	GetBlockHashByVoteHash(h hash.Hash256) (hash.Hash256, error)
	// GetExecutionsFromAddress returns executions from address
	GetExecutionsFromAddress(address string) ([]hash.Hash256, error)
	// GetExecutionsToAddress returns executions to address
	GetExecutionsToAddress(address string) ([]hash.Hash256, error)
	// GetExecutionByExecutionHash returns execution by execution hash
	GetExecutionByExecutionHash(h hash.Hash256) (*action.Execution, error)
	// GetBlockHashByExecutionHash returns Block hash by execution hash
	GetBlockHashByExecutionHash(h hash.Hash256) (hash.Hash256, error)
	// GetReceiptByActionHash returns the receipt by action hash
	GetReceiptByActionHash(h hash.Hash256) (*action.Receipt, error)
	// GetActionsFromAddress returns actions from address
	GetActionsFromAddress(address string) ([]hash.Hash256, error)
	// GetActionsToAddress returns actions to address
	GetActionsToAddress(address string) ([]hash.Hash256, error)
	// GetActionByActionHash returns action by action hash
	GetActionByActionHash(h hash.Hash256) (action.SealedEnvelope, error)
	// GetBlockHashByActionHash returns Block hash by action hash
	GetBlockHashByActionHash(h hash.Hash256) (hash.Hash256, error)
	// GetFactory returns the state factory
	GetFactory() factory.Factory
	// GetChainID returns the chain ID
	ChainID() uint32
	// ChainAddress returns chain address on parent chain, the root chain return empty.
	ChainAddress() string
	// TipHash returns tip block's hash
	TipHash() hash.Hash256
	// TipHeight returns tip block's height
	TipHeight() uint64
	// StateByAddr returns account of a given address
	StateByAddr(address string) (*state.Account, error)

	// For block operations
	// MintNewBlock creates a new block with given actions
	// Note: the coinbase transfer will be added to the given transfers when minting a new block
	MintNewBlock(
		actionMap map[string][]action.SealedEnvelope,
		producerPubKey keypair.PublicKey,
		producerPriKey keypair.PrivateKey,
		producerAddr string,
		timestamp int64,
	) (*block.Block, error)
	// CommitBlock validates and appends a block to the chain
	CommitBlock(blk *block.Block) error
	// ValidateBlock validates a new block before adding it to the blockchain
	ValidateBlock(blk *block.Block) error

	// For action operations
	// Validator returns the current validator object
	Validator() Validator
	// SetValidator sets the current validator object
	SetValidator(val Validator)

	// For smart contract operations
	// ExecuteContractRead runs a read-only smart contract operation, this is done off the network since it does not
	// cause any state change
	ExecuteContractRead(caller address.Address, ex *action.Execution) (*action.Receipt, error)

	// AddSubscriber make you listen to every single produced block
	AddSubscriber(BlockCreationSubscriber) error

	// RemoveSubscriber make you listen to every single produced block
	RemoveSubscriber(BlockCreationSubscriber) error
}

// blockchain implements the Blockchain interface
type blockchain struct {
	mu            sync.RWMutex // mutex to protect utk, tipHeight and tipHash
	dao           *blockDAO
	config        config.Config
	genesis       *Genesis
	tipHeight     uint64
	tipHash       hash.Hash256
	validator     Validator
	lifecycle     lifecycle.Lifecycle
	clk           clock.Clock
	blocklistener []BlockCreationSubscriber
	timerFactory  *prometheustimer.TimerFactory

	// used by account-based model
	sf factory.Factory
}

// Option sets blockchain construction parameter
type Option func(*blockchain, config.Config) error

// key specifies the type of recovery height key used by context
type key string

// DefaultStateFactoryOption sets blockchain's sf from config
func DefaultStateFactoryOption() Option {
	return func(bc *blockchain, cfg config.Config) (err error) {
		if cfg.Chain.EnableTrielessStateDB {
			bc.sf, err = factory.NewStateDB(cfg, factory.DefaultStateDBOption())
		} else {
			bc.sf, err = factory.NewFactory(cfg, factory.DefaultTrieOption())
		}
		if err != nil {
			return errors.Wrapf(err, "Failed to create state factory")
		}
		return nil
	}
}

// PrecreatedStateFactoryOption sets blockchain's state.Factory to sf
func PrecreatedStateFactoryOption(sf factory.Factory) Option {
	return func(bc *blockchain, conf config.Config) error {
		bc.sf = sf

		return nil
	}
}

// InMemStateFactoryOption sets blockchain's factory.Factory as in memory sf
func InMemStateFactoryOption() Option {
	return func(bc *blockchain, cfg config.Config) error {
		sf, err := factory.NewFactory(cfg, factory.InMemTrieOption())
		if err != nil {
			return errors.Wrapf(err, "Failed to create state factory")
		}
		bc.sf = sf

		return nil
	}
}

// PrecreatedDaoOption sets blockchain's dao
func PrecreatedDaoOption(dao *blockDAO) Option {
	return func(bc *blockchain, conf config.Config) error {
		bc.dao = dao

		return nil
	}
}

// BoltDBDaoOption sets blockchain's dao with BoltDB from config.Chain.ChainDBPath
func BoltDBDaoOption() Option {
	return func(bc *blockchain, cfg config.Config) error {
		cfg.DB.DbPath = cfg.Chain.ChainDBPath // TODO: remove this after moving TrieDBPath from cfg.Chain to cfg.DB
		bc.dao = newBlockDAO(db.NewOnDiskDB(cfg.DB), cfg.Chain.EnableIndex && !cfg.Chain.EnableAsyncIndexWrite)
		return nil
	}
}

// InMemDaoOption sets blockchain's dao with MemKVStore
func InMemDaoOption() Option {
	return func(bc *blockchain, cfg config.Config) error {
		bc.dao = newBlockDAO(db.NewMemKVStore(), cfg.Chain.EnableIndex && !cfg.Chain.EnableAsyncIndexWrite)

		return nil
	}
}

// ClockOption overrides the default clock
func ClockOption(clk clock.Clock) Option {
	return func(bc *blockchain, conf config.Config) error {
		bc.clk = clk

		return nil
	}
}

// NewBlockchain creates a new blockchain and DB instance
func NewBlockchain(cfg config.Config, opts ...Option) Blockchain {
	// create the Blockchain
	chain := &blockchain{
		config:  cfg,
		genesis: Gen,
		clk:     clock.New(),
	}
	for _, opt := range opts {
		if err := opt(chain, cfg); err != nil {
			log.S().Errorf("Failed to execute blockchain creation option %p: %v", opt, err)
			return nil
		}
	}
	timerFactory, err := prometheustimer.New(
		"iotex_blockchain_perf",
		"Performance of blockchain module",
		[]string{"topic", "chainID"},
		[]string{"default", strconv.FormatUint(uint64(cfg.Chain.ID), 10)},
	)
	if err != nil {
		log.L().Error("Failed to generate prometheus timer factory.", zap.Error(err))
	}
	chain.timerFactory = timerFactory
	// Set block validator
	pubKey, _, err := cfg.KeyPair()
	if err != nil {
		log.L().Error("Failed to get key pair of producer.", zap.Error(err))
		return nil
	}
	pkHash := keypair.HashPubKey(pubKey)
	address, err := address.FromBytes(pkHash[:])
	if err != nil {
		log.L().Error("Failed to get producer's address by public key.", zap.Error(err))
		return nil
	}
	chain.validator = &validator{sf: chain.sf, validatorAddr: address.String()}

	if chain.dao != nil {
		chain.lifecycle.Add(chain.dao)
	}
	if chain.sf != nil {
		chain.lifecycle.Add(chain.sf)
	}
	return chain
}

func (bc *blockchain) ChainID() uint32 {
	return atomic.LoadUint32(&bc.config.Chain.ID)
}

func (bc *blockchain) ChainAddress() string {
	return bc.config.Chain.Address
}

// Start starts the blockchain
func (bc *blockchain) Start(ctx context.Context) (err error) {
	bc.mu.Lock()
	defer bc.mu.Unlock()
	if err = bc.lifecycle.OnStart(ctx); err != nil {
		return err
	}
	// get blockchain tip height
	if bc.tipHeight, err = bc.dao.getBlockchainHeight(); err != nil {
		return err
	}
	if bc.tipHeight == 0 {
		_, err = bc.getBlockByHeight(0)
		if errors.Cause(err) == db.ErrNotExist {
			return bc.startEmptyBlockchain()
		}
		if err != nil {
			return err
		}
	}
	// get blockchain tip hash
	if bc.tipHash, err = bc.dao.getBlockHash(bc.tipHeight); err != nil {
		return err
	}
	return bc.startExistingBlockchain(bc.config.Chain.RecoveryHeight)
}

// Stop stops the blockchain.
func (bc *blockchain) Stop(ctx context.Context) error {
	bc.mu.Lock()
	defer bc.mu.Unlock()

	return bc.lifecycle.OnStop(ctx)
}

// Balance returns balance of address
func (bc *blockchain) Balance(addr string) (*big.Int, error) {
	return bc.sf.Balance(addr)
}

// Nonce returns the nonce if the account exists
func (bc *blockchain) Nonce(addr string) (uint64, error) {
	return bc.sf.Nonce(addr)
}

// CandidatesByHeight returns the candidate list by a given height
func (bc *blockchain) CandidatesByHeight(height uint64) ([]*state.Candidate, error) {
	return bc.sf.CandidatesByHeight(height)
}

// GetHeightByHash returns block's height by hash
func (bc *blockchain) GetHeightByHash(h hash.Hash256) (uint64, error) {
	return bc.dao.getBlockHeight(h)
}

// GetHashByHeight returns block's hash by height
func (bc *blockchain) GetHashByHeight(height uint64) (hash.Hash256, error) {
	return bc.dao.getBlockHash(height)
}

// GetBlockByHeight returns block from the blockchain hash by height
func (bc *blockchain) GetBlockByHeight(height uint64) (*block.Block, error) {
	blk, err := bc.getBlockByHeight(height)
	if blk == nil || err != nil {
		return blk, err
	}
	blk.HeaderLogger(log.L()).Debug("Get block.")
	return blk, err
}

// GetBlockByHash returns block from the blockchain hash by hash
func (bc *blockchain) GetBlockByHash(h hash.Hash256) (*block.Block, error) {
	return bc.dao.getBlock(h)
}

// TODO: To be deprecated
// GetTotalTransfers returns the total number of transfers
func (bc *blockchain) GetTotalTransfers() (uint64, error) {
	if !bc.config.Chain.EnableIndex {
		return 0, errors.New("index not enabled")
	}
	return bc.dao.getTotalTransfers()
}

// TODO: To be deprecated
// GetTotalVotes returns the total number of votes
func (bc *blockchain) GetTotalVotes() (uint64, error) {
	if !bc.config.Chain.EnableIndex {
		return 0, errors.New("index not enabled")
	}
	return bc.dao.getTotalVotes()
}

// TODO: To be deprecated
// GetTotalExecutions returns the total number of executions
func (bc *blockchain) GetTotalExecutions() (uint64, error) {
	if !bc.config.Chain.EnableIndex {
		return 0, errors.New("index not enabled")
	}
	return bc.dao.getTotalExecutions()
}

// GetTotalActions returns the total number of actions
func (bc *blockchain) GetTotalActions() (uint64, error) {
	if !bc.config.Chain.EnableIndex {
		return 0, errors.New("index not enabled")
	}
	return bc.dao.getTotalActions()
}

// TODO: To be deprecated
// GetTransfersFromAddress returns transfers from address
func (bc *blockchain) GetTransfersFromAddress(address string) ([]hash.Hash256, error) {
	if !bc.config.Chain.EnableIndex {
		return nil, errors.New("index not enabled")
	}
	return getTransfersBySenderAddress(bc.dao.kvstore, address)
}

// TODO: To be deprecated
// GetTransfersToAddress returns transfers to address
func (bc *blockchain) GetTransfersToAddress(address string) ([]hash.Hash256, error) {
	if !bc.config.Chain.EnableIndex {
		return nil, errors.New("index not enabled")
	}
	return getTransfersByRecipientAddress(bc.dao.kvstore, address)
}

// TODO: To be deprecated
// GetTransferByTransferHash returns transfer by transfer hash
func (bc *blockchain) GetTransferByTransferHash(h hash.Hash256) (*action.Transfer, error) {
	if !bc.config.Chain.EnableIndex {
		return nil, errors.New("index not enabled")
	}
	blkHash, err := getBlockHashByTransferHash(bc.dao.kvstore, h)
	if err != nil {
		return nil, err
	}
	blk, err := bc.dao.getBlock(blkHash)
	if err != nil {
		return nil, err
	}
	transfers, _, _ := action.ClassifyActions(blk.Actions)
	for _, transfer := range transfers {
		if transfer.Hash() == h {
			return transfer, nil
		}
	}
	return nil, errors.Errorf("block %x does not have transfer %x", blkHash, h)
}

// TODO: To be deprecated
// GetBlockHashByTxHash returns Block hash by transfer hash
func (bc *blockchain) GetBlockHashByTransferHash(h hash.Hash256) (hash.Hash256, error) {
	if !bc.config.Chain.EnableIndex {
		return hash.ZeroHash256, errors.New("index not enabled")
	}
	return getBlockHashByTransferHash(bc.dao.kvstore, h)
}

// TODO: To be deprecated
// GetVoteFromAddress returns votes from address
func (bc *blockchain) GetVotesFromAddress(address string) ([]hash.Hash256, error) {
	if !bc.config.Chain.EnableIndex {
		return nil, errors.New("index not enabled")
	}
	return getVotesBySenderAddress(bc.dao.kvstore, address)
}

// TODO: To be deprecated
// GetVoteToAddress returns votes to address
func (bc *blockchain) GetVotesToAddress(address string) ([]hash.Hash256, error) {
	if !bc.config.Chain.EnableIndex {
		return nil, errors.New("index not enabled")
	}
	return getVotesByRecipientAddress(bc.dao.kvstore, address)
}

// TODO: To be deprecated
// GetVotesByVoteHash returns vote by vote hash
func (bc *blockchain) GetVoteByVoteHash(h hash.Hash256) (*action.Vote, error) {
	if !bc.config.Chain.EnableIndex {
		return nil, errors.New("index not enabled")
	}
	blkHash, err := getBlockHashByVoteHash(bc.dao.kvstore, h)
	if err != nil {
		return nil, err
	}
	blk, err := bc.dao.getBlock(blkHash)
	if err != nil {
		return nil, err
	}

	for _, selp := range blk.Actions {
		if v, ok := selp.Action().(*action.Vote); ok {
			if selp.Hash() == h {
				return v, nil
			}
		}
	}
	return nil, errors.Errorf("block %x does not have vote %x", blkHash, h)
}

// TODO: To be deprecated
// GetBlockHashByVoteHash returns Block hash by vote hash
func (bc *blockchain) GetBlockHashByVoteHash(h hash.Hash256) (hash.Hash256, error) {
	if !bc.config.Chain.EnableIndex {
		return hash.ZeroHash256, errors.New("index not enabled")
	}
	return getBlockHashByVoteHash(bc.dao.kvstore, h)
}

// TODO: To be deprecated
// GetExecutionsFromAddress returns executions from address
func (bc *blockchain) GetExecutionsFromAddress(address string) ([]hash.Hash256, error) {
	if !bc.config.Chain.EnableIndex {
		return nil, errors.New("index not enabled")
	}
	return getExecutionsByExecutorAddress(bc.dao.kvstore, address)
}

// TODO: To be deprecated
// GetExecutionsToAddress returns executions to address
func (bc *blockchain) GetExecutionsToAddress(address string) ([]hash.Hash256, error) {
	if !bc.config.Chain.EnableIndex {
		return nil, errors.New("index not enabled")
	}
	return getExecutionsByContractAddress(bc.dao.kvstore, address)
}

// TODO: To be deprecated
// GetExecutionByExecutionHash returns execution by execution hash
func (bc *blockchain) GetExecutionByExecutionHash(h hash.Hash256) (*action.Execution, error) {
	if !bc.config.Chain.EnableIndex {
		return nil, errors.New("index not enabled")
	}
	blkHash, err := getBlockHashByExecutionHash(bc.dao.kvstore, h)
	if err != nil {
		return nil, err
	}
	blk, err := bc.dao.getBlock(blkHash)
	if err != nil {
		return nil, err
	}
	_, _, executions := action.ClassifyActions(blk.Actions)
	for _, execution := range executions {
		if execution.Hash() == h {
			return execution, nil
		}
	}
	return nil, errors.Errorf("block %x does not have execution %x", blkHash, h)
}

// TODO: To be deprecated
// GetBlockHashByExecutionHash returns Block hash by execution hash
func (bc *blockchain) GetBlockHashByExecutionHash(h hash.Hash256) (hash.Hash256, error) {
	if !bc.config.Chain.EnableIndex {
		return hash.ZeroHash256, errors.New("index not enabled")
	}
	return getBlockHashByExecutionHash(bc.dao.kvstore, h)
}

// GetReceiptByActionHash returns the receipt by action hash
func (bc *blockchain) GetReceiptByActionHash(h hash.Hash256) (*action.Receipt, error) {
	if !bc.config.Chain.EnableIndex {
		return nil, errors.New("index not enabled")
	}
	return bc.dao.getReceiptByActionHash(h)
}

// GetActionsFromAddress returns actions from address
func (bc *blockchain) GetActionsFromAddress(address string) ([]hash.Hash256, error) {
	if !bc.config.Chain.EnableIndex {
		return nil, errors.New("index not enabled")
	}
	return getActionsBySenderAddress(bc.dao.kvstore, address)
}

// GetActionToAddress returns action to address
func (bc *blockchain) GetActionsToAddress(address string) ([]hash.Hash256, error) {
	if !bc.config.Chain.EnableIndex {
		return nil, errors.New("index not enabled")
	}
	return getActionsByRecipientAddress(bc.dao.kvstore, address)
}

func (bc *blockchain) getActionByActionHashHelper(h hash.Hash256) (hash.Hash256, error) {
	blkHash, err := getBlockHashByTransferHash(bc.dao.kvstore, h)
	if err == nil {
		return blkHash, nil
	}
	blkHash, err = getBlockHashByVoteHash(bc.dao.kvstore, h)
	if err == nil {
		return blkHash, nil
	}
	blkHash, err = getBlockHashByExecutionHash(bc.dao.kvstore, h)
	if err == nil {
		return blkHash, nil
	}
	return getBlockHashByActionHash(bc.dao.kvstore, h)
}

// GetActionByActionHash returns action by action hash
func (bc *blockchain) GetActionByActionHash(h hash.Hash256) (action.SealedEnvelope, error) {
	if !bc.config.Chain.EnableIndex {
		return action.SealedEnvelope{}, errors.New("index not enabled")
	}

	blkHash, err := bc.getActionByActionHashHelper(h)
	if err != nil {
		return action.SealedEnvelope{}, err
	}

	blk, err := bc.dao.getBlock(blkHash)
	if err != nil {
		return action.SealedEnvelope{}, err
	}
	for _, act := range blk.Actions {
		if act.Hash() == h {
			return act, nil
		}
	}
	return action.SealedEnvelope{}, errors.Errorf("block %x does not have transfer %x", blkHash, h)
}

// GetBlockHashByActionHash returns Block hash by action hash
func (bc *blockchain) GetBlockHashByActionHash(h hash.Hash256) (hash.Hash256, error) {
	if !bc.config.Chain.EnableIndex {
		return hash.ZeroHash256, errors.New("index not enabled")
	}
	return getBlockHashByActionHash(bc.dao.kvstore, h)
}

// GetFactory returns the state factory
func (bc *blockchain) GetFactory() factory.Factory {
	return bc.sf
}

// TipHash returns tip block's hash
func (bc *blockchain) TipHash() hash.Hash256 {
	bc.mu.RLock()
	defer bc.mu.RUnlock()
	return bc.tipHash
}

// TipHeight returns tip block's height
func (bc *blockchain) TipHeight() uint64 {
	return atomic.LoadUint64(&bc.tipHeight)
}

// ValidateBlock validates a new block before adding it to the blockchain
func (bc *blockchain) ValidateBlock(blk *block.Block) error {
	bc.mu.RLock()
	defer bc.mu.RUnlock()
	timer := bc.timerFactory.NewTimer("ValidateBlock")
	defer timer.End()
	return bc.validateBlock(blk)
}

func (bc *blockchain) MintNewBlock(
	actionMap map[string][]action.SealedEnvelope,
	producerPubKey keypair.PublicKey,
	producerPriKey keypair.PrivateKey,
	producerAddr string,
	timestamp int64,
) (*block.Block, error) {
	bc.mu.RLock()
	defer bc.mu.RUnlock()
	mintNewBlockTimer := bc.timerFactory.NewTimer("MintNewBlock")
	defer mintNewBlockTimer.End()

	newblockHeight := bc.tipHeight + 1
	// run execution and update state trie root hash
	ws, err := bc.sf.NewWorkingSet()
	if err != nil {
		return nil, errors.Wrap(err, "Failed to obtain working set from state factory")
	}

	gasLimitForContext := genesis.BlockGasLimit
	ctx := protocol.WithRunActionsCtx(context.Background(),
		protocol.RunActionsCtx{
			BlockHeight:     newblockHeight,
			BlockHash:       hash.ZeroHash32B,
			ProducerPubKey:  producerPubKey,
			BlockTimeStamp:  bc.now(),
			ProducerAddr:    producerAddr,
			GasLimit:        &gasLimitForContext,
			EnableGasCharge: bc.config.Chain.EnableGasCharge,
		})
	root, rc, actions, err := bc.pickAndRunActions(ctx, actionMap, ws)
	if err != nil {
		return nil, errors.Wrapf(err, "Failed to update state changes in new block %d", newblockHeight)
	}

	ra := block.NewRunnableActionsBuilder().
		SetHeight(newblockHeight).
		SetTimeStamp(timestamp).
		AddActions(actions...).
		Build(producerAddr, producerPubKey)

	validateActionsOnlyTimer := bc.timerFactory.NewTimer("ValidateActionsOnly")
	if err := bc.validator.ValidateActionsOnly(
		actions,
		producerPubKey,
		bc.ChainID(),
		newblockHeight,
	); err != nil {
		validateActionsOnlyTimer.End()
		return nil, err
	}
	validateActionsOnlyTimer.End()

	blk, err := block.NewBuilder(ra).
		SetChainID(bc.config.Chain.ID).
		SetPrevBlockHash(bc.tipHash).
		SetStateRoot(root).
		SetDeltaStateDigest(ws.Digest()).
		SetReceipts(rc).
		SetReceiptRoot(calculateReceiptRoot(rc)).
		SignAndBuild(producerPubKey, producerPriKey)
	if err != nil {
		return nil, errors.Wrapf(err, "failed to create block")
	}
	blk.WorkingSet = ws

	return &blk, nil
}

//  CommitBlock validates and appends a block to the chain
func (bc *blockchain) CommitBlock(blk *block.Block) error {
	bc.mu.Lock()
	defer bc.mu.Unlock()
	timer := bc.timerFactory.NewTimer("CommitBlock")
	defer timer.End()

	return bc.commitBlock(blk)
}

// StateByAddr returns the account of an address
func (bc *blockchain) StateByAddr(address string) (*state.Account, error) {
	if bc.sf != nil {
		s, err := bc.sf.AccountState(address)
		if err != nil {
			log.L().Warn("Failed to get account.", zap.String("address", address), zap.Error(err))
			return nil, errors.New("account does not exist")
		}
		return s, nil
	}
	return nil, errors.New("state factory is nil")
}

// SetValidator sets the current validator object
func (bc *blockchain) SetValidator(val Validator) {
	bc.mu.Lock()
	defer bc.mu.Unlock()
	bc.validator = val
}

// Validator gets the current validator object
func (bc *blockchain) Validator() Validator {
	bc.mu.RLock()
	defer bc.mu.RUnlock()
	return bc.validator
}

func (bc *blockchain) AddSubscriber(s BlockCreationSubscriber) error {
	bc.mu.Lock()
	defer bc.mu.Unlock()
	log.L().Info("Add a subscriber.")
	if s == nil {
		return errors.New("subscriber could not be nil")
	}
	bc.blocklistener = append(bc.blocklistener, s)

	return nil
}

func (bc *blockchain) RemoveSubscriber(s BlockCreationSubscriber) error {
	bc.mu.Lock()
	defer bc.mu.Unlock()
	for i, sub := range bc.blocklistener {
		if sub == s {
			bc.blocklistener = append(bc.blocklistener[:i], bc.blocklistener[i+1:]...)
			log.L().Info("Successfully unsubscribe block creation.")
			return nil
		}
	}
	return errors.New("cannot find subscription")
}

//======================================
// internal functions
//=====================================

// ExecuteContractRead runs a read-only smart contract operation, this is done off the network since it does not
// cause any state change
func (bc *blockchain) ExecuteContractRead(caller address.Address, ex *action.Execution) (*action.Receipt, error) {
	// use latest block as carrier to run the offline execution
	// the block itself is not used
	h := bc.TipHeight()
	blk, err := bc.GetBlockByHeight(h)
	if err != nil {
		return nil, errors.Wrap(err, "failed to get block in ExecuteContractRead")
	}
	ws, err := bc.sf.NewWorkingSet()
	if err != nil {
		return nil, errors.Wrap(err, "failed to obtain working set from state factory")
	}
	producer, err := address.FromString(blk.ProducerAddress())
	if err != nil {
		return nil, err
	}
	gasLimit := genesis.BlockGasLimit
	raCtx := protocol.RunActionsCtx{
		BlockHeight:     blk.Height(),
		BlockHash:       blk.HashBlock(),
		BlockTimeStamp:  blk.Timestamp(),
		Producer:        producer,
		Caller:          caller,
		EnableGasCharge: bc.config.Chain.EnableGasCharge,
	}
	return evm.ExecuteContract(
		raCtx,
		ws,
		ex,
		bc,
		&gasLimit,
	)
}

// CreateState adds a new account with initial balance to the factory
func (bc *blockchain) CreateState(addr string, init *big.Int) (*state.Account, error) {
	if bc.sf == nil {
		return nil, errors.New("empty state factory")
	}
	ws, err := bc.sf.NewWorkingSet()
	if err != nil {
		return nil, errors.Wrapf(err, "failed to create clean working set")
	}
	account, err := account.LoadOrCreateAccount(ws, addr, init)
	if err != nil {
		return nil, errors.Wrapf(err, "failed to create new account %s", addr)
	}
	genesisBlk, err := bc.GetBlockByHeight(0)
	if err != nil {
		return nil, errors.Wrap(err, "failed to get genesis block")
	}
	gasLimit := genesis.BlockGasLimit
	callerAddr, err := address.FromString(addr)
	if err != nil {
		return nil, err
	}
	producer, err := address.FromString(genesisBlk.ProducerAddress())
	if err != nil {
		return nil, err
	}
	ctx := protocol.WithRunActionsCtx(context.Background(),
		protocol.RunActionsCtx{
			EpochNumber:     0,
			Producer:        producer,
			GasLimit:        &gasLimit,
			EnableGasCharge: bc.config.Chain.EnableGasCharge,
			Caller:          callerAddr,
			ActionHash:      hash.ZeroHash256,
			Nonce:           0,
		})
	if _, _, err = ws.RunActions(ctx, 0, nil); err != nil {
		return nil, errors.Wrap(err, "failed to run the account creation")
	}
	if err = bc.sf.Commit(ws); err != nil {
		return nil, errors.Wrap(err, "failed to commit the account creation")
	}
	return account, nil
}

//======================================
// private functions
//=====================================

func (bc *blockchain) getBlockByHeight(height uint64) (*block.Block, error) {
	hash, err := bc.dao.getBlockHash(height)
	if err != nil {
		return nil, err
	}
	return bc.dao.getBlock(hash)
}

func (bc *blockchain) startEmptyBlockchain() error {
	var (
		genesis block.Block
		ws      factory.WorkingSet
		err     error
	)
	pk, sk, addr, err := bc.genesisProducer()
	if err != nil {
		return errors.Wrap(err, "failed to get the key and address of producer")
	}

	if bc.sf == nil {
		return errors.New("statefactory cannot be nil")
	}
	if ws, err = bc.sf.NewWorkingSet(); err != nil {
		return errors.Wrap(err, "failed to obtain working set from state factory")
	}
	if bc.config.Chain.GenesisActionsPath != "" || !bc.config.Chain.EmptyGenesis {
		acts := NewGenesisActions(bc.config.Chain, ws)
		racts := block.NewRunnableActionsBuilder().
			SetHeight(0).
			SetTimeStamp(Gen.Timestamp).
			AddActions(acts...).
			Build(addr, pk)
		// run execution and update state trie root hash
		root, receipts, err := bc.runActions(racts, ws)
		if err != nil {
			return errors.Wrap(err, "failed to update state changes in Genesis block")
		}

		genesis, err = block.NewBuilder(racts).
			SetChainID(bc.ChainID()).
			SetPrevBlockHash(Gen.ParentHash).
			SetStateRoot(root).
			SetDeltaStateDigest(ws.Digest()).
			SetReceipts(receipts).
			SetReceiptRoot(calculateReceiptRoot(receipts)).
			SignAndBuild(pk, sk)
		if err != nil {
			return errors.Wrapf(err, "Failed to create block")
		}
	} else {
		racts := block.NewRunnableActionsBuilder().
			SetHeight(0).
			SetTimeStamp(Gen.Timestamp).
			Build(addr, pk)
		genesis, err = block.NewBuilder(racts).
			SetChainID(bc.ChainID()).
			SetPrevBlockHash(hash.ZeroHash256).
			SignAndBuild(pk, sk)
		if err != nil {
			return errors.Wrapf(err, "Failed to create block")
		}
	}
	genesis.WorkingSet = ws
	// add Genesis block as very first block
	if err := bc.commitBlock(&genesis); err != nil {
		return errors.Wrap(err, "failed to commit Genesis block")
	}
	return nil
}

func (bc *blockchain) startExistingBlockchain(recoveryHeight uint64) error {
	if bc.sf == nil {
		return errors.New("statefactory cannot be nil")
	}
	var startHeight uint64
	if factoryHeight, err := bc.sf.Height(); err == nil {
		if factoryHeight > bc.tipHeight {
			return errors.New("factory is higher than blockchain")
		}
		startHeight = factoryHeight + 1
	}
	ws, err := bc.sf.NewWorkingSet()
	if err != nil {
		return errors.Wrap(err, "failed to obtain working set from state factory")
	}
	// If restarting factory from fresh db, first update state changes in Genesis block
	if startHeight == 0 {
		pk, _, addr, err := bc.genesisProducer()
		if err != nil {
			return errors.Wrap(err, "failed to get the key and address of producer")
		}
		acts := NewGenesisActions(bc.config.Chain, ws)
		racts := block.NewRunnableActionsBuilder().
			SetHeight(0).
			SetTimeStamp(Gen.Timestamp).
			AddActions(acts...).
			Build(addr, pk)
		// run execution and update state trie root hash
		if _, _, err := bc.runActions(racts, ws); err != nil {
			return errors.Wrap(err, "failed to update state changes in Genesis block")
		}
		if err := bc.sf.Commit(ws); err != nil {
			return errors.Wrap(err, "failed to update state changes in Genesis block")
		}
		startHeight = 1
	}
	if recoveryHeight > 0 {
		for bc.tipHeight > recoveryHeight {
			if err := bc.dao.deleteTipBlock(); err != nil {
				return err
			}
			bc.tipHeight--
		}
		if startHeight > bc.tipHeight {
			startHeight = 0
			// Delete existing state DB and reinitialize it
			if err := os.Remove(bc.config.Chain.TrieDBPath); err != nil {
				return errors.Wrap(err, "failed to delete existing state DB")
			}
			if err := DefaultStateFactoryOption()(bc, bc.config); err != nil {
				return errors.Wrap(err, "failed to reinitialize state DB")
			}
			if err := bc.sf.Start(context.Background()); err != nil {
				return errors.Wrap(err, "failed to start state factory")
			}
		}
	}
	for i := startHeight; i <= bc.tipHeight; i++ {
		blk, err := bc.getBlockByHeight(i)
		if err != nil {
			return err
		}
		if ws, err = bc.sf.NewWorkingSet(); err != nil {
			return errors.Wrap(err, "failed to obtain working set from state factory")
		}
		if _, _, err := bc.runActions(blk.RunnableActions(), ws); err != nil {
			return err
		}
		if err := bc.sf.Commit(ws); err != nil {
			return err
		}
	}
	factoryHeight, err := bc.sf.Height()
	if err != nil {
		return errors.Wrap(err, "failed to get factory's height")
	}
	log.L().Info("Restarting blockchain.",
		zap.Uint64("chainHeight",
			bc.tipHeight),
		zap.Uint64("factoryHeight", factoryHeight))
	return nil
}

func (bc *blockchain) validateBlock(blk *block.Block) error {
	validateTimer := bc.timerFactory.NewTimer("validate")
	err := bc.validator.Validate(blk, bc.tipHeight, bc.tipHash)
	validateTimer.End()
	if err != nil {
		return errors.Wrapf(err, "error when validating block %d", blk.Height())
	}
	// run actions and update state factory
	ws, err := bc.sf.NewWorkingSet()
	if err != nil {
		return errors.Wrap(err, "Failed to obtain working set from state factory")
	}
	runTimer := bc.timerFactory.NewTimer("runActions")
	root, receipts, err := bc.runActions(blk.RunnableActions(), ws)
	runTimer.End()
	if err != nil {
		log.L().Panic("Failed to update state.", zap.Uint64("tipHeight", bc.tipHeight), zap.Error(err))
	}

	if err = blk.VerifyStateRoot(root); err != nil {
		return err
	}

	if err = blk.VerifyDeltaStateDigest(ws.Digest()); err != nil {
		return err
	}

	if err = blk.VerifyReceiptRoot(calculateReceiptRoot(receipts)); err != nil {
		return errors.Wrap(err, "Failed to verify receipt root")
	}

	// attach working set to be committed to state factory
	blk.WorkingSet = ws
	return nil
}

// commitBlock commits a block to the chain
func (bc *blockchain) commitBlock(blk *block.Block) error {
	// Check if it is already exists, and return earlier
	blkHash, err := bc.dao.getBlockHash(blk.Height())
	if blkHash != hash.ZeroHash256 {
		log.L().Debug("Block already exists.", zap.Uint64("height", blk.Height()))
		return nil
	}
	// If it's a ready db io error, return earlier with the error
	if errors.Cause(err) != db.ErrNotExist {
		return err
	}
	// write block into DB
	putTimer := bc.timerFactory.NewTimer("putBlock")
	err = bc.dao.putBlock(blk)
	putTimer.End()
	if err != nil {
		return err
	}

	// update tip hash and height
	atomic.StoreUint64(&bc.tipHeight, blk.Height())
	bc.tipHash = blk.HashBlock()

	if bc.sf != nil {
		sfTimer := bc.timerFactory.NewTimer("sf.Commit")
		err := bc.sf.Commit(blk.WorkingSet)
		sfTimer.End()
		// detach working set so it can be freed by GC
		blk.WorkingSet = nil
		if err != nil {
			log.L().Panic("Error when committing states.", zap.Error(err))
		}

		// write smart contract receipt into DB
		receiptTimer := bc.timerFactory.NewTimer("putReceipt")
		err = bc.dao.putReceipts(blk.Height(), blk.Receipts)
		receiptTimer.End()
		if err != nil {
			return errors.Wrapf(err, "failed to put smart contract receipts into DB on height %d", blk.Height())
		}
	}
	blk.HeaderLogger(log.L()).Info("Committed a block.", log.Hex("tipHash", bc.tipHash[:]))

	// emit block to all block subscribers
	bc.emitToSubscribers(blk)
	return nil
}

func (bc *blockchain) runActions(
	acts block.RunnableActions,
	ws factory.WorkingSet,
) (hash.Hash256, []*action.Receipt, error) {
	if bc.sf == nil {
		return hash.ZeroHash256, nil, errors.New("statefactory cannot be nil")
	}
	gasLimit := genesis.BlockGasLimit
	// update state factory
	producer, err := address.FromString(acts.BlockProducerAddr())
	if err != nil {
		return hash.ZeroHash256, nil, err
	}
	ctx := protocol.WithRunActionsCtx(context.Background(),
		protocol.RunActionsCtx{
<<<<<<< HEAD
			BlockHeight: acts.BlockHeight(),
			//BlockHash:       acts.TxHash(),
			BlockHash:       hash.ZeroHash32B,
			ProducerPubKey:  acts.BlockProducerPubKey(),
=======
			EpochNumber:     0, // TODO: need to get the actual epoch number from RollDPoS
			BlockHeight:     acts.BlockHeight(),
			BlockHash:       acts.TxHash(),
>>>>>>> 22634db9
			BlockTimeStamp:  int64(acts.BlockTimeStamp()),
			Producer:        producer,
			GasLimit:        &gasLimit,
			EnableGasCharge: bc.config.Chain.EnableGasCharge,
		})

	return ws.RunActions(ctx, acts.BlockHeight(), acts.Actions())
}

func (bc *blockchain) pickAndRunActions(ctx context.Context, actionMap map[string][]action.SealedEnvelope,
	ws factory.WorkingSet) (hash.Hash32B, []*action.Receipt, []action.SealedEnvelope, error) {
	if bc.sf == nil {
		return hash.ZeroHash32B, nil, nil, errors.New("statefactory cannot be nil")
	}
	receipts := make([]*action.Receipt, 0)
	executedActions := make([]action.SealedEnvelope, 0)

	// handle coinbase transfer
	/*receipt, err := ws.RunAction(ctx, coinBaseSelp)
	if err != nil {
		return hash.ZeroHash32B, nil, nil, errors.Wrapf(err, "Failed to update state changes for coinbase selp %s", coinBaseSelp.Hash())
	}
	if receipt != nil {
		receipts[coinBaseSelp.Hash()] = receipt
	}
	executedActions = append(executedActions, coinBaseSelp)*/

	raCtx, ok := protocol.GetRunActionsCtx(ctx)
	if !ok {
		return hash.ZeroHash32B, nil, nil, errors.New("failed to get action context")
	}
	// initial action iterator
	actionIterator := actioniterator.NewActionIterator(actionMap)
	for {
		nextAction, ok := actionIterator.Next()
		if !ok {
			break
		}

		receipt, err := ws.RunAction(ctx, nextAction)
		if err != nil {
			if err == action.ErrHitGasLimit {
				continue
			}
			return hash.ZeroHash32B, nil, nil, errors.Wrapf(err, "Failed to update state changes for selp %s", nextAction.Hash())
		}
		if receipt != nil {
			// will this ever happen?
			// revert the over limit one
			receipts = append(receipts, receipt)
		}
		executedActions = append(executedActions, nextAction)

		if *raCtx.GasLimit < genesis.MinimumBlockGasRemaining {
			break
		}
	}
	return ws.UpdateBlockLevelInfo(raCtx.BlockHeight), receipts, executedActions, nil
}

func (bc *blockchain) emitToSubscribers(blk *block.Block) {
	if bc.blocklistener == nil {
		return
	}
	for _, s := range bc.blocklistener {
		go func(bcs BlockCreationSubscriber, b *block.Block) {
			if err := bcs.HandleBlock(b); err != nil {
				log.L().Error("Failed to handle new block.", zap.Error(err))
			}
		}(s, blk)
	}
}

func (bc *blockchain) now() int64 { return bc.clk.Now().Unix() }

func (bc *blockchain) genesisProducer() (keypair.PublicKey, keypair.PrivateKey, string, error) {
	pk, err := keypair.DecodePublicKey(GenesisProducerPublicKey)
	if err != nil {
		return nil, nil, "", errors.Wrap(err, "failed to decode public key")
	}
	sk, err := keypair.DecodePrivateKey(GenesisProducerPrivateKey)
	if err != nil {
		return nil, nil, "", errors.Wrap(err, "failed to decode private key")
	}
	pkHash := keypair.HashPubKey(pk)
	addr, err := address.FromBytes(pkHash[:])
	if err != nil {
		return nil, nil, "", errors.Wrap(err, "failed to create address")
	}
	return pk, sk, addr.String(), nil
}

func calculateReceiptRoot(receipts []*action.Receipt) hash.Hash256 {
	var h []hash.Hash256
	for _, receipt := range receipts {
		h = append(h, receipt.Hash())
	}
	if len(h) == 0 {
		return hash.ZeroHash256
	}
	res := crypto.NewMerkleTree(h).HashTree()
	return res
}<|MERGE_RESOLUTION|>--- conflicted
+++ resolved
@@ -676,15 +676,18 @@
 	if err != nil {
 		return nil, errors.Wrap(err, "Failed to obtain working set from state factory")
 	}
+	producer, err := address.FromString(producerAddr)
+	if err != nil {
+		return nil, err
+	}
 
 	gasLimitForContext := genesis.BlockGasLimit
 	ctx := protocol.WithRunActionsCtx(context.Background(),
 		protocol.RunActionsCtx{
 			BlockHeight:     newblockHeight,
-			BlockHash:       hash.ZeroHash32B,
-			ProducerPubKey:  producerPubKey,
+			BlockHash:       hash.ZeroHash256,
 			BlockTimeStamp:  bc.now(),
-			ProducerAddr:    producerAddr,
+			Producer:        producer,
 			GasLimit:        &gasLimitForContext,
 			EnableGasCharge: bc.config.Chain.EnableGasCharge,
 		})
@@ -1131,16 +1134,9 @@
 	}
 	ctx := protocol.WithRunActionsCtx(context.Background(),
 		protocol.RunActionsCtx{
-<<<<<<< HEAD
-			BlockHeight: acts.BlockHeight(),
-			//BlockHash:       acts.TxHash(),
-			BlockHash:       hash.ZeroHash32B,
-			ProducerPubKey:  acts.BlockProducerPubKey(),
-=======
 			EpochNumber:     0, // TODO: need to get the actual epoch number from RollDPoS
 			BlockHeight:     acts.BlockHeight(),
 			BlockHash:       acts.TxHash(),
->>>>>>> 22634db9
 			BlockTimeStamp:  int64(acts.BlockTimeStamp()),
 			Producer:        producer,
 			GasLimit:        &gasLimit,
@@ -1151,26 +1147,16 @@
 }
 
 func (bc *blockchain) pickAndRunActions(ctx context.Context, actionMap map[string][]action.SealedEnvelope,
-	ws factory.WorkingSet) (hash.Hash32B, []*action.Receipt, []action.SealedEnvelope, error) {
+	ws factory.WorkingSet) (hash.Hash256, []*action.Receipt, []action.SealedEnvelope, error) {
 	if bc.sf == nil {
-		return hash.ZeroHash32B, nil, nil, errors.New("statefactory cannot be nil")
+		return hash.ZeroHash256, nil, nil, errors.New("statefactory cannot be nil")
 	}
 	receipts := make([]*action.Receipt, 0)
 	executedActions := make([]action.SealedEnvelope, 0)
 
-	// handle coinbase transfer
-	/*receipt, err := ws.RunAction(ctx, coinBaseSelp)
-	if err != nil {
-		return hash.ZeroHash32B, nil, nil, errors.Wrapf(err, "Failed to update state changes for coinbase selp %s", coinBaseSelp.Hash())
-	}
-	if receipt != nil {
-		receipts[coinBaseSelp.Hash()] = receipt
-	}
-	executedActions = append(executedActions, coinBaseSelp)*/
-
 	raCtx, ok := protocol.GetRunActionsCtx(ctx)
 	if !ok {
-		return hash.ZeroHash32B, nil, nil, errors.New("failed to get action context")
+		return hash.ZeroHash256, nil, nil, errors.New("failed to get action context")
 	}
 	// initial action iterator
 	actionIterator := actioniterator.NewActionIterator(actionMap)
@@ -1185,7 +1171,7 @@
 			if err == action.ErrHitGasLimit {
 				continue
 			}
-			return hash.ZeroHash32B, nil, nil, errors.Wrapf(err, "Failed to update state changes for selp %s", nextAction.Hash())
+			return hash.ZeroHash256, nil, nil, errors.Wrapf(err, "Failed to update state changes for selp %s", nextAction.Hash())
 		}
 		if receipt != nil {
 			// will this ever happen?
