// Copyright (c) 2024 IoTeX Foundation
// This source code is provided 'as is' and no warranties are given as to title or non-infringement, merchantability
// or fitness for purpose and, to the extent permitted by law, all liability for your use of the code is disclaimed.
// This source code is governed by Apache License 2.0 that can be found in the LICENSE file.

package blockchain

import (
	"context"
	"math/big"
	"strconv"
	"sync"
	"sync/atomic"
	"time"

	"github.com/facebookgo/clock"
	"github.com/iotexproject/go-pkgs/crypto"
	"github.com/iotexproject/go-pkgs/hash"
	"github.com/iotexproject/iotex-address/address"
	"github.com/pkg/errors"
	"github.com/prometheus/client_golang/prometheus"
	"go.uber.org/zap"

	"github.com/iotexproject/iotex-core/v2/action/protocol"
	"github.com/iotexproject/iotex-core/v2/blockchain/block"
	"github.com/iotexproject/iotex-core/v2/blockchain/blockdao"
	"github.com/iotexproject/iotex-core/v2/blockchain/filedao"
	"github.com/iotexproject/iotex-core/v2/blockchain/genesis"
	"github.com/iotexproject/iotex-core/v2/pkg/lifecycle"
	"github.com/iotexproject/iotex-core/v2/pkg/log"
	"github.com/iotexproject/iotex-core/v2/pkg/prometheustimer"
	"github.com/iotexproject/iotex-core/v2/pkg/unit"
)

// const
const (
	SigP256k1  = "secp256k1"
	SigP256sm2 = "p256sm2"
)

var (
	_blockMtc = prometheus.NewGaugeVec(
		prometheus.GaugeOpts{
			Name: "iotex_block_metrics",

			Help: "Block metrics.",
		},
		[]string{"type"},
	)
	// ErrInvalidTipHeight is the error returned when the block height is not valid
	ErrInvalidTipHeight = errors.New("invalid tip height")
	// ErrInvalidBlock is the error returned when the block is not valid
	ErrInvalidBlock = errors.New("failed to validate the block")
	// ErrActionNonce is the error when the nonce of the action is wrong
	ErrActionNonce = errors.New("invalid action nonce")
	// ErrInsufficientGas indicates the error of insufficient gas value for data storage
	ErrInsufficientGas = errors.New("insufficient intrinsic gas value")
	// ErrBalance indicates the error of balance
	ErrBalance = errors.New("invalid balance")
)

func init() {
	prometheus.MustRegister(_blockMtc)
}

type (
	// MintOptions is the options to mint a new block
	MintOptions struct {
		ProducerPrivateKey crypto.PrivateKey
	}
	// MintOption sets the mint options
	MintOption func(*MintOptions)
	// Blockchain represents the blockchain data structure and hosts the APIs to access it
	Blockchain interface {
		lifecycle.StartStopper

		// For exposing blockchain states
		// BlockHeaderByHeight return block header by height
		BlockHeaderByHeight(height uint64) (*block.Header, error)
		// BlockFooterByHeight return block footer by height
		BlockFooterByHeight(height uint64) (*block.Footer, error)
		// ChainID returns the chain ID
		ChainID() uint32
		// EvmNetworkID returns the evm network ID
		EvmNetworkID() uint32
		// ChainAddress returns chain address on parent chain, the root chain return empty.
		ChainAddress() string
		// TipHash returns tip block's hash
		TipHash() hash.Hash256
		// TipHeight returns tip block's height
		TipHeight() uint64
		// Genesis returns the genesis
		Genesis() genesis.Genesis
		// Context returns current context
		Context(context.Context) (context.Context, error)
		// ContextAtHeight returns context at given height
		ContextAtHeight(context.Context, uint64) (context.Context, error)

		// For block operations
		// MintNewBlock creates a new block with given actions
		// Note: the coinbase transfer will be added to the given transfers when minting a new block
		MintNewBlock(time.Time, ...MintOption) (*block.Block, error)
		// CommitBlock validates and appends a block to the chain
		CommitBlock(blk *block.Block) error
		// ValidateBlock validates a new block before adding it to the blockchain
		ValidateBlock(*block.Block, ...BlockValidationOption) error

		// AddSubscriber make you listen to every single produced block
		AddSubscriber(BlockCreationSubscriber) error

		// RemoveSubscriber make you listen to every single produced block
		RemoveSubscriber(BlockCreationSubscriber) error
	}

<<<<<<< HEAD
	// BlockBuilderFactory is the factory interface of block builder
	BlockBuilderFactory interface {
		// NewBlockBuilder creates block builder
		Mint(ctx context.Context, pk crypto.PrivateKey) (*block.Block, error)
=======
	// BlockMinter is the block minter interface
	BlockMinter interface {
		// Mint creates a new block
		Mint(context.Context, crypto.PrivateKey) (*block.Block, error)
>>>>>>> 3099b4f5
	}

	// blockchain implements the Blockchain interface
	blockchain struct {
		mu             sync.RWMutex // mutex to protect utk, tipHeight and tipHash
		dao            blockdao.BlockDAO
		config         Config
		genesis        genesis.Genesis
		blockValidator block.Validator
		lifecycle      lifecycle.Lifecycle
		clk            clock.Clock
		pubSubManager  PubSubManager
		timerFactory   *prometheustimer.TimerFactory

		// used by account-based model
		bbf BlockMinter
	}
)

// WithProducerPrivateKey sets the producer private key
func WithProducerPrivateKey(pk crypto.PrivateKey) MintOption {
	return func(options *MintOptions) {
		options.ProducerPrivateKey = pk
	}
}

// Productivity returns the map of the number of blocks produced per delegate in given epoch
func Productivity(bc Blockchain, startHeight uint64, endHeight uint64) (map[string]uint64, error) {
	stats := make(map[string]uint64)
	for i := startHeight; i <= endHeight; i++ {
		header, err := bc.BlockHeaderByHeight(i)
		if err != nil {
			return nil, err
		}
		producer := header.ProducerAddress()
		stats[producer]++
	}

	return stats, nil
}

// Option sets blockchain construction parameter
type Option func(*blockchain) error

// BlockValidatorOption sets block validator
func BlockValidatorOption(blockValidator block.Validator) Option {
	return func(bc *blockchain) error {
		bc.blockValidator = blockValidator
		return nil
	}
}

// ClockOption overrides the default clock
func ClockOption(clk clock.Clock) Option {
	return func(bc *blockchain) error {
		bc.clk = clk
		return nil
	}
}

type (
	BlockValidationCfg struct {
		skipSidecarValidation bool
	}

	BlockValidationOption func(*BlockValidationCfg)
)

func SkipSidecarValidationOption() BlockValidationOption {
	return func(opts *BlockValidationCfg) {
		opts.skipSidecarValidation = true
	}
}

// NewBlockchain creates a new blockchain and DB instance
func NewBlockchain(cfg Config, g genesis.Genesis, dao blockdao.BlockDAO, bbf BlockMinter, opts ...Option) Blockchain {
	// create the Blockchain
	chain := &blockchain{
		config:        cfg,
		genesis:       g,
		dao:           dao,
		bbf:           bbf,
		clk:           clock.New(),
		pubSubManager: NewPubSub(cfg.StreamingBlockBufferSize),
	}
	for _, opt := range opts {
		if err := opt(chain); err != nil {
			log.S().Panicf("Failed to execute blockchain creation option %p: %v", opt, err)
		}
	}
	timerFactory, err := prometheustimer.New(
		"iotex_blockchain_perf",
		"Performance of blockchain module",
		[]string{"topic", "chainID"},
		[]string{"default", strconv.FormatUint(uint64(cfg.ID), 10)},
	)
	if err != nil {
		log.L().Panic("Failed to generate prometheus timer factory.", zap.Error(err))
	}
	chain.timerFactory = timerFactory
	if chain.dao == nil {
		log.L().Panic("blockdao is nil")
	}
	chain.lifecycle.Add(chain.dao)
	chain.lifecycle.Add(chain.pubSubManager)

	return chain
}

func (bc *blockchain) ChainID() uint32 {
	return atomic.LoadUint32(&bc.config.ID)
}

func (bc *blockchain) EvmNetworkID() uint32 {
	return atomic.LoadUint32(&bc.config.EVMNetworkID)
}

func (bc *blockchain) ChainAddress() string {
	return bc.config.Address
}

// Start starts the blockchain
func (bc *blockchain) Start(ctx context.Context) error {
	bc.mu.Lock()
	defer bc.mu.Unlock()
	// pass registry to be used by state factory's initialization
	ctx = protocol.WithFeatureWithHeightCtx(genesis.WithGenesisContext(
		protocol.WithBlockchainCtx(
			ctx,
			protocol.BlockchainCtx{
				ChainID:      bc.ChainID(),
				EvmNetworkID: bc.EvmNetworkID(),
				GetBlockHash: bc.dao.GetBlockHash,
				GetBlockTime: bc.getBlockTime,
			},
		), bc.genesis))
	return bc.lifecycle.OnStart(ctx)
}

// Stop stops the blockchain.
func (bc *blockchain) Stop(ctx context.Context) error {
	bc.mu.Lock()
	defer bc.mu.Unlock()
	return bc.lifecycle.OnStop(ctx)
}

func (bc *blockchain) BlockHeaderByHeight(height uint64) (*block.Header, error) {
	return bc.dao.HeaderByHeight(height)
}

func (bc *blockchain) BlockFooterByHeight(height uint64) (*block.Footer, error) {
	return bc.dao.FooterByHeight(height)
}

// TipHash returns tip block's hash
func (bc *blockchain) TipHash() hash.Hash256 {
	tipHeight, err := bc.dao.Height()
	if err != nil {
		return hash.ZeroHash256
	}
	tipHash, err := bc.dao.GetBlockHash(tipHeight)
	if err != nil {
		return hash.ZeroHash256
	}
	return tipHash
}

// TipHeight returns tip block's height
func (bc *blockchain) TipHeight() uint64 {
	tipHeight, err := bc.dao.Height()
	if err != nil {
		log.L().Panic("failed to get tip height", zap.Error(err))
	}
	return tipHeight
}

// ValidateBlock validates a new block before adding it to the blockchain
func (bc *blockchain) ValidateBlock(blk *block.Block, opts ...BlockValidationOption) error {
	bc.mu.RLock()
	defer bc.mu.RUnlock()
	timer := bc.timerFactory.NewTimer("ValidateBlock")
	defer timer.End()
	if blk == nil {
		return ErrInvalidBlock
	}
	tipHeight, err := bc.dao.Height()
	if err != nil {
		return err
	}
	tip, err := bc.tipInfo(tipHeight)
	if err != nil {
		return err
	}
	// verify new block has height incremented by 1
	if blk.Height() != 0 && blk.Height() != tip.Height+1 {
		return errors.Wrapf(
			ErrInvalidTipHeight,
			"wrong block height %d, expecting %d",
			blk.Height(),
			tip.Height+1,
		)
	}
	// verify new block has correctly linked to current tip
	if blk.PrevHash() != tip.Hash {
		blk.HeaderLogger(log.L()).Error("Previous block hash doesn't match.",
			log.Hex("expectedBlockHash", tip.Hash[:]))
		return errors.Wrapf(
			ErrInvalidBlock,
			"wrong prev hash %x, expecting %x",
			blk.PrevHash(),
			tip.Hash,
		)
	}
	// verify EIP1559 header (baseFee adjustment)
	if blk.Header.BaseFee() != nil {
		if err = protocol.VerifyEIP1559Header(bc.genesis.Blockchain, tip, &blk.Header); err != nil {
			return errors.Wrap(err, "failed to verify EIP1559 header (baseFee adjustment)")
		}
	}
	if !blk.Header.VerifySignature() {
		return errors.Errorf("failed to verify block's signature with public key: %x", blk.PublicKey())
	}
	if err := blk.VerifyTxRoot(); err != nil {
		return err
	}

	producerAddr := blk.PublicKey().Address()
	if producerAddr == nil {
		return errors.New("failed to get address")
	}
	ctx, err := bc.context(context.Background(), tipHeight)
	if err != nil {
		return err
	}
	cfg := BlockValidationCfg{}
	for _, opt := range opts {
		opt(&cfg)
	}
	ctx = protocol.WithBlockCtx(ctx,
		protocol.BlockCtx{
			BlockHeight:           blk.Height(),
			BlockTimeStamp:        blk.Timestamp(),
			GasLimit:              bc.genesis.BlockGasLimitByHeight(blk.Height()),
			Producer:              producerAddr,
			BaseFee:               blk.BaseFee(),
			ExcessBlobGas:         blk.ExcessBlobGas(),
			SkipSidecarValidation: cfg.skipSidecarValidation,
		},
	)
	ctx = protocol.WithFeatureCtx(ctx)
	if bc.blockValidator == nil {
		return nil
	}
	return bc.blockValidator.Validate(ctx, blk)
}

func (bc *blockchain) Context(ctx context.Context) (context.Context, error) {
	bc.mu.RLock()
	defer bc.mu.RUnlock()
	tipHeight, err := bc.dao.Height()
	if err != nil {
		return nil, err
	}
	return bc.context(ctx, tipHeight)
}

func (bc *blockchain) ContextAtHeight(ctx context.Context, height uint64) (context.Context, error) {
	bc.mu.RLock()
	defer bc.mu.RUnlock()
	return bc.context(ctx, height)
}

func (bc *blockchain) contextWithBlock(ctx context.Context, producer address.Address, height uint64, timestamp time.Time, baseFee *big.Int, blobgas uint64) context.Context {
	return protocol.WithBlockCtx(
		ctx,
		protocol.BlockCtx{
			BlockHeight:    height,
			BlockTimeStamp: timestamp,
			Producer:       producer,
			GasLimit:       bc.genesis.BlockGasLimitByHeight(height),
			BaseFee:        baseFee,
			ExcessBlobGas:  blobgas,
		})
}

func (bc *blockchain) context(ctx context.Context, height uint64) (context.Context, error) {
	tip, err := bc.tipInfo(height)
	if err != nil {
		return nil, err
	}
	ctx = genesis.WithGenesisContext(
		protocol.WithBlockchainCtx(
			ctx,
			protocol.BlockchainCtx{
				Tip:          *tip,
				ChainID:      bc.ChainID(),
				EvmNetworkID: bc.EvmNetworkID(),
				GetBlockHash: bc.dao.GetBlockHash,
				GetBlockTime: bc.getBlockTime,
			},
		),
		bc.genesis,
	)
	return protocol.WithFeatureWithHeightCtx(ctx), nil
}

func (bc *blockchain) MintNewBlock(timestamp time.Time, opts ...MintOption) (*block.Block, error) {
	bc.mu.RLock()
	defer bc.mu.RUnlock()
	mintNewBlockTimer := bc.timerFactory.NewTimer("MintNewBlock")
	defer mintNewBlockTimer.End()
	var options MintOptions
	for _, opt := range opts {
		opt(&options)
	}
	tipHeight, err := bc.dao.Height()
	if err != nil {
		return nil, err
	}
	newblockHeight := tipHeight + 1
	ctx, err := bc.context(context.Background(), tipHeight)
	if err != nil {
		return nil, err
	}
	tip := protocol.MustGetBlockchainCtx(ctx).Tip
	producerPrivateKey := options.ProducerPrivateKey
	if producerPrivateKey == nil {
		privateKeys := bc.config.ProducerPrivateKeys()
		if len(privateKeys) == 0 {
			return nil, errors.New("no producer private key available")
		}
		producerPrivateKey = privateKeys[0]
	}
	minterAddress := producerPrivateKey.PublicKey().Address()
	log.L().Info("Minting a new block.", zap.Uint64("height", newblockHeight), zap.String("minter", minterAddress.String()))
	ctx = bc.contextWithBlock(ctx, minterAddress, newblockHeight, timestamp, protocol.CalcBaseFee(genesis.MustExtractGenesisContext(ctx).Blockchain, &tip), protocol.CalcExcessBlobGas(tip.ExcessBlobGas, tip.BlobGasUsed))
	ctx = protocol.WithFeatureCtx(ctx)
	// run execution and update state trie root hash
<<<<<<< HEAD
	blk, err := bc.bbf.Mint(ctx, producerPrivateKey)
=======
	blk, err := bc.bbf.Mint(
		ctx,
		producerPrivateKey,
	)
>>>>>>> 3099b4f5
	if err != nil {
		return nil, errors.Wrapf(err, "failed to create block")
	}
	_blockMtc.WithLabelValues("MintGas").Set(float64(blk.GasUsed()))
	_blockMtc.WithLabelValues("MintActions").Set(float64(len(blk.Actions)))
	return blk, nil
}

// CommitBlock validates and appends a block to the chain
func (bc *blockchain) CommitBlock(blk *block.Block) error {
	bc.mu.Lock()
	defer bc.mu.Unlock()
	timer := bc.timerFactory.NewTimer("CommitBlock")
	defer timer.End()
	return bc.commitBlock(blk)
}

func (bc *blockchain) AddSubscriber(s BlockCreationSubscriber) error {
	log.L().Info("Add a subscriber.")
	if s == nil {
		return errors.New("subscriber could not be nil")
	}

	return bc.pubSubManager.AddBlockListener(s)
}

func (bc *blockchain) RemoveSubscriber(s BlockCreationSubscriber) error {
	return bc.pubSubManager.RemoveBlockListener(s)
}

//======================================
// internal functions
//=====================================

func (bc *blockchain) Genesis() genesis.Genesis {
	return bc.genesis
}

//======================================
// private functions
//=====================================

func (bc *blockchain) tipInfo(tipHeight uint64) (*protocol.TipInfo, error) {
	if tipHeight == 0 {
		return &protocol.TipInfo{
			Height:    0,
			Hash:      bc.genesis.Hash(),
			Timestamp: time.Unix(bc.genesis.Timestamp, 0),
		}, nil
	}
	header, err := bc.dao.HeaderByHeight(tipHeight)
	if err != nil {
		return nil, err
	}

	return &protocol.TipInfo{
		Height:        tipHeight,
		GasUsed:       header.GasUsed(),
		Hash:          header.HashBlock(),
		Timestamp:     header.Timestamp(),
		BaseFee:       header.BaseFee(),
		BlobGasUsed:   header.BlobGasUsed(),
		ExcessBlobGas: header.ExcessBlobGas(),
	}, nil
}

// commitBlock commits a block to the chain
func (bc *blockchain) commitBlock(blk *block.Block) error {
	tipHeight, err := bc.dao.Height()
	if err != nil {
		return err
	}
	ctx, err := bc.context(context.Background(), tipHeight)
	if err != nil {
		return err
	}
	ctx = bc.contextWithBlock(ctx, blk.PublicKey().Address(), blk.Height(), blk.Timestamp(), blk.BaseFee(), blk.ExcessBlobGas())
	ctx = protocol.WithFeatureCtx(ctx)
	// write block into DB
	putTimer := bc.timerFactory.NewTimer("putBlock")
	err = bc.dao.PutBlock(ctx, blk)
	putTimer.End()
	switch errors.Cause(err) {
	case filedao.ErrAlreadyExist, blockdao.ErrAlreadyExist:
		return nil
	case nil:
		// do nothing
	default:
		return err
	}
	blkHash := blk.HashBlock()
	if blk.Height()%100 == 0 {
		blk.HeaderLogger(log.L()).Info("Committed a block.", log.Hex("tipHash", blkHash[:]))
	}
	_blockMtc.WithLabelValues("numActions").Set(float64(len(blk.Actions)))
	if blk.BaseFee() != nil {
		basefeeQev := new(big.Int).Div(blk.BaseFee(), big.NewInt(unit.Qev))
		_blockMtc.WithLabelValues("baseFee").Set(float64(basefeeQev.Int64()))
	}
	_blockMtc.WithLabelValues("excessBlobGas").Set(float64(blk.ExcessBlobGas()))
	_blockMtc.WithLabelValues("blobGasUsed").Set(float64(blk.BlobGasUsed()))
	// emit block to all block subscribers
	bc.emitToSubscribers(blk)
	return nil
}

func (bc *blockchain) emitToSubscribers(blk *block.Block) {
	if bc.pubSubManager == nil {
		return
	}
	bc.pubSubManager.SendBlockToSubscribers(blk)
}

func (bc *blockchain) getBlockTime(height uint64) (time.Time, error) {
	if height == 0 {
		return time.Unix(bc.genesis.Timestamp, 0), nil
	}
	header, err := bc.dao.HeaderByHeight(height)
	if err != nil {
		return time.Time{}, err
	}
	return header.Timestamp(), nil
}<|MERGE_RESOLUTION|>--- conflicted
+++ resolved
@@ -112,17 +112,10 @@
 		RemoveSubscriber(BlockCreationSubscriber) error
 	}
 
-<<<<<<< HEAD
-	// BlockBuilderFactory is the factory interface of block builder
-	BlockBuilderFactory interface {
-		// NewBlockBuilder creates block builder
-		Mint(ctx context.Context, pk crypto.PrivateKey) (*block.Block, error)
-=======
 	// BlockMinter is the block minter interface
 	BlockMinter interface {
 		// Mint creates a new block
 		Mint(context.Context, crypto.PrivateKey) (*block.Block, error)
->>>>>>> 3099b4f5
 	}
 
 	// blockchain implements the Blockchain interface
@@ -461,14 +454,7 @@
 	ctx = bc.contextWithBlock(ctx, minterAddress, newblockHeight, timestamp, protocol.CalcBaseFee(genesis.MustExtractGenesisContext(ctx).Blockchain, &tip), protocol.CalcExcessBlobGas(tip.ExcessBlobGas, tip.BlobGasUsed))
 	ctx = protocol.WithFeatureCtx(ctx)
 	// run execution and update state trie root hash
-<<<<<<< HEAD
 	blk, err := bc.bbf.Mint(ctx, producerPrivateKey)
-=======
-	blk, err := bc.bbf.Mint(
-		ctx,
-		producerPrivateKey,
-	)
->>>>>>> 3099b4f5
 	if err != nil {
 		return nil, errors.Wrapf(err, "failed to create block")
 	}
