// Copyright (c) 2019 IoTeX Foundation
// This is an alpha (internal) release and is not suitable for production. This source code is provided 'as is' and no
// warranties are given as to title or non-infringement, merchantability or fitness for purpose and, to the extent
// permitted by law, all liability for your use of the code is disclaimed. This source code is governed by Apache
// License 2.0 that can be found in the LICENSE file.

package blockchain

import (
	"context"
	"strconv"
	"sync"
	"sync/atomic"
	"time"

	"github.com/facebookgo/clock"
	"github.com/iotexproject/go-pkgs/hash"
	"github.com/iotexproject/iotex-address/address"
	"github.com/pkg/errors"
	"github.com/prometheus/client_golang/prometheus"
	"go.uber.org/zap"

	"github.com/iotexproject/iotex-core/action"
	"github.com/iotexproject/iotex-core/action/protocol"
	"github.com/iotexproject/iotex-core/blockchain/block"
	"github.com/iotexproject/iotex-core/blockchain/blockdao"
	"github.com/iotexproject/iotex-core/blockchain/filedao"
	"github.com/iotexproject/iotex-core/blockchain/genesis"
	"github.com/iotexproject/iotex-core/config"
	"github.com/iotexproject/iotex-core/pkg/lifecycle"
	"github.com/iotexproject/iotex-core/pkg/log"
	"github.com/iotexproject/iotex-core/pkg/prometheustimer"
)

var (
	_blockMtc = prometheus.NewGaugeVec(
		prometheus.GaugeOpts{
			Name: "iotex_block_metrics",

			Help: "Block metrics.",
		},
		[]string{"type"},
	)
	// ErrInvalidTipHeight is the error returned when the block height is not valid
	ErrInvalidTipHeight = errors.New("invalid tip height")
	// ErrInvalidBlock is the error returned when the block is not valid
	ErrInvalidBlock = errors.New("failed to validate the block")
	// ErrActionNonce is the error when the nonce of the action is wrong
	ErrActionNonce = errors.New("invalid action nonce")
	// ErrInsufficientGas indicates the error of insufficient gas value for data storage
	ErrInsufficientGas = errors.New("insufficient intrinsic gas value")
	// ErrBalance indicates the error of balance
	ErrBalance = errors.New("invalid balance")
)

func init() {
	prometheus.MustRegister(_blockMtc)
}

type (
	// Blockchain represents the blockchain data structure and hosts the APIs to access it
	Blockchain interface {
		lifecycle.StartStopper

		// For exposing blockchain states
		// BlockHeaderByHeight return block header by height
		BlockHeaderByHeight(height uint64) (*block.Header, error)
		// BlockFooterByHeight return block footer by height
		BlockFooterByHeight(height uint64) (*block.Footer, error)
		// ChainID returns the chain ID
		ChainID() uint32
		// EvmNetworkID returns the evm network ID
		EvmNetworkID() uint32
		// ChainAddress returns chain address on parent chain, the root chain return empty.
		ChainAddress() string
		// TipHash returns tip block's hash
		TipHash() hash.Hash256
		// TipHeight returns tip block's height
		TipHeight() uint64
		// Genesis returns the genesis
		Genesis() genesis.Genesis
		// Context returns current context
		Context(context.Context) (context.Context, error)

		// For block operations
		// MintNewBlock creates a new block with given actions
		// Note: the coinbase transfer will be added to the given transfers when minting a new block
		MintNewBlock(timestamp time.Time) (*block.Block, error)
		// CommitBlock validates and appends a block to the chain
		CommitBlock(blk *block.Block) error
		// ValidateBlock validates a new block before adding it to the blockchain
		ValidateBlock(blk *block.Block) error

		// AddSubscriber make you listen to every single produced block
		AddSubscriber(BlockCreationSubscriber) error

		// RemoveSubscriber make you listen to every single produced block
		RemoveSubscriber(BlockCreationSubscriber) error
	}
	// BlockBuilderFactory is the factory interface of block builder
	BlockBuilderFactory interface {
		// NewBlockBuilder creates block builder
		NewBlockBuilder(context.Context, func(action.Envelope) (action.SealedEnvelope, error)) (*block.Builder, error)
	}
)

// Productivity returns the map of the number of blocks produced per delegate in given epoch
func Productivity(bc Blockchain, startHeight uint64, endHeight uint64) (map[string]uint64, error) {
	stats := make(map[string]uint64)
	for i := startHeight; i <= endHeight; i++ {
		header, err := bc.BlockHeaderByHeight(i)
		if err != nil {
			return nil, err
		}
		producer := header.ProducerAddress()
		stats[producer]++
	}

	return stats, nil
}

// blockchain implements the Blockchain interface
type blockchain struct {
	mu             sync.RWMutex // mutex to protect utk, tipHeight and tipHash
	dao            blockdao.BlockDAO
	config         config.Config
	blockValidator block.Validator
	lifecycle      lifecycle.Lifecycle
	clk            clock.Clock
	pubSubManager  PubSubManager
	timerFactory   *prometheustimer.TimerFactory

	// used by account-based model
	bbf BlockBuilderFactory
}

// Option sets blockchain construction parameter
type Option func(*blockchain, config.Config) error

// BlockValidatorOption sets block validator
func BlockValidatorOption(blockValidator block.Validator) Option {
	return func(bc *blockchain, cfg config.Config) error {
		bc.blockValidator = blockValidator
		return nil
	}
}

<<<<<<< HEAD
// BoltDBDaoOption sets blockchain's dao with BoltDB from config.Chain.ChainDBPath
func BoltDBDaoOption(indexers ...blockdao.BlockIndexer) Option {
	return func(bc *blockchain, cfg config.Config) error {
		if bc.dao != nil {
			return nil
		}
		cfg.DB.DbPath = cfg.Chain.ChainDBPath // TODO: remove this after moving TrieDBPath from cfg.Chain to cfg.DB
		cfg.DB.CompressLegacy = cfg.Chain.CompressBlock
		bc.dao = blockdao.NewBlockDAO(indexers, cfg.Chain.EVMNetworkID, cfg.DB)
		return nil
	}
}

=======
>>>>>>> ae9b4fd9
// ClockOption overrides the default clock
func ClockOption(clk clock.Clock) Option {
	return func(bc *blockchain, conf config.Config) error {
		bc.clk = clk
		return nil
	}
}

// NewBlockchain creates a new blockchain and DB instance
func NewBlockchain(cfg config.Config, dao blockdao.BlockDAO, bbf BlockBuilderFactory, opts ...Option) Blockchain {
	// create the Blockchain
	chain := &blockchain{
		config:        cfg,
		dao:           dao,
		bbf:           bbf,
		clk:           clock.New(),
		pubSubManager: NewPubSub(cfg.BlockSync.BufferSize),
	}
	for _, opt := range opts {
		if err := opt(chain, cfg); err != nil {
			log.S().Panicf("Failed to execute blockchain creation option %p: %v", opt, err)
		}
	}
	timerFactory, err := prometheustimer.New(
		"iotex_blockchain_perf",
		"Performance of blockchain module",
		[]string{"topic", "chainID"},
		[]string{"default", strconv.FormatUint(uint64(cfg.Chain.ID), 10)},
	)
	if err != nil {
		log.L().Panic("Failed to generate prometheus timer factory.", zap.Error(err))
	}
	chain.timerFactory = timerFactory
	if chain.dao == nil {
		log.L().Panic("blockdao is nil")
	}
	chain.lifecycle.Add(chain.dao)
	chain.lifecycle.Add(chain.pubSubManager)

	return chain
}

func (bc *blockchain) ChainID() uint32 {
	return atomic.LoadUint32(&bc.config.Chain.ID)
}

func (bc *blockchain) EvmNetworkID() uint32 {
	return atomic.LoadUint32(&bc.config.Chain.EVMNetworkID)
}

func (bc *blockchain) ChainAddress() string {
	return bc.config.Chain.Address
}

// Start starts the blockchain
func (bc *blockchain) Start(ctx context.Context) error {
	bc.mu.Lock()
	defer bc.mu.Unlock()

	// pass registry to be used by state factory's initialization
	ctx, err := bc.context(ctx, false)
	if err != nil {
		return err
	}
	return bc.lifecycle.OnStart(ctx)
}

// Stop stops the blockchain.
func (bc *blockchain) Stop(ctx context.Context) error {
	bc.mu.Lock()
	defer bc.mu.Unlock()
	return bc.lifecycle.OnStop(ctx)
}

func (bc *blockchain) BlockHeaderByHeight(height uint64) (*block.Header, error) {
	return bc.dao.HeaderByHeight(height)
}

func (bc *blockchain) BlockFooterByHeight(height uint64) (*block.Footer, error) {
	return bc.dao.FooterByHeight(height)
}

// TipHash returns tip block's hash
func (bc *blockchain) TipHash() hash.Hash256 {
	tipHeight, err := bc.dao.Height()
	if err != nil {
		return hash.ZeroHash256
	}
	tipHash, err := bc.dao.GetBlockHash(tipHeight)
	if err != nil {
		return hash.ZeroHash256
	}
	return tipHash
}

// TipHeight returns tip block's height
func (bc *blockchain) TipHeight() uint64 {
	tipHeight, err := bc.dao.Height()
	if err != nil {
		log.L().Panic("failed to get tip height", zap.Error(err))
	}
	return tipHeight
}

// ValidateBlock validates a new block before adding it to the blockchain
func (bc *blockchain) ValidateBlock(blk *block.Block) error {
	bc.mu.RLock()
	defer bc.mu.RUnlock()
	timer := bc.timerFactory.NewTimer("ValidateBlock")
	defer timer.End()
	if blk == nil {
		return ErrInvalidBlock
	}
	tip, err := bc.tipInfo()
	if err != nil {
		return err
	}
	// verify new block has height incremented by 1
	if blk.Height() != 0 && blk.Height() != tip.Height+1 {
		return errors.Wrapf(
			ErrInvalidTipHeight,
			"wrong block height %d, expecting %d",
			blk.Height(),
			tip.Height+1,
		)
	}
	// verify new block has correctly linked to current tip
	if blk.PrevHash() != tip.Hash {
		blk.HeaderLogger(log.L()).Error("Previous block hash doesn't match.",
			log.Hex("expectedBlockHash", tip.Hash[:]))
		return errors.Wrapf(
			ErrInvalidBlock,
			"wrong prev hash %x, expecting %x",
			blk.PrevHash(),
			tip.Hash,
		)
	}

	if !blk.Header.VerifySignature() {
		return errors.Errorf("failed to verify block's signature with public key: %x", blk.PublicKey())
	}
	if err := blk.VerifyTxRoot(); err != nil {
		return err
	}

	producerAddr := blk.PublicKey().Address()
	if producerAddr == nil {
		return errors.New("failed to get address")
	}
	ctx, err := bc.context(context.Background(), true)
	if err != nil {
		return err
	}
	ctx = protocol.WithBlockCtx(ctx,
		protocol.BlockCtx{
			BlockHeight:    blk.Height(),
			BlockTimeStamp: blk.Timestamp(),
			GasLimit:       bc.config.Genesis.BlockGasLimit,
			Producer:       producerAddr,
		},
	)
	ctx = protocol.WithFeatureCtx(ctx)
	if bc.blockValidator == nil {
		return nil
	}

	return bc.blockValidator.Validate(ctx, blk)
}

func (bc *blockchain) Context(ctx context.Context) (context.Context, error) {
	bc.mu.RLock()
	defer bc.mu.RUnlock()

	return bc.context(ctx, true)
}

func (bc *blockchain) contextWithBlock(ctx context.Context, producer address.Address, height uint64, timestamp time.Time) context.Context {
	return protocol.WithBlockCtx(
		ctx,
		protocol.BlockCtx{
			BlockHeight:    height,
			BlockTimeStamp: timestamp,
			Producer:       producer,
			GasLimit:       bc.config.Genesis.BlockGasLimit,
		})
}

func (bc *blockchain) context(ctx context.Context, tipInfoFlag bool) (context.Context, error) {
	var tip protocol.TipInfo
	if tipInfoFlag {
		if tipInfoValue, err := bc.tipInfo(); err == nil {
			tip = *tipInfoValue
		} else {
			return nil, err
		}
	}

	ctx = genesis.WithGenesisContext(
		protocol.WithBlockchainCtx(
			ctx,
			protocol.BlockchainCtx{
				Tip:          tip,
				ChainID:      bc.ChainID(),
				EvmNetworkID: bc.EvmNetworkID(),
			},
		),
		bc.config.Genesis,
	)
	return protocol.WithFeatureWithHeightCtx(ctx), nil
}

func (bc *blockchain) MintNewBlock(timestamp time.Time) (*block.Block, error) {
	bc.mu.RLock()
	defer bc.mu.RUnlock()
	mintNewBlockTimer := bc.timerFactory.NewTimer("MintNewBlock")
	defer mintNewBlockTimer.End()
	tipHeight, err := bc.dao.Height()
	if err != nil {
		return nil, err
	}
	newblockHeight := tipHeight + 1
	ctx, err := bc.context(context.Background(), true)
	if err != nil {
		return nil, err
	}
	ctx = bc.contextWithBlock(ctx, bc.config.ProducerAddress(), newblockHeight, timestamp)
	ctx = protocol.WithFeatureCtx(ctx)
	// run execution and update state trie root hash
	minterPrivateKey := bc.config.ProducerPrivateKey()
	blockBuilder, err := bc.bbf.NewBlockBuilder(
		ctx,
		func(elp action.Envelope) (action.SealedEnvelope, error) {
			return action.Sign(elp, minterPrivateKey)
		},
	)
	if err != nil {
		return nil, errors.Wrapf(err, "failed to create block builder at new block height %d", newblockHeight)
	}
	blk, err := blockBuilder.SignAndBuild(minterPrivateKey)
	if err != nil {
		return nil, errors.Wrapf(err, "failed to create block")
	}

	return &blk, nil
}

//  CommitBlock validates and appends a block to the chain
func (bc *blockchain) CommitBlock(blk *block.Block) error {
	bc.mu.Lock()
	defer bc.mu.Unlock()
	timer := bc.timerFactory.NewTimer("CommitBlock")
	defer timer.End()
	return bc.commitBlock(blk)
}

func (bc *blockchain) AddSubscriber(s BlockCreationSubscriber) error {
	log.L().Info("Add a subscriber.")
	if s == nil {
		return errors.New("subscriber could not be nil")
	}

	return bc.pubSubManager.AddBlockListener(s)
}

func (bc *blockchain) RemoveSubscriber(s BlockCreationSubscriber) error {
	return bc.pubSubManager.RemoveBlockListener(s)
}

//======================================
// internal functions
//=====================================

func (bc *blockchain) Genesis() genesis.Genesis {
	return bc.config.Genesis
}

//======================================
// private functions
//=====================================

func (bc *blockchain) tipInfo() (*protocol.TipInfo, error) {
	tipHeight, err := bc.dao.Height()
	if err != nil {
		return nil, err
	}
	if tipHeight == 0 {
		return &protocol.TipInfo{
			Height:    0,
			Hash:      bc.config.Genesis.Hash(),
			Timestamp: time.Unix(bc.config.Genesis.Timestamp, 0),
		}, nil
	}
	header, err := bc.dao.HeaderByHeight(tipHeight)
	if err != nil {
		return nil, err
	}

	return &protocol.TipInfo{
		Height:    tipHeight,
		Hash:      header.HashBlock(),
		Timestamp: header.Timestamp(),
	}, nil
}

// commitBlock commits a block to the chain
func (bc *blockchain) commitBlock(blk *block.Block) error {
	ctx, err := bc.context(context.Background(), true)
	if err != nil {
		return err
	}

	// write block into DB
	putTimer := bc.timerFactory.NewTimer("putBlock")
	err = bc.dao.PutBlock(ctx, blk)
	putTimer.End()
	switch {
	case errors.Cause(err) == filedao.ErrAlreadyExist:
		return nil
	case err != nil:
		return err
	}
	blkHash := blk.HashBlock()
	if blk.Height()%100 == 0 {
		blk.HeaderLogger(log.L()).Info("Committed a block.", log.Hex("tipHash", blkHash[:]))
	}
	_blockMtc.WithLabelValues("numActions").Set(float64(len(blk.Actions)))
	// emit block to all block subscribers
	bc.emitToSubscribers(blk)
	return nil
}

func (bc *blockchain) emitToSubscribers(blk *block.Block) {
	if bc.pubSubManager == nil {
		return
	}
	bc.pubSubManager.SendBlockToSubscribers(blk)
}<|MERGE_RESOLUTION|>--- conflicted
+++ resolved
@@ -145,22 +145,6 @@
 	}
 }
 
-<<<<<<< HEAD
-// BoltDBDaoOption sets blockchain's dao with BoltDB from config.Chain.ChainDBPath
-func BoltDBDaoOption(indexers ...blockdao.BlockIndexer) Option {
-	return func(bc *blockchain, cfg config.Config) error {
-		if bc.dao != nil {
-			return nil
-		}
-		cfg.DB.DbPath = cfg.Chain.ChainDBPath // TODO: remove this after moving TrieDBPath from cfg.Chain to cfg.DB
-		cfg.DB.CompressLegacy = cfg.Chain.CompressBlock
-		bc.dao = blockdao.NewBlockDAO(indexers, cfg.Chain.EVMNetworkID, cfg.DB)
-		return nil
-	}
-}
-
-=======
->>>>>>> ae9b4fd9
 // ClockOption overrides the default clock
 func ClockOption(clk clock.Clock) Option {
 	return func(bc *blockchain, conf config.Config) error {
