--- conflicted
+++ resolved
@@ -852,10 +852,8 @@
 	return tipHeight, tipHash, nil
 }
 
-<<<<<<< HEAD
 func (bc *blockchain) SubscribeToBlock(ch chan *Block) error {
 	return bc.dao.AddSubscriber(ch)
 }
-=======
-func (bc *blockchain) now() uint64 { return uint64(bc.clk.Now().Unix()) }
->>>>>>> 9e2bcc6e
+
+func (bc *blockchain) now() uint64 { return uint64(bc.clk.Now().Unix()) }