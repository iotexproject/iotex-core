// Copyright (c) 2018 IoTeX
// This is an alpha (internal) release and is not suitable for production. This source code is provided 'as is' and no
// warranties are given as to title or non-infringement, merchantability or fitness for purpose and, to the extent
// permitted by law, all liability for your use of the code is disclaimed. This source code is governed by Apache
// License 2.0 that can be found in the LICENSE file.

package blockchain

import (
	"context"
	"math/big"
	"strconv"
	"sync"
	"sync/atomic"

	"github.com/facebookgo/clock"
	"github.com/pkg/errors"
	"go.uber.org/zap"

	"github.com/iotexproject/iotex-core/action"
	"github.com/iotexproject/iotex-core/action/protocol"
	"github.com/iotexproject/iotex-core/action/protocol/account"
	"github.com/iotexproject/iotex-core/action/protocol/execution/evm"
	"github.com/iotexproject/iotex-core/actpool/actioniterator"
	"github.com/iotexproject/iotex-core/address"
	"github.com/iotexproject/iotex-core/blockchain/block"
	"github.com/iotexproject/iotex-core/blockchain/genesis"
	"github.com/iotexproject/iotex-core/config"
	"github.com/iotexproject/iotex-core/crypto"
	"github.com/iotexproject/iotex-core/db"
	"github.com/iotexproject/iotex-core/pkg/hash"
	"github.com/iotexproject/iotex-core/pkg/keypair"
	"github.com/iotexproject/iotex-core/pkg/lifecycle"
	"github.com/iotexproject/iotex-core/pkg/log"
	"github.com/iotexproject/iotex-core/pkg/prometheustimer"
	"github.com/iotexproject/iotex-core/state"
	"github.com/iotexproject/iotex-core/state/factory"
)

// Blockchain represents the blockchain data structure and hosts the APIs to access it
type Blockchain interface {
	lifecycle.StartStopper

	// Balance returns balance of an account
	Balance(addr string) (*big.Int, error)
	// Nonce returns the nonce if the account exists
	Nonce(addr string) (uint64, error)
	// CreateState adds a new account with initial balance to the factory
	CreateState(addr string, init *big.Int) (*state.Account, error)
	// CandidatesByHeight returns the candidate list by a given height
	CandidatesByHeight(height uint64) ([]*state.Candidate, error)
	// For exposing blockchain states
	// GetHeightByHash returns Block's height by hash
	GetHeightByHash(h hash.Hash32B) (uint64, error)
	// GetHashByHeight returns Block's hash by height
	GetHashByHeight(height uint64) (hash.Hash32B, error)
	// GetBlockByHeight returns Block by height
	GetBlockByHeight(height uint64) (*block.Block, error)
	// GetBlockByHash returns Block by hash
	GetBlockByHash(h hash.Hash32B) (*block.Block, error)
	// GetTotalTransfers returns the total number of transfers
	GetTotalTransfers() (uint64, error)
	// GetTotalVotes returns the total number of votes
	GetTotalVotes() (uint64, error)
	// GetTotalExecutions returns the total number of executions
	GetTotalExecutions() (uint64, error)
	// GetTotalActions returns the total number of actions
	GetTotalActions() (uint64, error)
	// GetTransfersFromAddress returns transaction from address
	GetTransfersFromAddress(address string) ([]hash.Hash32B, error)
	// GetTransfersToAddress returns transaction to address
	GetTransfersToAddress(address string) ([]hash.Hash32B, error)
	// GetTransfersByTransferHash returns transfer by transfer hash
	GetTransferByTransferHash(h hash.Hash32B) (*action.Transfer, error)
	// GetBlockHashByTransferHash returns Block hash by transfer hash
	GetBlockHashByTransferHash(h hash.Hash32B) (hash.Hash32B, error)
	// GetVoteFromAddress returns vote from address
	GetVotesFromAddress(address string) ([]hash.Hash32B, error)
	// GetVoteToAddress returns vote to address
	GetVotesToAddress(address string) ([]hash.Hash32B, error)
	// GetVotesByVoteHash returns vote by vote hash
	GetVoteByVoteHash(h hash.Hash32B) (*action.Vote, error)
	// GetBlockHashByVoteHash returns Block hash by vote hash
	GetBlockHashByVoteHash(h hash.Hash32B) (hash.Hash32B, error)
	// GetExecutionsFromAddress returns executions from address
	GetExecutionsFromAddress(address string) ([]hash.Hash32B, error)
	// GetExecutionsToAddress returns executions to address
	GetExecutionsToAddress(address string) ([]hash.Hash32B, error)
	// GetExecutionByExecutionHash returns execution by execution hash
	GetExecutionByExecutionHash(h hash.Hash32B) (*action.Execution, error)
	// GetBlockHashByExecutionHash returns Block hash by execution hash
	GetBlockHashByExecutionHash(h hash.Hash32B) (hash.Hash32B, error)
	// GetReceiptByActionHash returns the receipt by action hash
	GetReceiptByActionHash(h hash.Hash32B) (*action.Receipt, error)
	// GetActionsFromAddress returns actions from address
	GetActionsFromAddress(address string) ([]hash.Hash32B, error)
	// GetActionsToAddress returns actions to address
	GetActionsToAddress(address string) ([]hash.Hash32B, error)
	// GetActionByActionHash returns action by action hash
	GetActionByActionHash(h hash.Hash32B) (action.SealedEnvelope, error)
	// GetBlockHashByActionHash returns Block hash by action hash
	GetBlockHashByActionHash(h hash.Hash32B) (hash.Hash32B, error)
	// GetFactory returns the state factory
	GetFactory() factory.Factory
	// GetChainID returns the chain ID
	ChainID() uint32
	// ChainAddress returns chain address on parent chain, the root chain return empty.
	ChainAddress() string
	// TipHash returns tip block's hash
	TipHash() hash.Hash32B
	// TipHeight returns tip block's height
	TipHeight() uint64
	// StateByAddr returns account of a given address
	StateByAddr(address string) (*state.Account, error)

	// For block operations
	// MintNewBlock creates a new block with given actions
	// Note: the coinbase transfer will be added to the given transfers when minting a new block
	MintNewBlock(
		actionMap map[string][]action.SealedEnvelope,
		producerPubKey keypair.PublicKey,
		producerPriKey keypair.PrivateKey,
		producerAddr string,
		timestamp int64,
	) (*block.Block, error)
	// CommitBlock validates and appends a block to the chain
	CommitBlock(blk *block.Block) error
	// ValidateBlock validates a new block before adding it to the blockchain
	ValidateBlock(blk *block.Block) error

	// For action operations
	// Validator returns the current validator object
	Validator() Validator
	// SetValidator sets the current validator object
	SetValidator(val Validator)

	// For smart contract operations
	// ExecuteContractRead runs a read-only smart contract operation, this is done off the network since it does not
	// cause any state change
	ExecuteContractRead(ex *action.Execution) (*action.Receipt, error)

	// AddSubscriber make you listen to every single produced block
	AddSubscriber(BlockCreationSubscriber) error

	// RemoveSubscriber make you listen to every single produced block
	RemoveSubscriber(BlockCreationSubscriber) error
}

// blockchain implements the Blockchain interface
type blockchain struct {
	mu            sync.RWMutex // mutex to protect utk, tipHeight and tipHash
	dao           *blockDAO
	config        config.Config
	genesis       *Genesis
	tipHeight     uint64
	tipHash       hash.Hash32B
	validator     Validator
	lifecycle     lifecycle.Lifecycle
	clk           clock.Clock
	blocklistener []BlockCreationSubscriber
	timerFactory  *prometheustimer.TimerFactory

	// used by account-based model
	sf factory.Factory
}

// Option sets blockchain construction parameter
type Option func(*blockchain, config.Config) error

// key specifies the type of recovery height key used by context
type key string

// RecoveryHeightKey indicates the recovery height key used by context
const RecoveryHeightKey key = "recoveryHeight"

// DefaultStateFactoryOption sets blockchain's sf from config
func DefaultStateFactoryOption() Option {
	return func(bc *blockchain, cfg config.Config) (err error) {
		if cfg.Chain.EnableTrielessStateDB {
			bc.sf, err = factory.NewStateDB(cfg, factory.DefaultStateDBOption())
		} else {
			bc.sf, err = factory.NewFactory(cfg, factory.DefaultTrieOption())
		}
		if err != nil {
			return errors.Wrapf(err, "Failed to create state factory")
		}
		return nil
	}
}

// PrecreatedStateFactoryOption sets blockchain's state.Factory to sf
func PrecreatedStateFactoryOption(sf factory.Factory) Option {
	return func(bc *blockchain, conf config.Config) error {
		bc.sf = sf

		return nil
	}
}

// InMemStateFactoryOption sets blockchain's factory.Factory as in memory sf
func InMemStateFactoryOption() Option {
	return func(bc *blockchain, cfg config.Config) error {
		sf, err := factory.NewFactory(cfg, factory.InMemTrieOption())
		if err != nil {
			return errors.Wrapf(err, "Failed to create state factory")
		}
		bc.sf = sf

		return nil
	}
}

// PrecreatedDaoOption sets blockchain's dao
func PrecreatedDaoOption(dao *blockDAO) Option {
	return func(bc *blockchain, conf config.Config) error {
		bc.dao = dao

		return nil
	}
}

// BoltDBDaoOption sets blockchain's dao with BoltDB from config.Chain.ChainDBPath
func BoltDBDaoOption() Option {
	return func(bc *blockchain, cfg config.Config) error {
		cfg.DB.DbPath = cfg.Chain.ChainDBPath // TODO: remove this after moving TrieDBPath from cfg.Chain to cfg.DB
		bc.dao = newBlockDAO(db.NewOnDiskDB(cfg.DB), cfg.Chain.EnableIndex && !cfg.Chain.EnableAsyncIndexWrite)
		return nil
	}
}

// InMemDaoOption sets blockchain's dao with MemKVStore
func InMemDaoOption() Option {
	return func(bc *blockchain, cfg config.Config) error {
		bc.dao = newBlockDAO(db.NewMemKVStore(), cfg.Chain.EnableIndex && !cfg.Chain.EnableAsyncIndexWrite)

		return nil
	}
}

// ClockOption overrides the default clock
func ClockOption(clk clock.Clock) Option {
	return func(bc *blockchain, conf config.Config) error {
		bc.clk = clk

		return nil
	}
}

// NewBlockchain creates a new blockchain and DB instance
func NewBlockchain(cfg config.Config, opts ...Option) Blockchain {
	// create the Blockchain
	chain := &blockchain{
		config:  cfg,
		genesis: Gen,
		clk:     clock.New(),
	}
	for _, opt := range opts {
		if err := opt(chain, cfg); err != nil {
			log.S().Errorf("Failed to execute blockchain creation option %p: %v", opt, err)
			return nil
		}
	}
	timerFactory, err := prometheustimer.New(
		"iotex_blockchain_perf",
		"Performance of blockchain module",
		[]string{"topic", "chainID"},
		[]string{"default", strconv.FormatUint(uint64(cfg.Chain.ID), 10)},
	)
	if err != nil {
		log.L().Error("Failed to generate prometheus timer factory.", zap.Error(err))
	}
	chain.timerFactory = timerFactory
	// Set block validator
	pubKey, _, err := cfg.KeyPair()
	if err != nil {
		log.L().Error("Failed to get key pair of producer.", zap.Error(err))
		return nil
	}
	pkHash := keypair.HashPubKey(pubKey)
	address := address.New(pkHash[:])
	if err != nil {
		log.L().Error("Failed to get producer's address by public key.", zap.Error(err))
		return nil
	}
	chain.validator = &validator{sf: chain.sf, validatorAddr: address.Bech32()}

	if chain.dao != nil {
		chain.lifecycle.Add(chain.dao)
	}
	if chain.sf != nil {
		chain.lifecycle.Add(chain.sf)
	}
	return chain
}

func (bc *blockchain) ChainID() uint32 {
	return atomic.LoadUint32(&bc.config.Chain.ID)
}

func (bc *blockchain) ChainAddress() string {
	return bc.config.Chain.Address
}

// Start starts the blockchain
func (bc *blockchain) Start(ctx context.Context) (err error) {
	bc.mu.Lock()
	defer bc.mu.Unlock()
	if err = bc.lifecycle.OnStart(ctx); err != nil {
		return err
	}
	// get blockchain tip height
	if bc.tipHeight, err = bc.dao.getBlockchainHeight(); err != nil {
		return err
	}
	if bc.tipHeight == 0 {
		_, err = bc.getBlockByHeight(0)
		if errors.Cause(err) == db.ErrNotExist {
			return bc.startEmptyBlockchain()
		}
		if err != nil {
			return err
		}
	}
	// get blockchain tip hash
	if bc.tipHash, err = bc.dao.getBlockHash(bc.tipHeight); err != nil {
		return err
	}
	recoveryHeight, _ := ctx.Value(RecoveryHeightKey).(uint64)
	return bc.startExistingBlockchain(recoveryHeight)
}

// Stop stops the blockchain.
func (bc *blockchain) Stop(ctx context.Context) error {
	bc.mu.Lock()
	defer bc.mu.Unlock()

	return bc.lifecycle.OnStop(ctx)
}

// Balance returns balance of address
func (bc *blockchain) Balance(addr string) (*big.Int, error) {
	return bc.sf.Balance(addr)
}

// Nonce returns the nonce if the account exists
func (bc *blockchain) Nonce(addr string) (uint64, error) {
	return bc.sf.Nonce(addr)
}

// CandidatesByHeight returns the candidate list by a given height
func (bc *blockchain) CandidatesByHeight(height uint64) ([]*state.Candidate, error) {
	return bc.sf.CandidatesByHeight(height)
}

// GetHeightByHash returns block's height by hash
func (bc *blockchain) GetHeightByHash(h hash.Hash32B) (uint64, error) {
	return bc.dao.getBlockHeight(h)
}

// GetHashByHeight returns block's hash by height
func (bc *blockchain) GetHashByHeight(height uint64) (hash.Hash32B, error) {
	return bc.dao.getBlockHash(height)
}

// GetBlockByHeight returns block from the blockchain hash by height
func (bc *blockchain) GetBlockByHeight(height uint64) (*block.Block, error) {
	blk, err := bc.getBlockByHeight(height)
	if blk == nil || err != nil {
		return blk, err
	}
	blk.HeaderLogger(log.L()).Debug("Get block.")
	return blk, err
}

// GetBlockByHash returns block from the blockchain hash by hash
func (bc *blockchain) GetBlockByHash(h hash.Hash32B) (*block.Block, error) {
	return bc.dao.getBlock(h)
}

// TODO: To be deprecated
// GetTotalTransfers returns the total number of transfers
func (bc *blockchain) GetTotalTransfers() (uint64, error) {
	if !bc.config.Chain.EnableIndex {
		return 0, errors.New("index not enabled")
	}
	return bc.dao.getTotalTransfers()
}

// TODO: To be deprecated
// GetTotalVotes returns the total number of votes
func (bc *blockchain) GetTotalVotes() (uint64, error) {
	if !bc.config.Chain.EnableIndex {
		return 0, errors.New("index not enabled")
	}
	return bc.dao.getTotalVotes()
}

// TODO: To be deprecated
// GetTotalExecutions returns the total number of executions
func (bc *blockchain) GetTotalExecutions() (uint64, error) {
	if !bc.config.Chain.EnableIndex {
		return 0, errors.New("index not enabled")
	}
	return bc.dao.getTotalExecutions()
}

// GetTotalActions returns the total number of actions
func (bc *blockchain) GetTotalActions() (uint64, error) {
	if !bc.config.Chain.EnableIndex {
		return 0, errors.New("index not enabled")
	}
	return bc.dao.getTotalActions()
}

// TODO: To be deprecated
// GetTransfersFromAddress returns transfers from address
func (bc *blockchain) GetTransfersFromAddress(address string) ([]hash.Hash32B, error) {
	if !bc.config.Chain.EnableIndex {
		return nil, errors.New("index not enabled")
	}
	return getTransfersBySenderAddress(bc.dao.kvstore, address)
}

// TODO: To be deprecated
// GetTransfersToAddress returns transfers to address
func (bc *blockchain) GetTransfersToAddress(address string) ([]hash.Hash32B, error) {
	if !bc.config.Chain.EnableIndex {
		return nil, errors.New("index not enabled")
	}
	return getTransfersByRecipientAddress(bc.dao.kvstore, address)
}

// TODO: To be deprecated
// GetTransferByTransferHash returns transfer by transfer hash
func (bc *blockchain) GetTransferByTransferHash(h hash.Hash32B) (*action.Transfer, error) {
	if !bc.config.Chain.EnableIndex {
		return nil, errors.New("index not enabled")
	}
	blkHash, err := getBlockHashByTransferHash(bc.dao.kvstore, h)
	if err != nil {
		return nil, err
	}
	blk, err := bc.dao.getBlock(blkHash)
	if err != nil {
		return nil, err
	}
	transfers, _, _ := action.ClassifyActions(blk.Actions)
	for _, transfer := range transfers {
		if transfer.Hash() == h {
			return transfer, nil
		}
	}
	return nil, errors.Errorf("block %x does not have transfer %x", blkHash, h)
}

// TODO: To be deprecated
// GetBlockHashByTxHash returns Block hash by transfer hash
func (bc *blockchain) GetBlockHashByTransferHash(h hash.Hash32B) (hash.Hash32B, error) {
	if !bc.config.Chain.EnableIndex {
		return hash.ZeroHash32B, errors.New("index not enabled")
	}
	return getBlockHashByTransferHash(bc.dao.kvstore, h)
}

// TODO: To be deprecated
// GetVoteFromAddress returns votes from address
func (bc *blockchain) GetVotesFromAddress(address string) ([]hash.Hash32B, error) {
	if !bc.config.Chain.EnableIndex {
		return nil, errors.New("index not enabled")
	}
	return getVotesBySenderAddress(bc.dao.kvstore, address)
}

// TODO: To be deprecated
// GetVoteToAddress returns votes to address
func (bc *blockchain) GetVotesToAddress(address string) ([]hash.Hash32B, error) {
	if !bc.config.Chain.EnableIndex {
		return nil, errors.New("index not enabled")
	}
	return getVotesByRecipientAddress(bc.dao.kvstore, address)
}

// TODO: To be deprecated
// GetVotesByVoteHash returns vote by vote hash
func (bc *blockchain) GetVoteByVoteHash(h hash.Hash32B) (*action.Vote, error) {
	if !bc.config.Chain.EnableIndex {
		return nil, errors.New("index not enabled")
	}
	blkHash, err := getBlockHashByVoteHash(bc.dao.kvstore, h)
	if err != nil {
		return nil, err
	}
	blk, err := bc.dao.getBlock(blkHash)
	if err != nil {
		return nil, err
	}

	for _, selp := range blk.Actions {
		if v, ok := selp.Action().(*action.Vote); ok {
			if selp.Hash() == h {
				return v, nil
			}
		}
	}
	return nil, errors.Errorf("block %x does not have vote %x", blkHash, h)
}

// TODO: To be deprecated
// GetBlockHashByVoteHash returns Block hash by vote hash
func (bc *blockchain) GetBlockHashByVoteHash(h hash.Hash32B) (hash.Hash32B, error) {
	if !bc.config.Chain.EnableIndex {
		return hash.ZeroHash32B, errors.New("index not enabled")
	}
	return getBlockHashByVoteHash(bc.dao.kvstore, h)
}

// TODO: To be deprecated
// GetExecutionsFromAddress returns executions from address
func (bc *blockchain) GetExecutionsFromAddress(address string) ([]hash.Hash32B, error) {
	if !bc.config.Chain.EnableIndex {
		return nil, errors.New("index not enabled")
	}
	return getExecutionsByExecutorAddress(bc.dao.kvstore, address)
}

// TODO: To be deprecated
// GetExecutionsToAddress returns executions to address
func (bc *blockchain) GetExecutionsToAddress(address string) ([]hash.Hash32B, error) {
	if !bc.config.Chain.EnableIndex {
		return nil, errors.New("index not enabled")
	}
	return getExecutionsByContractAddress(bc.dao.kvstore, address)
}

// TODO: To be deprecated
// GetExecutionByExecutionHash returns execution by execution hash
func (bc *blockchain) GetExecutionByExecutionHash(h hash.Hash32B) (*action.Execution, error) {
	if !bc.config.Chain.EnableIndex {
		return nil, errors.New("index not enabled")
	}
	blkHash, err := getBlockHashByExecutionHash(bc.dao.kvstore, h)
	if err != nil {
		return nil, err
	}
	blk, err := bc.dao.getBlock(blkHash)
	if err != nil {
		return nil, err
	}
	_, _, executions := action.ClassifyActions(blk.Actions)
	for _, execution := range executions {
		if execution.Hash() == h {
			return execution, nil
		}
	}
	return nil, errors.Errorf("block %x does not have execution %x", blkHash, h)
}

// TODO: To be deprecated
// GetBlockHashByExecutionHash returns Block hash by execution hash
func (bc *blockchain) GetBlockHashByExecutionHash(h hash.Hash32B) (hash.Hash32B, error) {
	if !bc.config.Chain.EnableIndex {
		return hash.ZeroHash32B, errors.New("index not enabled")
	}
	return getBlockHashByExecutionHash(bc.dao.kvstore, h)
}

// GetReceiptByActionHash returns the receipt by action hash
func (bc *blockchain) GetReceiptByActionHash(h hash.Hash32B) (*action.Receipt, error) {
	if !bc.config.Chain.EnableIndex {
		return nil, errors.New("index not enabled")
	}
	return bc.dao.getReceiptByActionHash(h)
}

// GetActionsFromAddress returns actions from address
func (bc *blockchain) GetActionsFromAddress(address string) ([]hash.Hash32B, error) {
	if !bc.config.Chain.EnableIndex {
		return nil, errors.New("index not enabled")
	}
	return getActionsBySenderAddress(bc.dao.kvstore, address)
}

// GetActionToAddress returns action to address
func (bc *blockchain) GetActionsToAddress(address string) ([]hash.Hash32B, error) {
	if !bc.config.Chain.EnableIndex {
		return nil, errors.New("index not enabled")
	}
	return getActionsByRecipientAddress(bc.dao.kvstore, address)
}

func (bc *blockchain) getActionByActionHashHelper(h hash.Hash32B) (hash.Hash32B, error) {
	blkHash, err := getBlockHashByTransferHash(bc.dao.kvstore, h)
	if err == nil {
		return blkHash, nil
	}
	blkHash, err = getBlockHashByVoteHash(bc.dao.kvstore, h)
	if err == nil {
		return blkHash, nil
	}
	blkHash, err = getBlockHashByExecutionHash(bc.dao.kvstore, h)
	if err == nil {
		return blkHash, nil
	}
	return getBlockHashByActionHash(bc.dao.kvstore, h)
}

// GetActionByActionHash returns action by action hash
func (bc *blockchain) GetActionByActionHash(h hash.Hash32B) (action.SealedEnvelope, error) {
	if !bc.config.Chain.EnableIndex {
		return action.SealedEnvelope{}, errors.New("index not enabled")
	}

	blkHash, err := bc.getActionByActionHashHelper(h)
	if err != nil {
		return action.SealedEnvelope{}, err
	}

	blk, err := bc.dao.getBlock(blkHash)
	if err != nil {
		return action.SealedEnvelope{}, err
	}
	for _, act := range blk.Actions {
		if act.Hash() == h {
			return act, nil
		}
	}
	return action.SealedEnvelope{}, errors.Errorf("block %x does not have transfer %x", blkHash, h)
}

// GetBlockHashByActionHash returns Block hash by action hash
func (bc *blockchain) GetBlockHashByActionHash(h hash.Hash32B) (hash.Hash32B, error) {
	if !bc.config.Chain.EnableIndex {
		return hash.ZeroHash32B, errors.New("index not enabled")
	}
	return getBlockHashByActionHash(bc.dao.kvstore, h)
}

// GetFactory returns the state factory
func (bc *blockchain) GetFactory() factory.Factory {
	return bc.sf
}

// TipHash returns tip block's hash
func (bc *blockchain) TipHash() hash.Hash32B {
	bc.mu.RLock()
	defer bc.mu.RUnlock()
	return bc.tipHash
}

// TipHeight returns tip block's height
func (bc *blockchain) TipHeight() uint64 {
	return atomic.LoadUint64(&bc.tipHeight)
}

// ValidateBlock validates a new block before adding it to the blockchain
func (bc *blockchain) ValidateBlock(blk *block.Block) error {
	bc.mu.RLock()
	defer bc.mu.RUnlock()
	timer := bc.timerFactory.NewTimer("ValidateBlock")
	defer timer.End()
	return bc.validateBlock(blk)
}

func (bc *blockchain) MintNewBlock(
	actionMap map[string][]action.SealedEnvelope,
	producerPubKey keypair.PublicKey,
	producerPriKey keypair.PrivateKey,
	producerAddr string,
	timestamp int64,
) (*block.Block, error) {
	bc.mu.RLock()
	defer bc.mu.RUnlock()
	mintNewBlockTimer := bc.timerFactory.NewTimer("MintNewBlock")
	defer mintNewBlockTimer.End()

<<<<<<< HEAD
	newblockHeight := bc.tipHeight + 1
	// Use block height as the nonce for coinbase transfer
	cb := action.NewCoinBaseTransfer(newblockHeight, bc.genesis.BlockReward, producerAddr)
	bd := action.EnvelopeBuilder{}
	// TODO the nonce is wrong, if bd also submit actions
	elp := bd.SetNonce(newblockHeight).
		SetDestinationAddress(producerAddr).
		SetGasLimit(cb.GasLimit()).
		SetAction(cb).Build()
	selp, err := action.Sign(elp, producerAddr, producerPriKey)
	if err != nil {
		return nil, err
	}

	// run execution and update state trie root hash
	ws, err := bc.sf.NewWorkingSet()
	if err != nil {
		return nil, errors.Wrap(err, "Failed to obtain working set from state factory")
	}

	gasLimitForContext := genesis.BlockGasLimit
	ctx := protocol.WithRunActionsCtx(context.Background(),
		protocol.RunActionsCtx{
			BlockHeight:     newblockHeight,
			BlockHash:       hash.ZeroHash32B,
			ProducerPubKey:  producerPubKey,
			BlockTimeStamp:  bc.now(),
			ProducerAddr:    producerAddr,
			GasLimit:        &gasLimitForContext,
			EnableGasCharge: bc.config.Chain.EnableGasCharge,
		})
	root, rc, actions, err := bc.pickAndRunActions(ctx, selp, actionMap, ws)
	if err != nil {
		return nil, errors.Wrapf(err, "Failed to update state changes in new block %d", newblockHeight)
	}

	ra := block.NewRunnableActionsBuilder().
		SetHeight(newblockHeight).
		SetTimeStamp(timestamp).
		AddActions(actions...).
		Build(producerAddr, producerPubKey)
=======
	// initial action iterator
	actionIterator := actioniterator.NewActionIterator(actionMap)
	actions, err := PickAction(genesis.BlockGasLimit, actionIterator)
	if err != nil {
		return nil, errors.Wrap(err, "failed to pick actions")
	}
>>>>>>> b480fe13

	validateActionsOnlyTimer := bc.timerFactory.NewTimer("ValidateActionsOnly")
	if err := bc.validator.ValidateActionsOnly(
		actions,
		producerPubKey,
		bc.ChainID(),
		newblockHeight,
	); err != nil {
		validateActionsOnlyTimer.End()
		return nil, err
	}
	validateActionsOnlyTimer.End()

<<<<<<< HEAD
=======
	ra := block.NewRunnableActionsBuilder().
		SetHeight(bc.tipHeight+1).
		SetTimeStamp(timestamp).
		AddActions(actions...).
		Build(producerAddr, producerPubKey)

	// run execution and update state trie root hash
	ws, err := bc.sf.NewWorkingSet()
	if err != nil {
		return nil, errors.Wrap(err, "failed to obtain working set from state factory")
	}
	root, rc, err := bc.runActions(ra, ws)
	if err != nil {
		return nil, errors.Wrapf(err, "failed to update state changes in new block %d", bc.tipHeight+1)
	}

>>>>>>> b480fe13
	blk, err := block.NewBuilder(ra).
		SetChainID(bc.config.Chain.ID).
		SetPrevBlockHash(bc.tipHash).
		SetStateRoot(root).
		SetDeltaStateDigest(ws.Digest()).
		SetReceipts(rc).
		SetReceiptRoot(calculateReceiptRoot(rc)).
		SignAndBuild(producerPubKey, producerPriKey)
	if err != nil {
		return nil, errors.Wrapf(err, "failed to create block")
	}
	blk.WorkingSet = ws

	return &blk, nil
}

//  CommitBlock validates and appends a block to the chain
func (bc *blockchain) CommitBlock(blk *block.Block) error {
	bc.mu.Lock()
	defer bc.mu.Unlock()
	timer := bc.timerFactory.NewTimer("CommitBlock")
	defer timer.End()

	return bc.commitBlock(blk)
}

// StateByAddr returns the account of an address
func (bc *blockchain) StateByAddr(address string) (*state.Account, error) {
	if bc.sf != nil {
		s, err := bc.sf.AccountState(address)
		if err != nil {
			log.L().Warn("Failed to get account.", zap.String("address", address), zap.Error(err))
			return nil, errors.New("account does not exist")
		}
		return s, nil
	}
	return nil, errors.New("state factory is nil")
}

// SetValidator sets the current validator object
func (bc *blockchain) SetValidator(val Validator) {
	bc.mu.Lock()
	defer bc.mu.Unlock()
	bc.validator = val
}

// Validator gets the current validator object
func (bc *blockchain) Validator() Validator {
	bc.mu.RLock()
	defer bc.mu.RUnlock()
	return bc.validator
}

func (bc *blockchain) AddSubscriber(s BlockCreationSubscriber) error {
	bc.mu.Lock()
	defer bc.mu.Unlock()
	log.L().Info("Add a subscriber.")
	if s == nil {
		return errors.New("subscriber could not be nil")
	}
	bc.blocklistener = append(bc.blocklistener, s)

	return nil
}

func (bc *blockchain) RemoveSubscriber(s BlockCreationSubscriber) error {
	bc.mu.Lock()
	defer bc.mu.Unlock()
	for i, sub := range bc.blocklistener {
		if sub == s {
			bc.blocklistener = append(bc.blocklistener[:i], bc.blocklistener[i+1:]...)
			log.L().Info("Successfully unsubscribe block creation.")
			return nil
		}
	}
	return errors.New("cannot find subscription")
}

//======================================
// internal functions
//=====================================

// ExecuteContractRead runs a read-only smart contract operation, this is done off the network since it does not
// cause any state change
func (bc *blockchain) ExecuteContractRead(ex *action.Execution) (*action.Receipt, error) {
	// use latest block as carrier to run the offline execution
	// the block itself is not used
	h := bc.TipHeight()
	blk, err := bc.GetBlockByHeight(h)
	if err != nil {
		return nil, errors.Wrap(err, "failed to get block in ExecuteContractRead")
	}
	ws, err := bc.sf.NewWorkingSet()
	if err != nil {
		return nil, errors.Wrap(err, "failed to obtain working set from state factory")
	}
	gasLimit := genesis.BlockGasLimit
	return evm.ExecuteContract(
		blk.Height(),
		blk.HashBlock(),
		blk.PublicKey(),
		blk.Timestamp(),
		ws,
		ex,
		bc,
		&gasLimit,
		bc.config.Chain.EnableGasCharge,
	)
}

// CreateState adds a new account with initial balance to the factory
func (bc *blockchain) CreateState(addr string, init *big.Int) (*state.Account, error) {
	if bc.sf == nil {
		return nil, errors.New("empty state factory")
	}
	ws, err := bc.sf.NewWorkingSet()
	if err != nil {
		return nil, errors.Wrapf(err, "failed to create clean working set")
	}
	account, err := account.LoadOrCreateAccount(ws, addr, init)
	if err != nil {
		return nil, errors.Wrapf(err, "failed to create new account %s", addr)
	}
	genesisBlk, err := bc.GetBlockByHeight(0)
	if err != nil {
		return nil, errors.Wrap(err, "failed to get genesis block")
	}
	gasLimit := genesis.BlockGasLimit
	ctx := protocol.WithRunActionsCtx(context.Background(),
		protocol.RunActionsCtx{
			ProducerAddr:    genesisBlk.ProducerAddress(),
			GasLimit:        &gasLimit,
			EnableGasCharge: bc.config.Chain.EnableGasCharge,
		})
	if _, _, err = ws.RunActions(ctx, 0, nil); err != nil {
		return nil, errors.Wrap(err, "failed to run the account creation")
	}
	if err = bc.sf.Commit(ws); err != nil {
		return nil, errors.Wrap(err, "failed to commit the account creation")
	}
	return account, nil
}

//======================================
// private functions
//=====================================

func (bc *blockchain) getBlockByHeight(height uint64) (*block.Block, error) {
	hash, err := bc.dao.getBlockHash(height)
	if err != nil {
		return nil, err
	}
	return bc.dao.getBlock(hash)
}

func (bc *blockchain) startEmptyBlockchain() error {
	var (
		genesis block.Block
		ws      factory.WorkingSet
		err     error
	)
	pk, sk, addr, err := bc.genesisProducer()
	if err != nil {
		return errors.Wrap(err, "failed to get the key and address of producer")
	}

	if bc.sf == nil {
		return errors.New("statefactory cannot be nil")
	}
	if ws, err = bc.sf.NewWorkingSet(); err != nil {
		return errors.Wrap(err, "failed to obtain working set from state factory")
	}
	if bc.config.Chain.GenesisActionsPath != "" || !bc.config.Chain.EmptyGenesis {
		acts := NewGenesisActions(bc.config.Chain, ws)
		racts := block.NewRunnableActionsBuilder().
			SetHeight(0).
			SetTimeStamp(Gen.Timestamp).
			AddActions(acts...).
			Build(addr, pk)
		// run execution and update state trie root hash
		root, receipts, err := bc.runActions(racts, ws)
		if err != nil {
			return errors.Wrap(err, "failed to update state changes in Genesis block")
		}

		genesis, err = block.NewBuilder(racts).
			SetChainID(bc.ChainID()).
			SetPrevBlockHash(Gen.ParentHash).
			SetStateRoot(root).
			SetDeltaStateDigest(ws.Digest()).
			SetReceipts(receipts).
			SetReceiptRoot(calculateReceiptRoot(receipts)).
			SignAndBuild(pk, sk)
		if err != nil {
			return errors.Wrapf(err, "Failed to create block")
		}
	} else {
		racts := block.NewRunnableActionsBuilder().
			SetHeight(0).
			SetTimeStamp(Gen.Timestamp).
			Build(addr, pk)
		genesis, err = block.NewBuilder(racts).
			SetChainID(bc.ChainID()).
			SetPrevBlockHash(hash.ZeroHash32B).
			SignAndBuild(pk, sk)
		if err != nil {
			return errors.Wrapf(err, "Failed to create block")
		}
	}
	genesis.WorkingSet = ws
	// add Genesis block as very first block
	if err := bc.commitBlock(&genesis); err != nil {
		return errors.Wrap(err, "failed to commit Genesis block")
	}
	return nil
}

func (bc *blockchain) startExistingBlockchain(recoveryHeight uint64) error {
	if bc.sf == nil {
		return errors.New("statefactory cannot be nil")
	}
	var startHeight uint64
	if factoryHeight, err := bc.sf.Height(); err == nil {
		if factoryHeight > bc.tipHeight {
			return errors.New("factory is higher than blockchain")
		}
		startHeight = factoryHeight + 1
	}
	ws, err := bc.sf.NewWorkingSet()
	if err != nil {
		return errors.Wrap(err, "failed to obtain working set from state factory")
	}
	// If restarting factory from fresh db, first update state changes in Genesis block
	if startHeight == 0 {
		pk, _, addr, err := bc.genesisProducer()
		if err != nil {
			return errors.Wrap(err, "failed to get the key and address of producer")
		}
		acts := NewGenesisActions(bc.config.Chain, ws)
		racts := block.NewRunnableActionsBuilder().
			SetHeight(0).
			SetTimeStamp(Gen.Timestamp).
			AddActions(acts...).
			Build(addr, pk)
		// run execution and update state trie root hash
		if _, _, err := bc.runActions(racts, ws); err != nil {
			return errors.Wrap(err, "failed to update state changes in Genesis block")
		}
		if err := bc.sf.Commit(ws); err != nil {
			return errors.Wrap(err, "failed to update state changes in Genesis block")
		}
		startHeight = 1
	}
	if recoveryHeight > 0 && startHeight <= recoveryHeight {
		for bc.tipHeight > recoveryHeight {
			if err := bc.dao.deleteTipBlock(); err != nil {
				return err
			}
			bc.tipHeight--
		}
	}
	for i := startHeight; i <= bc.tipHeight; i++ {
		blk, err := bc.getBlockByHeight(i)
		if err != nil {
			return err
		}
		if ws, err = bc.sf.NewWorkingSet(); err != nil {
			return errors.Wrap(err, "failed to obtain working set from state factory")
		}
		if _, _, err := bc.runActions(blk.RunnableActions(), ws); err != nil {
			return err
		}
		if err := bc.sf.Commit(ws); err != nil {
			return err
		}
	}
	factoryHeight, err := bc.sf.Height()
	if err != nil {
		return errors.Wrap(err, "failed to get factory's height")
	}
	log.L().Info("Restarting blockchain.",
		zap.Uint64("chainHeight",
			bc.tipHeight),
		zap.Uint64("factoryHeight", factoryHeight))
	return nil
}

func (bc *blockchain) validateBlock(blk *block.Block) error {
	validateTimer := bc.timerFactory.NewTimer("validate")
	err := bc.validator.Validate(blk, bc.tipHeight, bc.tipHash)
	validateTimer.End()
	if err != nil {
		return errors.Wrapf(err, "error when validating block %d", blk.Height())
	}
	// run actions and update state factory
	ws, err := bc.sf.NewWorkingSet()
	if err != nil {
		return errors.Wrap(err, "Failed to obtain working set from state factory")
	}
	runTimer := bc.timerFactory.NewTimer("runActions")
	root, receipts, err := bc.runActions(blk.RunnableActions(), ws)
	runTimer.End()
	if err != nil {
		log.L().Panic("Failed to update state.", zap.Uint64("tipHeight", bc.tipHeight), zap.Error(err))
	}

	if err = blk.VerifyStateRoot(root); err != nil {
		return err
	}

	if err = blk.VerifyDeltaStateDigest(ws.Digest()); err != nil {
		return err
	}

	if err = blk.VerifyReceiptRoot(calculateReceiptRoot(receipts)); err != nil {
		return errors.Wrap(err, "Failed to verify receipt root")
	}

	// attach working set to be committed to state factory
	blk.WorkingSet = ws
	return nil
}

// commitBlock commits a block to the chain
func (bc *blockchain) commitBlock(blk *block.Block) error {
	// Check if it is already exists, and return earlier
	blkHash, err := bc.dao.getBlockHash(blk.Height())
	if blkHash != hash.ZeroHash32B {
		log.L().Debug("Block already exists.", zap.Uint64("height", blk.Height()))
		return nil
	}
	// If it's a ready db io error, return earlier with the error
	if errors.Cause(err) != db.ErrNotExist {
		return err
	}
	// write block into DB
	putTimer := bc.timerFactory.NewTimer("putBlock")
	err = bc.dao.putBlock(blk)
	putTimer.End()
	if err != nil {
		return err
	}

	// update tip hash and height
	atomic.StoreUint64(&bc.tipHeight, blk.Height())
	bc.tipHash = blk.HashBlock()

	if bc.sf != nil {
		sfTimer := bc.timerFactory.NewTimer("sf.Commit")
		err := bc.sf.Commit(blk.WorkingSet)
		sfTimer.End()
		// detach working set so it can be freed by GC
		blk.WorkingSet = nil
		if err != nil {
			log.L().Panic("Error when committing states.", zap.Error(err))
		}

		// write smart contract receipt into DB
		receiptTimer := bc.timerFactory.NewTimer("putReceipt")
		err = bc.dao.putReceipts(blk.Height(), blk.Receipts)
		receiptTimer.End()
		if err != nil {
			return errors.Wrapf(err, "failed to put smart contract receipts into DB on height %d", blk.Height())
		}
	}
	blk.HeaderLogger(log.L()).Info("Committed a block.", log.Hex("tipHash", bc.tipHash[:]))

	// emit block to all block subscribers
	bc.emitToSubscribers(blk)
	return nil
}

func (bc *blockchain) runActions(
	acts block.RunnableActions,
	ws factory.WorkingSet,
) (hash.Hash32B, []*action.Receipt, error) {
	if bc.sf == nil {
		return hash.ZeroHash32B, nil, errors.New("statefactory cannot be nil")
	}
	gasLimit := genesis.BlockGasLimit
	// update state factory
	ctx := protocol.WithRunActionsCtx(context.Background(),
		protocol.RunActionsCtx{
			BlockHeight:     acts.BlockHeight(),
			BlockHash:       acts.TxHash(),
			ProducerPubKey:  acts.BlockProducerPubKey(),
			BlockTimeStamp:  int64(acts.BlockTimeStamp()),
			ProducerAddr:    acts.BlockProducerAddr(),
			GasLimit:        &gasLimit,
			EnableGasCharge: bc.config.Chain.EnableGasCharge,
		})

	return ws.RunActions(ctx, acts.BlockHeight(), acts.Actions())
}

func (bc *blockchain) pickAndRunActions(ctx context.Context, coinBaseSelp action.SealedEnvelope,
	actionMap map[string][]action.SealedEnvelope, ws factory.WorkingSet) (hash.Hash32B, map[hash.Hash32B]*action.Receipt, []action.SealedEnvelope, error) {
	if bc.sf == nil {
		return hash.ZeroHash32B, nil, nil, errors.New("statefactory cannot be nil")
	}
	receipts := make(map[hash.Hash32B]*action.Receipt)
	executedActions := make([]action.SealedEnvelope, 0)

	// handle coinbase transfer
	receipt, err := ws.RunAction(ctx, coinBaseSelp)
	if err != nil {
		return hash.ZeroHash32B, nil, nil, errors.Wrapf(err, "Failed to update state changes for coinbase selp %s", coinBaseSelp.Hash())
	}
	if receipt != nil {
		receipts[coinBaseSelp.Hash()] = receipt
	}
	executedActions = append(executedActions, coinBaseSelp)

	raCtx, ok := protocol.GetRunActionsCtx(ctx)
	if !ok {
		return hash.ZeroHash32B, nil, nil, errors.New("failed to get action context")
	}
	// initial action iterator
	actionIterator := actioniterator.NewActionIterator(actionMap)
	for {
		nextAction, ok := actionIterator.Next()
		if !ok {
			break
		}

		receipt, err := ws.RunAction(ctx, nextAction)
		if err != nil {
			if err == action.ErrHitGasLimit {
				continue
			}
			return hash.ZeroHash32B, nil, nil, errors.Wrapf(err, "Failed to update state changes for selp %s", nextAction.Hash())
		}
		if receipt != nil {
			// will this ever happen?
			// revert the over limit one
			receipts[nextAction.Hash()] = receipt
		}
		executedActions = append(executedActions, nextAction)

		if *raCtx.GasLimit < genesis.MinimumBlockGasRemaining {
			break
		}
	}

	return ws.UpdateBlockLevelInfo(raCtx.BlockHeight), receipts, executedActions, nil
}

func (bc *blockchain) emitToSubscribers(blk *block.Block) {
	if bc.blocklistener == nil {
		return
	}
	for _, s := range bc.blocklistener {
		go func(bcs BlockCreationSubscriber, b *block.Block) {
			if err := bcs.HandleBlock(b); err != nil {
				log.L().Error("Failed to handle new block.", zap.Error(err))
			}
		}(s, blk)
	}
}

func (bc *blockchain) now() int64 { return bc.clk.Now().Unix() }

func (bc *blockchain) genesisProducer() (keypair.PublicKey, keypair.PrivateKey, string, error) {
	pk, err := keypair.DecodePublicKey(genesisProducerPublicKey)
	if err != nil {
		return nil, nil, "", errors.Wrap(err, "failed to decode public key")
	}
	sk, err := keypair.DecodePrivateKey(genesisProducerPrivateKey)
	if err != nil {
		return nil, nil, "", errors.Wrap(err, "failed to decode private key")
	}
	pkHash := keypair.HashPubKey(pk)
	return pk, sk, address.New(pkHash[:]).Bech32(), nil
}

func calculateReceiptRoot(receipts []*action.Receipt) hash.Hash32B {
	var h []hash.Hash32B
	for _, receipt := range receipts {
		h = append(h, receipt.Hash())
	}
	if len(h) == 0 {
		return hash.ZeroHash32B
	}
	res := crypto.NewMerkleTree(h).HashTree()
	return res
}<|MERGE_RESOLUTION|>--- conflicted
+++ resolved
@@ -673,21 +673,7 @@
 	mintNewBlockTimer := bc.timerFactory.NewTimer("MintNewBlock")
 	defer mintNewBlockTimer.End()
 
-<<<<<<< HEAD
 	newblockHeight := bc.tipHeight + 1
-	// Use block height as the nonce for coinbase transfer
-	cb := action.NewCoinBaseTransfer(newblockHeight, bc.genesis.BlockReward, producerAddr)
-	bd := action.EnvelopeBuilder{}
-	// TODO the nonce is wrong, if bd also submit actions
-	elp := bd.SetNonce(newblockHeight).
-		SetDestinationAddress(producerAddr).
-		SetGasLimit(cb.GasLimit()).
-		SetAction(cb).Build()
-	selp, err := action.Sign(elp, producerAddr, producerPriKey)
-	if err != nil {
-		return nil, err
-	}
-
 	// run execution and update state trie root hash
 	ws, err := bc.sf.NewWorkingSet()
 	if err != nil {
@@ -705,7 +691,7 @@
 			GasLimit:        &gasLimitForContext,
 			EnableGasCharge: bc.config.Chain.EnableGasCharge,
 		})
-	root, rc, actions, err := bc.pickAndRunActions(ctx, selp, actionMap, ws)
+	root, rc, actions, err := bc.pickAndRunActions(ctx, actionMap, ws)
 	if err != nil {
 		return nil, errors.Wrapf(err, "Failed to update state changes in new block %d", newblockHeight)
 	}
@@ -715,14 +701,6 @@
 		SetTimeStamp(timestamp).
 		AddActions(actions...).
 		Build(producerAddr, producerPubKey)
-=======
-	// initial action iterator
-	actionIterator := actioniterator.NewActionIterator(actionMap)
-	actions, err := PickAction(genesis.BlockGasLimit, actionIterator)
-	if err != nil {
-		return nil, errors.Wrap(err, "failed to pick actions")
-	}
->>>>>>> b480fe13
 
 	validateActionsOnlyTimer := bc.timerFactory.NewTimer("ValidateActionsOnly")
 	if err := bc.validator.ValidateActionsOnly(
@@ -736,25 +714,6 @@
 	}
 	validateActionsOnlyTimer.End()
 
-<<<<<<< HEAD
-=======
-	ra := block.NewRunnableActionsBuilder().
-		SetHeight(bc.tipHeight+1).
-		SetTimeStamp(timestamp).
-		AddActions(actions...).
-		Build(producerAddr, producerPubKey)
-
-	// run execution and update state trie root hash
-	ws, err := bc.sf.NewWorkingSet()
-	if err != nil {
-		return nil, errors.Wrap(err, "failed to obtain working set from state factory")
-	}
-	root, rc, err := bc.runActions(ra, ws)
-	if err != nil {
-		return nil, errors.Wrapf(err, "failed to update state changes in new block %d", bc.tipHeight+1)
-	}
-
->>>>>>> b480fe13
 	blk, err := block.NewBuilder(ra).
 		SetChainID(bc.config.Chain.ID).
 		SetPrevBlockHash(bc.tipHash).
@@ -1138,8 +1097,9 @@
 	// update state factory
 	ctx := protocol.WithRunActionsCtx(context.Background(),
 		protocol.RunActionsCtx{
-			BlockHeight:     acts.BlockHeight(),
-			BlockHash:       acts.TxHash(),
+			BlockHeight: acts.BlockHeight(),
+			//BlockHash:       acts.TxHash(),
+			BlockHash:       hash.ZeroHash32B,
 			ProducerPubKey:  acts.BlockProducerPubKey(),
 			BlockTimeStamp:  int64(acts.BlockTimeStamp()),
 			ProducerAddr:    acts.BlockProducerAddr(),
@@ -1150,23 +1110,23 @@
 	return ws.RunActions(ctx, acts.BlockHeight(), acts.Actions())
 }
 
-func (bc *blockchain) pickAndRunActions(ctx context.Context, coinBaseSelp action.SealedEnvelope,
-	actionMap map[string][]action.SealedEnvelope, ws factory.WorkingSet) (hash.Hash32B, map[hash.Hash32B]*action.Receipt, []action.SealedEnvelope, error) {
+func (bc *blockchain) pickAndRunActions(ctx context.Context, actionMap map[string][]action.SealedEnvelope,
+	ws factory.WorkingSet) (hash.Hash32B, []*action.Receipt, []action.SealedEnvelope, error) {
 	if bc.sf == nil {
 		return hash.ZeroHash32B, nil, nil, errors.New("statefactory cannot be nil")
 	}
-	receipts := make(map[hash.Hash32B]*action.Receipt)
+	receipts := make([]*action.Receipt, 0)
 	executedActions := make([]action.SealedEnvelope, 0)
 
 	// handle coinbase transfer
-	receipt, err := ws.RunAction(ctx, coinBaseSelp)
+	/*receipt, err := ws.RunAction(ctx, coinBaseSelp)
 	if err != nil {
 		return hash.ZeroHash32B, nil, nil, errors.Wrapf(err, "Failed to update state changes for coinbase selp %s", coinBaseSelp.Hash())
 	}
 	if receipt != nil {
 		receipts[coinBaseSelp.Hash()] = receipt
 	}
-	executedActions = append(executedActions, coinBaseSelp)
+	executedActions = append(executedActions, coinBaseSelp)*/
 
 	raCtx, ok := protocol.GetRunActionsCtx(ctx)
 	if !ok {
@@ -1190,7 +1150,7 @@
 		if receipt != nil {
 			// will this ever happen?
 			// revert the over limit one
-			receipts[nextAction.Hash()] = receipt
+			receipts = append(receipts, receipt)
 		}
 		executedActions = append(executedActions, nextAction)
 
@@ -1198,7 +1158,6 @@
 			break
 		}
 	}
-
 	return ws.UpdateBlockLevelInfo(raCtx.BlockHeight), receipts, executedActions, nil
 }
 
