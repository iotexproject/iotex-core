--- conflicted
+++ resolved
@@ -258,12 +258,7 @@
 	cfg.Genesis.InitBalanceMap[identityset.Address(27).String()] = unit.ConvertIotxToRau(1000000000000).String()
 	// create BlockDAO
 	cfg.DB.DbPath = cfg.Chain.ChainDBPath
-<<<<<<< HEAD
-	cfg.DB.CompressLegacy = cfg.Chain.CompressBlock
 	dao := blockdao.NewBlockDAO(indexers, cfg.Chain.EVMNetworkID, cfg.DB)
-=======
-	dao := blockdao.NewBlockDAO(indexers, cfg.DB)
->>>>>>> ae9b4fd9
 	if dao == nil {
 		return nil, nil, errors.New("pointer is nil")
 	}
