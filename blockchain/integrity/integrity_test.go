// Copyright (c) 2019 IoTeX Foundation
// This is an alpha (internal) release and is not suitable for production. This source code is provided 'as is' and no
// warranties are given as to title or non-infringement, merchantability or fitness for purpose and, to the extent
// permitted by law, all liability for your use of the code is disclaimed. This source code is governed by Apache
// License 2.0 that can be found in the LICENSE file.

package integrity

import (
	"context"
	"encoding/hex"
	"fmt"
	"math/big"
	"sync"
	"testing"
	"time"

	"github.com/ethereum/go-ethereum/crypto"
	"github.com/golang/mock/gomock"
	iotexcrypto "github.com/iotexproject/go-pkgs/crypto"
	"github.com/pkg/errors"
	"github.com/stretchr/testify/require"

	"github.com/iotexproject/go-pkgs/hash"
	"github.com/iotexproject/iotex-address/address"
	"github.com/iotexproject/iotex-proto/golang/iotextypes"

	"github.com/iotexproject/iotex-core/action"
	"github.com/iotexproject/iotex-core/action/protocol"
	"github.com/iotexproject/iotex-core/action/protocol/account"
	accountutil "github.com/iotexproject/iotex-core/action/protocol/account/util"
	"github.com/iotexproject/iotex-core/action/protocol/execution"
	"github.com/iotexproject/iotex-core/action/protocol/execution/evm"
	"github.com/iotexproject/iotex-core/action/protocol/poll"
	"github.com/iotexproject/iotex-core/action/protocol/rewarding"
	"github.com/iotexproject/iotex-core/action/protocol/rolldpos"
	"github.com/iotexproject/iotex-core/action/protocol/vote/candidatesutil"
	"github.com/iotexproject/iotex-core/actpool"
	"github.com/iotexproject/iotex-core/blockchain"
	"github.com/iotexproject/iotex-core/blockchain/block"
	"github.com/iotexproject/iotex-core/blockchain/blockdao"
	"github.com/iotexproject/iotex-core/blockchain/genesis"
	"github.com/iotexproject/iotex-core/blockindex"
	"github.com/iotexproject/iotex-core/config"
	"github.com/iotexproject/iotex-core/db"
	"github.com/iotexproject/iotex-core/db/trie/mptrie"
	"github.com/iotexproject/iotex-core/pkg/unit"
	"github.com/iotexproject/iotex-core/state"
	"github.com/iotexproject/iotex-core/state/factory"
	"github.com/iotexproject/iotex-core/test/identityset"
	"github.com/iotexproject/iotex-core/test/mock/mock_blockcreationsubscriber"
	"github.com/iotexproject/iotex-core/testutil"
)

var (
	_deployHash      hash.Hash256                                                                           // in block 1
	_setHash         hash.Hash256                                                                           // in block 2
	_shrHash         hash.Hash256                                                                           // in block 3
	_shlHash         hash.Hash256                                                                           // in block 4
	_sarHash         hash.Hash256                                                                           // in block 5
	_extHash         hash.Hash256                                                                           // in block 6
	_crt2Hash        hash.Hash256                                                                           // in block 7
	_storeHash       hash.Hash256                                                                           // in block 8
	_store2Hash      hash.Hash256                                                                           // in block 9
	_setTopic, _     = hex.DecodeString("fe00000000000000000000000000000000000000000000000000000000001f40") // in block 2
	_getTopic, _     = hex.DecodeString("0000000000000000000000000000000000000000000000000000000000000001") // in block 2
	_shrTopic, _     = hex.DecodeString("00fe00000000000000000000000000000000000000000000000000000000001f") // in block 3
	_shlTopic, _     = hex.DecodeString("fe00000000000000000000000000000000000000000000000000000000001f00") // in block 4
	_sarTopic, _     = hex.DecodeString("fffe00000000000000000000000000000000000000000000000000000000001f") // in block 5
	_extTopic, _     = hex.DecodeString("4a98ce81a2fd5177f0f42b49cb25b01b720f9ce8019f3937f63b789766c938e2") // in block 6
	_crt2Topic, _    = hex.DecodeString("0000000000000000000000001895e6033cd1081f18e0bd23a4501d9376028523") // in block 7
	_preGrPreStore   *big.Int
	_preGrPostStore  *big.Int
	_postGrPostStore *big.Int
)

func addTestingConstantinopleBlocks(bc blockchain.Blockchain, dao blockdao.BlockDAO, sf factory.Factory, ap actpool.ActPool) error {
	// Add block 1
	priKey0 := identityset.PrivateKey(27)
	ex1, err := action.SignedExecution(action.EmptyAddress, priKey0, 1, big.NewInt(0), 500000, big.NewInt(testutil.TestGasPriceInt64), _constantinopleOpCodeContract)
	if err != nil {
		return err
	}
	_deployHash, err = ex1.Hash()
	if err != nil {
		return err
	}
	if err := ap.Add(context.Background(), ex1); err != nil {
		return err
	}
	blockTime := time.Unix(1546329600, 0)
	blk, err := bc.MintNewBlock(blockTime)
	if err != nil {
		return err
	}
	if err := bc.CommitBlock(blk); err != nil {
		return err
	}

	// get deployed contract address
	var contract string
	if dao != nil {
		r, err := dao.GetReceiptByActionHash(_deployHash, 1)
		if err != nil {
			return err
		}
		contract = r.ContractAddress
	}

	addOneBlock := func(contract string, nonce uint64, amount *big.Int, gasLimit uint64, gasPrice *big.Int, data []byte) (hash.Hash256, error) {
		ex1, err := action.SignedExecution(contract, priKey0, nonce, amount, gasLimit, gasPrice, data)
		if err != nil {
			return hash.ZeroHash256, err
		}
		blockTime = blockTime.Add(time.Second)
		if err := ap.Add(context.Background(), ex1); err != nil {
			return hash.ZeroHash256, err
		}
		blk, err = bc.MintNewBlock(blockTime)
		if err != nil {
			return hash.ZeroHash256, err
		}
		if err := bc.CommitBlock(blk); err != nil {
			return hash.ZeroHash256, err
		}
		ex1Hash, err := ex1.Hash()
		if err != nil {
			return hash.ZeroHash256, err
		}
		return ex1Hash, nil
	}

	var (
		zero     = big.NewInt(0)
		gasLimit = testutil.TestGasLimit * 5
		gasPrice = big.NewInt(testutil.TestGasPriceInt64)
	)

	// Add block 2
	// call set() to set storedData = 0xfe...1f40
	funcSig := hash.Hash256b([]byte("set(uint256)"))
	data := append(funcSig[:4], _setTopic...)
	_setHash, err = addOneBlock(contract, 2, zero, gasLimit, gasPrice, data)
	if err != nil {
		return err
	}

	// Add block 3
	// call shright() to test SHR opcode, storedData => 0x00fe...1f
	funcSig = hash.Hash256b([]byte("shright()"))
	_shrHash, err = addOneBlock(contract, 3, zero, gasLimit, gasPrice, funcSig[:4])
	if err != nil {
		return err
	}

	// Add block 4
	// call shleft() to test SHL opcode, storedData => 0xfe...1f00
	funcSig = hash.Hash256b([]byte("shleft()"))
	_shlHash, err = addOneBlock(contract, 4, zero, gasLimit, gasPrice, funcSig[:4])
	if err != nil {
		return err
	}

	// Add block 5
	// call saright() to test SAR opcode, storedData => 0xfffe...1f
	funcSig = hash.Hash256b([]byte("saright()"))
	_sarHash, err = addOneBlock(contract, 5, zero, gasLimit, gasPrice, funcSig[:4])
	if err != nil {
		return err
	}

	// Add block 6
	// call getCodeHash() to test EXTCODEHASH opcode
	funcSig = hash.Hash256b([]byte("getCodeHash(address)"))
	addr, _ := address.FromString(contract)
	ethaddr := hash.BytesToHash256(addr.Bytes())
	data = append(funcSig[:4], ethaddr[:]...)
	_extHash, err = addOneBlock(contract, 6, zero, gasLimit, gasPrice, data)
	if err != nil {
		return err
	}

	// Add block 7
	// call create2() to test CREATE2 opcode
	funcSig = hash.Hash256b([]byte("create2()"))
	_crt2Hash, err = addOneBlock(contract, 7, zero, gasLimit, gasPrice, funcSig[:4])
	if err != nil {
		return err
	}

	// Add block 8
	// test store out of gas
	var (
		caller     state.Account
		callerAddr = hash.BytesToHash160(identityset.Address(27).Bytes())
	)
	_, err = sf.State(&caller, protocol.LegacyKeyOption(callerAddr))
	if err != nil {
		return err
	}
	_preGrPreStore = new(big.Int).Set(caller.Balance)
	_storeHash, err = addOneBlock(action.EmptyAddress, 8, unit.ConvertIotxToRau(10000), 3000000, big.NewInt(unit.Qev), _codeStoreOutOfGasContract)
	if err != nil {
		return err
	}

	if dao != nil {
		r, err := dao.GetReceiptByActionHash(_storeHash, 8)
		if err != nil {
			return err
		}
		if r.Status != uint64(iotextypes.ReceiptStatus_ErrCodeStoreOutOfGas) {
			return blockchain.ErrBalance
		}
	}

	// Add block 9
	// test store out of gas
	_, err = sf.State(&caller, protocol.LegacyKeyOption(callerAddr))
	if err != nil {
		return err
	}
	_preGrPostStore = new(big.Int).Set(caller.Balance)
	_store2Hash, err = addOneBlock(action.EmptyAddress, 9, unit.ConvertIotxToRau(10000), 3000000, big.NewInt(unit.Qev), _codeStoreOutOfGasContract)
	if err != nil {
		return err
	}

	if dao != nil {
		r, err := dao.GetReceiptByActionHash(_store2Hash, 9)
		if err != nil {
			return err
		}
		if r.Status != uint64(iotextypes.ReceiptStatus_ErrCodeStoreOutOfGas) {
			return blockchain.ErrBalance
		}
	}

	_, err = sf.State(&caller, protocol.LegacyKeyOption(callerAddr))
	if err != nil {
		return err
	}
	_postGrPostStore = new(big.Int).Set(caller.Balance)
	return nil
}

func addTestingTsfBlocks(cfg config.Config, bc blockchain.Blockchain, dao blockdao.BlockDAO, ap actpool.ActPool) error {
	ctx := context.Background()
	addOneTsf := func(recipientAddr string, senderPriKey iotexcrypto.PrivateKey, nonce uint64, amount *big.Int, payload []byte, gasLimit uint64, gasPrice *big.Int) error {
		tx, err := action.SignedTransfer(recipientAddr, senderPriKey, nonce, amount, payload, gasLimit, gasPrice)
		if err != nil {
			return err
		}
		if err := ap.Add(ctx, tx); err != nil {
			return err
		}
		return nil
	}
	addOneExec := func(contractAddr string, executorPriKey iotexcrypto.PrivateKey, nonce uint64, amount *big.Int, gasLimit uint64, gasPrice *big.Int, data []byte) error {
		tx, err := action.SignedExecution(contractAddr, executorPriKey, nonce, amount, gasLimit, gasPrice, data)
		if err != nil {
			return err
		}
		if err := ap.Add(ctx, tx); err != nil {
			return err
		}
		return nil
	}
	// Add block 1
	addr0 := identityset.Address(27).String()
	if err := addOneTsf(addr0, identityset.PrivateKey(0), 1, big.NewInt(90000000), nil, testutil.TestGasLimit, big.NewInt(testutil.TestGasPriceInt64)); err != nil {
		return err
	}
	blk, err := bc.MintNewBlock(testutil.TimestampNow())
	if err != nil {
		return err
	}
	if err := bc.CommitBlock(blk); err != nil {
		return err
	}
	ap.Reset()

	priKey0 := identityset.PrivateKey(27)
	addr1 := identityset.Address(28).String()
	priKey1 := identityset.PrivateKey(28)
	addr2 := identityset.Address(29).String()
	priKey2 := identityset.PrivateKey(29)
	addr3 := identityset.Address(30).String()
	priKey3 := identityset.PrivateKey(30)
	addr4 := identityset.Address(31).String()
	priKey4 := identityset.PrivateKey(31)
	addr5 := identityset.Address(32).String()
	priKey5 := identityset.PrivateKey(32)
	addr6 := identityset.Address(33).String()
	// Add block 2
	// test --> A, B, C, D, E, F
	if err := addOneTsf(addr1, priKey0, 1, big.NewInt(20), []byte{}, testutil.TestGasLimit, big.NewInt(testutil.TestGasPriceInt64)); err != nil {
		return err
	}
	if err := addOneTsf(addr2, priKey0, 2, big.NewInt(30), []byte{}, testutil.TestGasLimit, big.NewInt(testutil.TestGasPriceInt64)); err != nil {
		return err
	}
	if err := addOneTsf(addr3, priKey0, 3, big.NewInt(50), []byte{}, testutil.TestGasLimit, big.NewInt(testutil.TestGasPriceInt64)); err != nil {
		return err
	}
	if err := addOneTsf(addr4, priKey0, 4, big.NewInt(70), []byte{}, testutil.TestGasLimit, big.NewInt(testutil.TestGasPriceInt64)); err != nil {
		return err
	}
	if err := addOneTsf(addr5, priKey0, 5, big.NewInt(110), []byte{}, testutil.TestGasLimit, big.NewInt(testutil.TestGasPriceInt64)); err != nil {
		return err
	}
	if err := addOneTsf(addr6, priKey0, 6, big.NewInt(50<<20), []byte{}, testutil.TestGasLimit, big.NewInt(testutil.TestGasPriceInt64)); err != nil {
		return err
	}
	// deploy simple smart contract
	data, _ := hex.DecodeString("608060405234801561001057600080fd5b50610233806100206000396000f300608060405260043610610057576000357c0100000000000000000000000000000000000000000000000000000000900463ffffffff1680635bec9e671461005c57806360fe47b114610073578063c2bc2efc146100a0575b600080fd5b34801561006857600080fd5b506100716100f7565b005b34801561007f57600080fd5b5061009e60048036038101908080359060200190929190505050610143565b005b3480156100ac57600080fd5b506100e1600480360381019080803573ffffffffffffffffffffffffffffffffffffffff16906020019092919050505061017a565b6040518082815260200191505060405180910390f35b5b6001156101155760008081548092919060010191905055506100f8565b7f8bfaa460932ccf8751604dd60efa3eafa220ec358fccb32ef703f91c509bc3ea60405160405180910390a1565b80600081905550807fdf7a95aebff315db1b7716215d602ab537373cdb769232aae6055c06e798425b60405160405180910390a250565b60008073ffffffffffffffffffffffffffffffffffffffff168273ffffffffffffffffffffffffffffffffffffffff16141515156101b757600080fd5b6000548273ffffffffffffffffffffffffffffffffffffffff167fbde7a70c2261170a87678200113c8e12f82f63d0a1d1cfa45681cbac328e87e360405160405180910390a360005490509190505600a165627a7a723058203198d0390613dab2dff2fa053c1865e802618d628429b01ab05b8458afc347eb0029")
	ex1, err := action.SignedExecution(action.EmptyAddress, priKey2, 1, big.NewInt(0), 200000, big.NewInt(testutil.TestGasPriceInt64), data)
	if err != nil {
		return err
	}
	if err := ap.Add(context.Background(), ex1); err != nil {
		return err
	}
	_deployHash, err = ex1.Hash()
	if err != nil {
		return err
	}
	blk, err = bc.MintNewBlock(testutil.TimestampNow())
	if err != nil {
		return err
	}
	if err := bc.CommitBlock(blk); err != nil {
		return err
	}
	ap.Reset()

	// get deployed contract address
	var contract string
	_, gateway := cfg.Plugins[config.GatewayPlugin]
	if gateway && !cfg.Chain.EnableAsyncIndexWrite {
		r, err := dao.GetReceiptByActionHash(_deployHash, 2)
		if err != nil {
			return err
		}
		contract = r.ContractAddress
	}

	// Add block 3
	// Charlie --> A, B, D, E, test
	if err := addOneTsf(addr1, priKey3, 1, big.NewInt(1), []byte{}, testutil.TestGasLimit, big.NewInt(testutil.TestGasPriceInt64)); err != nil {
		return err
	}
	if err := addOneTsf(addr2, priKey3, 2, big.NewInt(1), []byte{}, testutil.TestGasLimit, big.NewInt(testutil.TestGasPriceInt64)); err != nil {
		return err
	}
	if err := addOneTsf(addr4, priKey3, 3, big.NewInt(1), []byte{}, testutil.TestGasLimit, big.NewInt(testutil.TestGasPriceInt64)); err != nil {
		return err
	}
	if err := addOneTsf(addr5, priKey3, 4, big.NewInt(1), []byte{}, testutil.TestGasLimit, big.NewInt(testutil.TestGasPriceInt64)); err != nil {
		return err
	}
	if err := addOneTsf(addr0, priKey3, 5, big.NewInt(1), []byte{}, testutil.TestGasLimit, big.NewInt(testutil.TestGasPriceInt64)); err != nil {
		return err
	}
	// call set() to set storedData = 0x1f40
	data, _ = hex.DecodeString("60fe47b1")
	data = append(data, _setTopic...)
	ex1, err = action.SignedExecution(contract, priKey2, 2, big.NewInt(0), testutil.TestGasLimit*5, big.NewInt(testutil.TestGasPriceInt64), data)
	if err != nil {
		return err
	}
	_setHash, err = ex1.Hash()
	if err != nil {
		return err
	}
	if err := ap.Add(context.Background(), ex1); err != nil {
		return err
	}
	blk, err = bc.MintNewBlock(testutil.TimestampNow())
	if err != nil {
		return err
	}
	if err := bc.CommitBlock(blk); err != nil {
		return err
	}
	ap.Reset()

	// Add block 4
	// Delta --> B, E, F, test
	if err := addOneTsf(addr2, priKey4, 1, big.NewInt(1), []byte{}, testutil.TestGasLimit, big.NewInt(testutil.TestGasPriceInt64)); err != nil {
		return err
	}
	if err := addOneTsf(addr5, priKey4, 2, big.NewInt(1), []byte{}, testutil.TestGasLimit, big.NewInt(testutil.TestGasPriceInt64)); err != nil {
		return err
	}
	if err := addOneTsf(addr6, priKey4, 3, big.NewInt(1), []byte{}, testutil.TestGasLimit, big.NewInt(testutil.TestGasPriceInt64)); err != nil {
		return err
	}
	if err := addOneTsf(addr0, priKey4, 4, big.NewInt(1), []byte{}, testutil.TestGasLimit, big.NewInt(testutil.TestGasPriceInt64)); err != nil {
		return err
	}
	data, _ = hex.DecodeString("c2bc2efc")
	data = append(data, _getTopic...)
	ex1, err = action.SignedExecution(contract, priKey2, 3, big.NewInt(0), testutil.TestGasLimit*5, big.NewInt(testutil.TestGasPriceInt64), data)
	if err != nil {
		return err
	}
	_sarHash, err = ex1.Hash()
	if err != nil {
		return err
	}
	if err := ap.Add(context.Background(), ex1); err != nil {
		return err
	}
	blk, err = bc.MintNewBlock(testutil.TimestampNow())
	if err != nil {
		return err
	}
	if err := bc.CommitBlock(blk); err != nil {
		return err
	}

	// Add block 5
	// Delta --> A, B, C, D, F, test
	if err := addOneTsf(addr1, priKey5, 1, big.NewInt(2), []byte{}, testutil.TestGasLimit, big.NewInt(testutil.TestGasPriceInt64)); err != nil {
		return err
	}
	if err := addOneTsf(addr2, priKey5, 2, big.NewInt(2), []byte{}, testutil.TestGasLimit, big.NewInt(testutil.TestGasPriceInt64)); err != nil {
		return err
	}
	if err := addOneTsf(addr3, priKey5, 3, big.NewInt(2), []byte{}, testutil.TestGasLimit, big.NewInt(testutil.TestGasPriceInt64)); err != nil {
		return err
	}
	if err := addOneTsf(addr4, priKey5, 4, big.NewInt(2), []byte{}, testutil.TestGasLimit, big.NewInt(testutil.TestGasPriceInt64)); err != nil {
		return err
	}
	if err := addOneTsf(addr6, priKey5, 5, big.NewInt(2), []byte{}, testutil.TestGasLimit, big.NewInt(testutil.TestGasPriceInt64)); err != nil {
		return err
	}
	if err := addOneTsf(addr0, priKey5, 6, big.NewInt(2), []byte{}, testutil.TestGasLimit, big.NewInt(testutil.TestGasPriceInt64)); err != nil {
		return err
	}
	if err := addOneTsf(addr3, priKey3, 6, big.NewInt(2), []byte{}, testutil.TestGasLimit, big.NewInt(testutil.TestGasPriceInt64)); err != nil {
		return err
	}
	if err := addOneTsf(addr1, priKey1, 1, big.NewInt(2), []byte{}, testutil.TestGasLimit, big.NewInt(testutil.TestGasPriceInt64)); err != nil {
		return err
	}
	// call set() to set storedData = 0x1f40
	data, _ = hex.DecodeString("60fe47b1")
	data = append(data, _setTopic...)
	if err := addOneExec(contract, priKey2, 4, big.NewInt(0), testutil.TestGasLimit*5, big.NewInt(testutil.TestGasPriceInt64), data); err != nil {
		return err
	}
	data, _ = hex.DecodeString("c2bc2efc")
	data = append(data, _getTopic...)
	if err := addOneExec(contract, priKey2, 5, big.NewInt(0), testutil.TestGasLimit*5, big.NewInt(testutil.TestGasPriceInt64), data); err != nil {
		return err
	}
	blk, err = bc.MintNewBlock(testutil.TimestampNow())
	if err != nil {
		return err
	}
	return bc.CommitBlock(blk)
}

func TestCreateBlockchain(t *testing.T) {
	require := require.New(t)
	ctx := context.Background()

	cfg := config.Default
	// disable account-based testing
	cfg.Chain.TrieDBPath = ""
	cfg.Genesis.EnableGravityChainVoting = false
	cfg.ActPool.MinGasPriceStr = "0"
	// create chain
	registry := protocol.NewRegistry()
	acc := account.NewProtocol(rewarding.DepositGas)
	require.NoError(acc.Register(registry))
	rp := rolldpos.NewProtocol(cfg.Genesis.NumCandidateDelegates, cfg.Genesis.NumDelegates, cfg.Genesis.NumSubEpochs)
	require.NoError(rp.Register(registry))
	sf, err := factory.NewFactory(cfg, factory.InMemTrieOption(), factory.RegistryOption(registry))
	require.NoError(err)
	ap, err := actpool.NewActPool(sf, cfg.ActPool)
	require.NoError(err)
	dao := blockdao.NewBlockDAOInMemForTest([]blockdao.BlockIndexer{sf})
	bc := blockchain.NewBlockchain(
		cfg,
		dao,
		factory.NewMinter(sf, ap),
		blockchain.BlockValidatorOption(block.NewValidator(
			sf,
			protocol.NewGenericValidator(sf, accountutil.AccountState),
		)),
	)
	ep := execution.NewProtocol(dao.GetBlockHash, rewarding.DepositGas)
	require.NoError(ep.Register(registry))
	rewardingProtocol := rewarding.NewProtocol(cfg.Genesis.Rewarding)
	require.NoError(rewardingProtocol.Register(registry))
	require.NoError(bc.Start(ctx))
	require.NotNil(bc)
	height := bc.TipHeight()
	require.Equal(0, int(height))
	defer func() {
		require.NoError(bc.Stop(ctx))
	}()

	// add 4 sample blocks
	require.NoError(addTestingTsfBlocks(cfg, bc, nil, ap))
	height = bc.TipHeight()
	require.Equal(5, int(height))
}

func TestGetBlockHash(t *testing.T) {
	require := require.New(t)
	ctx := context.Background()

	cfg := config.Default
	// disable account-based testing
	cfg.Chain.TrieDBPath = ""
	cfg.Genesis.EnableGravityChainVoting = false
	cfg.Genesis.HawaiiBlockHeight = 4
	cfg.Genesis.MidwayBlockHeight = 9
	cfg.ActPool.MinGasPriceStr = "0"
	genesis.SetGenesisTimestamp(cfg.Genesis.Timestamp)
	block.LoadGenesisHash(&config.Default.Genesis)
	// create chain
	registry := protocol.NewRegistry()
	acc := account.NewProtocol(rewarding.DepositGas)
	require.NoError(acc.Register(registry))
	rp := rolldpos.NewProtocol(cfg.Genesis.NumCandidateDelegates, cfg.Genesis.NumDelegates, cfg.Genesis.NumSubEpochs)
	require.NoError(rp.Register(registry))
	sf, err := factory.NewFactory(cfg, factory.InMemTrieOption(), factory.RegistryOption(registry))
	require.NoError(err)
	ap, err := actpool.NewActPool(sf, cfg.ActPool)
	require.NoError(err)
	dao := blockdao.NewBlockDAOInMemForTest([]blockdao.BlockIndexer{sf})
	bc := blockchain.NewBlockchain(
		cfg,
		dao,
		factory.NewMinter(sf, ap),
		blockchain.BlockValidatorOption(block.NewValidator(
			sf,
			protocol.NewGenericValidator(sf, accountutil.AccountState),
		)),
	)
	ep := execution.NewProtocol(dao.GetBlockHash, rewarding.DepositGas)
	require.NoError(ep.Register(registry))
	rewardingProtocol := rewarding.NewProtocol(cfg.Genesis.Rewarding)
	require.NoError(rewardingProtocol.Register(registry))
	require.NoError(bc.Start(ctx))
	require.NotNil(bc)
	height := bc.TipHeight()
	require.Equal(0, int(height))
	defer func() {
		require.NoError(bc.Stop(ctx))
	}()

	addTestingGetBlockHash(t, cfg.Genesis, bc, dao, ap)
}

func addTestingGetBlockHash(t *testing.T, g genesis.Genesis, bc blockchain.Blockchain, dao blockdao.BlockDAO, ap actpool.ActPool) {
	require := require.New(t)
	priKey0 := identityset.PrivateKey(27)

	// deploy simple smart contract
	/*
		pragma solidity <6.0 >=0.4.24;

		contract Test {
		    event GetBlockhash(bytes32 indexed hash);

		    function getBlockHash(uint256 blockNumber) public  returns (bytes32) {
		       bytes32 h = blockhash(blockNumber);
		        emit GetBlockhash(h);
		        return h;
		    }
		}
	*/
	data, _ := hex.DecodeString("6080604052348015600f57600080fd5b5060de8061001e6000396000f3fe6080604052348015600f57600080fd5b506004361060285760003560e01c8063ee82ac5e14602d575b600080fd5b605660048036036020811015604157600080fd5b8101908080359060200190929190505050606c565b6040518082815260200191505060405180910390f35b60008082409050807f2d93f7749862d33969fb261757410b48065a1bc86a56da5c47820bd063e2338260405160405180910390a28091505091905056fea265627a7a723158200a258cd08ea99ee11aa68c78b6d2bf7ea912615a1e64a81b90a2abca2dd59cfa64736f6c634300050c0032")

	ex1, err := action.SignedExecution(action.EmptyAddress, priKey0, 1, big.NewInt(0), 500000, big.NewInt(testutil.TestGasPriceInt64), data)
	require.NoError(err)
	require.NoError(ap.Add(context.Background(), ex1))
	_deployHash, err = ex1.Hash()
	require.NoError(err)
	blk, err := bc.MintNewBlock(testutil.TimestampNow())
	require.NoError(err)
	require.NoError(bc.CommitBlock(blk))

	ap.Reset()
	blockTime := time.Unix(1546329600, 0)
	// get deployed contract address
	var contract string
	if dao != nil {
		r, err := dao.GetReceiptByActionHash(_deployHash, 1)
		require.NoError(err)
		contract = r.ContractAddress
	}
	addOneBlock := func(contract string, nonce uint64, amount *big.Int, gasLimit uint64, gasPrice *big.Int, data []byte) (hash.Hash256, error) {
		ex1, err := action.SignedExecution(contract, priKey0, nonce, amount, gasLimit, gasPrice, data)
		if err != nil {
			return hash.ZeroHash256, err
		}
		blockTime = blockTime.Add(time.Second)
		if err := ap.Add(context.Background(), ex1); err != nil {
			return hash.ZeroHash256, err
		}
		blk, err = bc.MintNewBlock(blockTime)
		if err != nil {
			return hash.ZeroHash256, err
		}
		if err := bc.CommitBlock(blk); err != nil {
			return hash.ZeroHash256, err
		}
		ex1Hash, err := ex1.Hash()
		if err != nil {
			return hash.ZeroHash256, err
		}
		return ex1Hash, nil
	}

	getBlockHashCallData := func(x int64) []byte {
		funcSig := hash.Hash256b([]byte("getBlockHash(uint256)"))
		// convert block number to uint256 (32-bytes)
		blockNumber := hash.BytesToHash256(big.NewInt(x).Bytes())
		return append(funcSig[:4], blockNumber[:]...)
	}

	var (
		zero     = big.NewInt(0)
		nonce    = uint64(2)
		gasLimit = testutil.TestGasLimit * 5
		gasPrice = big.NewInt(testutil.TestGasPriceInt64)
		bcHash   hash.Hash256
	)
	tests := []struct {
		commitHeight  uint64
		getHashHeight uint64
	}{
		{2, 0},
		{3, 5},
		{4, 1},
		{5, 3},
		{6, 0},
		{7, 6},
		{8, 9},
		{9, 3},
		{10, 9},
		{11, 1},
		{12, 4},
		{13, 0},
		{14, 100},
		{15, 15},
	}
	for _, test := range tests {
		h, err := addOneBlock(contract, nonce, zero, gasLimit, gasPrice, getBlockHashCallData(int64(test.getHashHeight)))
		require.NoError(err)
		r, err := dao.GetReceiptByActionHash(h, test.commitHeight)
		require.NoError(err)
		if test.getHashHeight >= test.commitHeight {
			bcHash = hash.ZeroHash256
		} else if test.commitHeight < g.HawaiiBlockHeight {
			// before hawaii it mistakenly return zero hash
			// see https://github.com/iotexproject/iotex-core/commit/2585b444214f9009b6356fbaf59c992e8728fc01
			bcHash = hash.ZeroHash256
		} else {
			var targetHeight uint64
			if test.commitHeight < g.MidwayBlockHeight {
				targetHeight = test.commitHeight - (test.getHashHeight + 1)
			} else {
				targetHeight = test.getHashHeight
			}
			bcHash, err = dao.GetBlockHash(targetHeight)
			require.NoError(err)
		}
		require.Equal(r.Logs()[0].Topics[0], bcHash)
		nonce++
	}
}

func TestBlockchain_MintNewBlock(t *testing.T) {
	ctx := context.Background()
	cfg := config.Default
	cfg.Genesis.BlockGasLimit = uint64(100000)
	cfg.Genesis.EnableGravityChainVoting = false
	cfg.ActPool.MinGasPriceStr = "0"
	registry := protocol.NewRegistry()
	acc := account.NewProtocol(rewarding.DepositGas)
	require.NoError(t, acc.Register(registry))
	rp := rolldpos.NewProtocol(cfg.Genesis.NumCandidateDelegates, cfg.Genesis.NumDelegates, cfg.Genesis.NumSubEpochs)
	require.NoError(t, rp.Register(registry))
	sf, err := factory.NewFactory(cfg, factory.InMemTrieOption(), factory.RegistryOption(registry))
	require.NoError(t, err)
	ap, err := actpool.NewActPool(sf, cfg.ActPool)
	require.NoError(t, err)
	dao := blockdao.NewBlockDAOInMemForTest([]blockdao.BlockIndexer{sf})
	bc := blockchain.NewBlockchain(
		cfg,
		dao,
		factory.NewMinter(sf, ap),
		blockchain.BlockValidatorOption(block.NewValidator(
			sf,
			protocol.NewGenericValidator(sf, accountutil.AccountState),
		)),
	)
	ep := execution.NewProtocol(dao.GetBlockHash, rewarding.DepositGas)
	require.NoError(t, ep.Register(registry))
	rewardingProtocol := rewarding.NewProtocol(cfg.Genesis.Rewarding)
	require.NoError(t, rewardingProtocol.Register(registry))
	require.NoError(t, bc.Start(ctx))
	defer func() {
		require.NoError(t, bc.Stop(ctx))
	}()

	tsf, err := action.NewTransfer(
		1,
		big.NewInt(100000000),
		identityset.Address(27).String(),
		[]byte{}, uint64(100000),
		big.NewInt(10),
	)
	require.NoError(t, err)

	data, _ := hex.DecodeString("608060405234801561001057600080fd5b5060df8061001f6000396000f3006080604052600436106049576000357c0100000000000000000000000000000000000000000000000000000000900463ffffffff16806360fe47b114604e5780636d4ce63c146078575b600080fd5b348015605957600080fd5b5060766004803603810190808035906020019092919050505060a0565b005b348015608357600080fd5b50608a60aa565b6040518082815260200191505060405180910390f35b8060008190555050565b600080549050905600a165627a7a7230582002faabbefbbda99b20217cf33cb8ab8100caf1542bf1f48117d72e2c59139aea0029")
	execution, err := action.NewExecution(action.EmptyAddress, 2, big.NewInt(0), uint64(100000), big.NewInt(0), data)
	require.NoError(t, err)

	bd := &action.EnvelopeBuilder{}
	elp1 := bd.SetAction(tsf).
		SetNonce(1).
		SetGasLimit(100000).
		SetGasPrice(big.NewInt(10)).Build()
	selp1, err := action.Sign(elp1, identityset.PrivateKey(0))
	require.NoError(t, err)
	require.NoError(t, ap.Add(context.Background(), selp1))
	// This execution should not be included in block because block is out of gas
	elp2 := bd.SetAction(execution).
		SetNonce(2).
		SetGasLimit(100000).
		SetGasPrice(big.NewInt(10)).Build()
	selp2, err := action.Sign(elp2, identityset.PrivateKey(0))
	require.NoError(t, err)
	require.NoError(t, ap.Add(context.Background(), selp2))

	blk, err := bc.MintNewBlock(testutil.TimestampNow())
	require.NoError(t, err)
	require.Equal(t, 2, len(blk.Actions))
	require.Equal(t, 2, len(blk.Receipts))
	var gasConsumed uint64
	for _, receipt := range blk.Receipts {
		gasConsumed += receipt.GasConsumed
	}
	require.True(t, gasConsumed <= cfg.Genesis.BlockGasLimit)
}

func TestBlockchain_MintNewBlock_PopAccount(t *testing.T) {
	ctx := context.Background()
	cfg := config.Default
	cfg.Genesis.EnableGravityChainVoting = false
	cfg.ActPool.MinGasPriceStr = "0"
	registry := protocol.NewRegistry()
	acc := account.NewProtocol(rewarding.DepositGas)
	require.NoError(t, acc.Register(registry))
	sf, err := factory.NewFactory(cfg, factory.InMemTrieOption(), factory.RegistryOption(registry))
	require.NoError(t, err)
	ap, err := actpool.NewActPool(sf, cfg.ActPool)
	require.NoError(t, err)
	dao := blockdao.NewBlockDAOInMemForTest([]blockdao.BlockIndexer{sf})
	bc := blockchain.NewBlockchain(
		cfg,
		dao,
		factory.NewMinter(sf, ap),
		blockchain.BlockValidatorOption(block.NewValidator(
			sf,
			protocol.NewGenericValidator(sf, accountutil.AccountState),
		)),
	)
	rp := rolldpos.NewProtocol(cfg.Genesis.NumCandidateDelegates, cfg.Genesis.NumDelegates, cfg.Genesis.NumSubEpochs)
	require.NoError(t, rp.Register(registry))
	ep := execution.NewProtocol(dao.GetBlockHash, rewarding.DepositGas)
	require.NoError(t, ep.Register(registry))
	rewardingProtocol := rewarding.NewProtocol(cfg.Genesis.Rewarding)
	require.NoError(t, rewardingProtocol.Register(registry))
	require.NoError(t, bc.Start(ctx))
	defer func() {
		require.NoError(t, bc.Stop(ctx))
	}()

	priKey0 := identityset.PrivateKey(27)
	addr1 := identityset.Address(28).String()
	priKey3 := identityset.PrivateKey(30)
	require.NoError(t, addTestingTsfBlocks(cfg, bc, nil, ap))

	// test third block
	bytes := []byte{}
	for i := 0; i < 1000; i++ {
		bytes = append(bytes, 1)
	}
	for i := uint64(0); i < 300; i++ {
		tsf, err := action.SignedTransfer(addr1, priKey0, i+7, big.NewInt(2), bytes,
			19000, big.NewInt(testutil.TestGasPriceInt64))
		require.NoError(t, err)
		require.NoError(t, ap.Add(context.Background(), tsf))
	}
	transfer1, err := action.SignedTransfer(addr1, priKey3, 7, big.NewInt(2),
		[]byte{}, 10000, big.NewInt(testutil.TestGasPriceInt64))
	require.NoError(t, err)
	require.NoError(t, ap.Add(context.Background(), transfer1))

	blk, err := bc.MintNewBlock(testutil.TimestampNow())
	require.NoError(t, err)
	require.NotNil(t, blk)
	require.Equal(t, 183, len(blk.Actions))
	whetherInclude := false
	for _, action := range blk.Actions {
		transfer1Hash, err := transfer1.Hash()
		require.NoError(t, err)
		actionHash, err := action.Hash()
		require.NoError(t, err)
		if transfer1Hash == actionHash {
			whetherInclude = true
			break
		}
	}
	require.True(t, whetherInclude)
}

type MockSubscriber struct {
	counter int
	mu      sync.RWMutex
}

func (ms *MockSubscriber) ReceiveBlock(blk *block.Block) error {
	ms.mu.Lock()
	tsfs, _ := classifyActions(blk.Actions)
	ms.counter += len(tsfs)
	ms.mu.Unlock()
	return nil
}

func (ms *MockSubscriber) Counter() int {
	ms.mu.RLock()
	defer ms.mu.RUnlock()
	return ms.counter
}

func TestConstantinople(t *testing.T) {
	require := require.New(t)
	testValidateBlockchain := func(cfg config.Config, t *testing.T) {
		ctx := context.Background()

		registry := protocol.NewRegistry()
		// Create a blockchain from scratch
		sf, err := factory.NewFactory(cfg, factory.DefaultTrieOption(), factory.RegistryOption(registry))
		require.NoError(err)
		ap, err := actpool.NewActPool(sf, cfg.ActPool)
		require.NoError(err)
		acc := account.NewProtocol(rewarding.DepositGas)
		require.NoError(acc.Register(registry))
		rp := rolldpos.NewProtocol(cfg.Genesis.NumCandidateDelegates, cfg.Genesis.NumDelegates, cfg.Genesis.NumSubEpochs)
		require.NoError(rp.Register(registry))
		// create indexer
		cfg.DB.DbPath = cfg.Chain.IndexDBPath
		indexer, err := blockindex.NewIndexer(db.NewBoltDB(cfg.DB), cfg.Genesis.Hash())
		require.NoError(err)
		// create BlockDAO
		cfg.DB.DbPath = cfg.Chain.ChainDBPath
<<<<<<< HEAD
		cfg.DB.CompressLegacy = cfg.Chain.CompressBlock
		dao := blockdao.NewBlockDAO([]blockdao.BlockIndexer{sf, indexer}, cfg.Chain.EVMNetworkID, cfg.DB)
=======
		dao := blockdao.NewBlockDAO([]blockdao.BlockIndexer{sf, indexer}, cfg.DB)
>>>>>>> ae9b4fd9
		require.NotNil(dao)
		bc := blockchain.NewBlockchain(
			cfg,
			dao,
			factory.NewMinter(sf, ap),
			blockchain.BlockValidatorOption(block.NewValidator(
				sf,
				protocol.NewGenericValidator(sf, accountutil.AccountState),
			)),
		)
		ep := execution.NewProtocol(dao.GetBlockHash, rewarding.DepositGas)
		require.NoError(ep.Register(registry))
		rewardingProtocol := rewarding.NewProtocol(cfg.Genesis.Rewarding)
		require.NoError(rewardingProtocol.Register(registry))
		require.NoError(bc.Start(ctx))
		defer func() {
			require.NoError(bc.Stop(ctx))
		}()

		require.NoError(addTestingConstantinopleBlocks(bc, dao, sf, ap))

		// reason to use hard-coded hash value here:
		// this test TestConstantinople() is added when we upgrade our EVM to enable Constantinople
		// at that time, the test is run with both EVM version (Byzantium vs. Constantinople), and it generates the
		// same exact block hash, so these values stood as gatekeeper for backward-compatibility
		hashTopic := []struct {
			height  uint64
			h       hash.Hash256
			blkHash string
			topic   []byte
		}{
			{
				1,
				_deployHash,
				"2861aecf2b3f91822de00c9f42ca44276e386ac693df363770783bfc133346c3",
				nil,
			},
			{
				2,
				_setHash,
				"cb0f7895c1fa4f179c0c109835b160d9d1852fce526e12c6b443e86257cadb48",
				_setTopic,
			},
			{
				3,
				_shrHash,
				"c1337e26e157426dd0af058ed37e329d25dd3e34ed606994a6776b59f988f458",
				_shrTopic,
			},
			{
				4,
				_shlHash,
				"cf5c2050a261fa7eca45f31a184c6cd1dc737c7fc3088a0983f659b08985521c",
				_shlTopic,
			},
			{
				5,
				_sarHash,
				"5d76bd9e4be3a60c00761fd141da6bd9c07ab73f472f537845b65679095b0570",
				_sarTopic,
			},
			{
				6,
				_extHash,
				"c5fd9f372b89265f2423737a6d7b680e9759a4a715b22b04ccf875460c310015",
				_extTopic,
			},
			{
				7,
				_crt2Hash,
				"53632287a97e4e118302f2d9b54b3f97f62d3533286c4d4eb955627b3602d3b0",
				_crt2Topic,
			},
		}

		// test getReceipt
		for _, v := range hashTopic {
			ai, err := indexer.GetActionIndex(v.h[:])
			require.NoError(err)
			require.Equal(v.height, ai.BlockHeight())
			r, err := dao.GetReceiptByActionHash(v.h, v.height)
			require.NoError(err)
			require.NotNil(r)
			require.Equal(uint64(1), r.Status)
			require.Equal(v.h, r.ActionHash)
			require.Equal(v.height, r.BlockHeight)
			if v.height == 1 {
				require.Equal("io1va03q4lcr608dr3nltwm64sfcz05czjuycsqgn", r.ContractAddress)
			} else {
				require.Empty(r.ContractAddress)
			}
			a, _, err := dao.GetActionByActionHash(v.h, v.height)
			require.NoError(err)
			require.NotNil(a)
			aHash, err := a.Hash()
			require.NoError(err)
			require.Equal(v.h, aHash)

			blkHash, err := dao.GetBlockHash(v.height)
			require.NoError(err)
			require.Equal(v.blkHash, hex.EncodeToString(blkHash[:]))

			if v.topic != nil {
				funcSig := hash.Hash256b([]byte("Set(uint256)"))
				blk, err := dao.GetBlockByHeight(v.height)
				require.NoError(err)
				f := blk.Header.LogsBloomfilter()
				require.NotNil(f)
				require.True(f.Exist(funcSig[:]))
				require.True(f.Exist(v.topic))
			}
		}

		storeOutGasTests := []struct {
			height      uint64
			actHash     hash.Hash256
			status      iotextypes.ReceiptStatus
			preBalance  *big.Int
			postBalance *big.Int
		}{
			{
				8, _storeHash, iotextypes.ReceiptStatus_ErrCodeStoreOutOfGas, _preGrPreStore, _preGrPostStore,
			},
			{
				9, _store2Hash, iotextypes.ReceiptStatus_ErrCodeStoreOutOfGas, _preGrPostStore, _postGrPostStore,
			},
		}
		caller := identityset.Address(27)
		for _, v := range storeOutGasTests {
			r, err := dao.GetReceiptByActionHash(v.actHash, v.height)
			require.NoError(err)
			require.EqualValues(v.status, r.Status)

			// verify transaction log
			bLog, err := dao.TransactionLogs(v.height)
			require.NoError(err)
			tLog := bLog.Logs[0]
			// first transaction log is gas fee
			tx := tLog.Transactions[0]
			require.Equal(tx.Sender, caller.String())
			require.Equal(tx.Recipient, address.RewardingPoolAddr)
			require.Equal(iotextypes.TransactionLogType_GAS_FEE, tx.Type)
			gasFee, ok := new(big.Int).SetString(tx.Amount, 10)
			require.True(ok)
			postBalance := new(big.Int).Sub(v.preBalance, gasFee)

			if !cfg.Genesis.IsGreenland(v.height) {
				// pre-Greenland contains a tx with status = ReceiptStatus_ErrCodeStoreOutOfGas
				// due to a bug the transfer is not reverted
				require.Equal(2, len(tLog.Transactions))
				// 2nd log is in-contract-transfer
				tx = tLog.Transactions[1]
				require.Equal(tx.Sender, caller.String())
				require.Equal(iotextypes.TransactionLogType_IN_CONTRACT_TRANSFER, tx.Type)
				tsfAmount, ok := new(big.Int).SetString(tx.Amount, 10)
				require.True(ok)
				postBalance.Sub(postBalance, tsfAmount)
				// post = pre - gasFee - in_contract_transfer
				require.Equal(v.postBalance, postBalance)
			} else {
				// post-Greenland fixed that bug, the transfer is reverted so it only contains the gas fee
				require.Equal(1, len(tLog.Transactions))
				// post = pre - gasFee (transfer is reverted)
				require.Equal(v.postBalance, postBalance)
			}
		}

		// test getActions
		addr27 := hash.BytesToHash160(caller.Bytes())
		total, err := indexer.GetActionCountByAddress(addr27)
		require.NoError(err)
		require.EqualValues(len(hashTopic)+len(storeOutGasTests), total)
		actions, err := indexer.GetActionsByAddress(addr27, 0, total)
		require.NoError(err)
		require.EqualValues(total, len(actions))
		for i := range hashTopic {
			require.Equal(hashTopic[i].h[:], actions[i])
		}
		for i := range storeOutGasTests {
			require.Equal(storeOutGasTests[i].actHash[:], actions[i+len(hashTopic)])
		}
	}

	cfg := config.Default
	testTriePath, err := testutil.PathOfTempFile("trie")
	require.NoError(err)
	testDBPath, err := testutil.PathOfTempFile("db")
	require.NoError(err)
	testIndexPath, err := testutil.PathOfTempFile("index")
	require.NoError(err)

	defer func() {
		testutil.CleanupPath(testTriePath)
		testutil.CleanupPath(testDBPath)
		testutil.CleanupPath(testIndexPath)
		// clear the gateway
		delete(cfg.Plugins, config.GatewayPlugin)
	}()

	cfg.Chain.TrieDBPath = testTriePath
	cfg.Chain.ChainDBPath = testDBPath
	cfg.Chain.IndexDBPath = testIndexPath
	cfg.Chain.ProducerPrivKey = "a000000000000000000000000000000000000000000000000000000000000000"
	cfg.Genesis.EnableGravityChainVoting = false
	cfg.Plugins[config.GatewayPlugin] = true
	cfg.Chain.EnableAsyncIndexWrite = false
	cfg.ActPool.MinGasPriceStr = "0"
	cfg.Genesis.AleutianBlockHeight = 2
	cfg.Genesis.BeringBlockHeight = 8
	cfg.Genesis.GreenlandBlockHeight = 9
	cfg.Genesis.InitBalanceMap[identityset.Address(27).String()] = unit.ConvertIotxToRau(10000000000).String()

	t.Run("test Constantinople contract", func(t *testing.T) {
		testValidateBlockchain(cfg, t)
	})
}

func TestLoadBlockchainfromDB(t *testing.T) {
	require := require.New(t)
	testValidateBlockchain := func(cfg config.Config, t *testing.T) {
		ctx := context.Background()

		registry := protocol.NewRegistry()
		// Create a blockchain from scratch
		sf, err := factory.NewFactory(cfg, factory.DefaultTrieOption(), factory.RegistryOption(registry))
		require.NoError(err)
		ap, err := actpool.NewActPool(sf, cfg.ActPool)
		require.NoError(err)
		acc := account.NewProtocol(rewarding.DepositGas)
		require.NoError(acc.Register(registry))
		rp := rolldpos.NewProtocol(cfg.Genesis.NumCandidateDelegates, cfg.Genesis.NumDelegates, cfg.Genesis.NumSubEpochs)
		require.NoError(rp.Register(registry))
		var indexer blockindex.Indexer
		indexers := []blockdao.BlockIndexer{sf}
		if _, gateway := cfg.Plugins[config.GatewayPlugin]; gateway && !cfg.Chain.EnableAsyncIndexWrite {
			// create indexer
			cfg.DB.DbPath = cfg.Chain.IndexDBPath
			indexer, err = blockindex.NewIndexer(db.NewBoltDB(cfg.DB), cfg.Genesis.Hash())
			require.NoError(err)
			indexers = append(indexers, indexer)
		}
		cfg.Genesis.InitBalanceMap[identityset.Address(27).String()] = unit.ConvertIotxToRau(10000000000).String()
		// create BlockDAO
		cfg.DB.DbPath = cfg.Chain.ChainDBPath
<<<<<<< HEAD
		cfg.DB.CompressLegacy = cfg.Chain.CompressBlock
		dao := blockdao.NewBlockDAO(indexers, cfg.Chain.EVMNetworkID, cfg.DB)
=======
		dao := blockdao.NewBlockDAO(indexers, cfg.DB)
>>>>>>> ae9b4fd9
		require.NotNil(dao)
		bc := blockchain.NewBlockchain(
			cfg,
			dao,
			factory.NewMinter(sf, ap),
			blockchain.BlockValidatorOption(block.NewValidator(
				sf,
				protocol.NewGenericValidator(sf, accountutil.AccountState),
			)),
		)
		ep := execution.NewProtocol(dao.GetBlockHash, rewarding.DepositGas)
		require.NoError(ep.Register(registry))
		require.NoError(bc.Start(ctx))

		ms := &MockSubscriber{counter: 0}
		require.NoError(bc.AddSubscriber(ms))
		require.Equal(0, ms.Counter())

		height := bc.TipHeight()
		fmt.Printf("Open blockchain pass, height = %d\n", height)
		require.NoError(addTestingTsfBlocks(cfg, bc, dao, ap))
		require.NoError(bc.Stop(ctx))
		require.Equal(24, ms.Counter())

		// Load a blockchain from DB
		bc = blockchain.NewBlockchain(
			cfg,
			dao,
			factory.NewMinter(sf, ap),
			blockchain.BlockValidatorOption(block.NewValidator(
				sf,
				protocol.NewGenericValidator(sf, accountutil.AccountState),
			)),
		)
		require.NoError(bc.Start(ctx))
		defer func() {
			require.NoError(bc.Stop(ctx))
		}()

		// verify block header hash
		for i := uint64(1); i <= 5; i++ {
			hash, err := dao.GetBlockHash(i)
			require.NoError(err)
			height, err = dao.GetBlockHeight(hash)
			require.NoError(err)
			require.Equal(i, height)
			header, err := bc.BlockHeaderByHeight(height)
			require.NoError(err)
			require.Equal(height, header.Height())

			// bloomfilter only exists after aleutian height
			require.Equal(height >= cfg.Genesis.AleutianBlockHeight, header.LogsBloomfilter() != nil)
		}

		empblk, err := dao.GetBlock(hash.ZeroHash256)
		require.Nil(empblk)
		require.Error(err)

		header, err := bc.BlockHeaderByHeight(60000)
		require.Nil(header)
		require.Error(err)

		// add wrong blocks
		h := bc.TipHeight()
		blkhash := bc.TipHash()
		header, err = bc.BlockHeaderByHeight(h)
		require.NoError(err)
		require.Equal(blkhash, header.HashBlock())
		fmt.Printf("Current tip = %d hash = %x\n", h, blkhash)

		// add block with wrong height
		selp, err := action.SignedTransfer(identityset.Address(29).String(), identityset.PrivateKey(27), 1, big.NewInt(50), nil, genesis.Default.ActionGasLimit, big.NewInt(0))
		require.NoError(err)

		nblk, err := block.NewTestingBuilder().
			SetHeight(h + 2).
			SetPrevBlockHash(blkhash).
			SetTimeStamp(testutil.TimestampNow()).
			AddActions(selp).SignAndBuild(identityset.PrivateKey(29))
		require.NoError(err)

		require.Error(bc.ValidateBlock(&nblk))
		fmt.Printf("Cannot validate block %d: %v\n", header.Height(), err)

		// add block with zero prev hash
		selp2, err := action.SignedTransfer(identityset.Address(29).String(), identityset.PrivateKey(27), 1, big.NewInt(50), nil, genesis.Default.ActionGasLimit, big.NewInt(0))
		require.NoError(err)

		nblk, err = block.NewTestingBuilder().
			SetHeight(h + 1).
			SetPrevBlockHash(hash.ZeroHash256).
			SetTimeStamp(testutil.TimestampNow()).
			AddActions(selp2).SignAndBuild(identityset.PrivateKey(29))
		require.NoError(err)
		err = bc.ValidateBlock(&nblk)
		require.Error(err)
		fmt.Printf("Cannot validate block %d: %v\n", header.Height(), err)

		// add existing block again will have no effect
		blk, err := dao.GetBlockByHeight(3)
		require.NotNil(blk)
		require.NoError(err)
		require.NoError(bc.CommitBlock(blk))
		fmt.Printf("Cannot add block 3 again: %v\n", err)

		// invalid address returns error
		_, err = address.FromString("")
		require.Contains(err.Error(), "address length = 0, expecting 41")

		// valid but unused address should return empty account
		addr, err := address.FromString("io1066kus4vlyvk0ljql39fzwqw0k22h7j8wmef3n")
		require.NoError(err)
		act, err := accountutil.AccountState(sf, addr)
		require.NoError(err)
		require.Equal(uint64(0), act.Nonce)
		require.Equal(big.NewInt(0), act.Balance)

		_, gateway := cfg.Plugins[config.GatewayPlugin]
		if gateway && !cfg.Chain.EnableAsyncIndexWrite {
			// verify deployed contract
			ai, err := indexer.GetActionIndex(_deployHash[:])
			require.NoError(err)
			r, err := dao.GetReceiptByActionHash(_deployHash, ai.BlockHeight())
			require.NoError(err)
			require.NotNil(r)
			require.Equal(uint64(1), r.Status)
			require.Equal(uint64(2), r.BlockHeight)

			// 2 topics in block 3 calling set()
			funcSig := hash.Hash256b([]byte("Set(uint256)"))
			blk, err := dao.GetBlockByHeight(3)
			require.NoError(err)
			f := blk.Header.LogsBloomfilter()
			require.NotNil(f)
			require.True(f.Exist(funcSig[:]))
			require.True(f.Exist(_setTopic))
			r, err = dao.GetReceiptByActionHash(_setHash, 3)
			require.NoError(err)
			require.EqualValues(1, r.Status)
			require.EqualValues(3, r.BlockHeight)
			require.Empty(r.ContractAddress)

			// 3 topics in block 4 calling get()
			funcSig = hash.Hash256b([]byte("Get(address,uint256)"))
			blk, err = dao.GetBlockByHeight(4)
			require.NoError(err)
			f = blk.Header.LogsBloomfilter()
			require.NotNil(f)
			require.True(f.Exist(funcSig[:]))
			require.True(f.Exist(_setTopic))
			require.True(f.Exist(_getTopic))
			r, err = dao.GetReceiptByActionHash(_sarHash, 4)
			require.NoError(err)
			require.EqualValues(1, r.Status)
			require.EqualValues(4, r.BlockHeight)
			require.Empty(r.ContractAddress)

			// txIndex/logIndex corrected in block 5
			blk, err = dao.GetBlockByHeight(5)
			require.NoError(err)
			verifyTxLogIndex(require, dao, blk, 10, 2)

			// verify genesis block index
			bi, err := indexer.GetBlockIndex(0)
			require.NoError(err)
			require.Equal(cfg.Genesis.Hash(), hash.BytesToHash256(bi.Hash()))
			require.EqualValues(0, bi.NumAction())
			require.Equal(big.NewInt(0), bi.TsfAmount())

			for h := uint64(1); h <= 5; h++ {
				// verify getting number of actions
				blk, err = dao.GetBlockByHeight(h)
				require.NoError(err)
				blkIndex, err := indexer.GetBlockIndex(h)
				require.NoError(err)
				require.EqualValues(blkIndex.NumAction(), len(blk.Actions))

				// verify getting transfer amount
				tsfs, _ := classifyActions(blk.Actions)
				tsfa := big.NewInt(0)
				for _, tsf := range tsfs {
					tsfa.Add(tsfa, tsf.Amount())
				}
				require.Equal(blkIndex.TsfAmount(), tsfa)
			}
		}
	}

	testTriePath, err := testutil.PathOfTempFile("trie")
	require.NoError(err)
	testDBPath, err := testutil.PathOfTempFile("db")
	require.NoError(err)
	testIndexPath, err := testutil.PathOfTempFile("index")
	require.NoError(err)

	defer func() {
		testutil.CleanupPath(testTriePath)
		testutil.CleanupPath(testDBPath)
		testutil.CleanupPath(testIndexPath)
	}()

	cfg := config.Default
	cfg.Chain.TrieDBPath = testTriePath
	cfg.Chain.ChainDBPath = testDBPath
	cfg.Chain.IndexDBPath = testIndexPath
	cfg.Genesis.EnableGravityChainVoting = false
	cfg.ActPool.MinGasPriceStr = "0"
	genesis.SetGenesisTimestamp(cfg.Genesis.Timestamp)
	block.LoadGenesisHash(&config.Default.Genesis)

	t.Run("load blockchain from DB w/o explorer", func(t *testing.T) {
		testValidateBlockchain(cfg, t)
	})

	testTriePath2, err := testutil.PathOfTempFile("trie")
	require.NoError(err)
	testDBPath2, err := testutil.PathOfTempFile("db")
	require.NoError(err)
	testIndexPath2, err := testutil.PathOfTempFile("index")
	require.NoError(err)

	defer func() {
		testutil.CleanupPath(testTriePath2)
		testutil.CleanupPath(testDBPath2)
		testutil.CleanupPath(testIndexPath2)
		// clear the gateway
		delete(cfg.Plugins, config.GatewayPlugin)
	}()

	cfg.Plugins[config.GatewayPlugin] = true
	cfg.Chain.TrieDBPath = testTriePath2
	cfg.Chain.ChainDBPath = testDBPath2
	cfg.Chain.IndexDBPath = testIndexPath2
	// test using sm2 signature
	cfg.Chain.SignatureScheme = []string{config.SigP256sm2}
	cfg.Chain.ProducerPrivKey = "308193020100301306072a8648ce3d020106082a811ccf5501822d0479307702010104202d57ec7da578b98dad465997748ed02af0c69092ad809598073e5a2356c20492a00a06082a811ccf5501822da14403420004223356f0c6f40822ade24d47b0cd10e9285402cbc8a5028a8eec9efba44b8dfe1a7e8bc44953e557b32ec17039fb8018a58d48c8ffa54933fac8030c9a169bf6"
	cfg.Chain.EnableAsyncIndexWrite = false
	cfg.Genesis.AleutianBlockHeight = 3
	cfg.Genesis.MidwayBlockHeight = 5

	t.Run("load blockchain from DB", func(t *testing.T) {
		testValidateBlockchain(cfg, t)
	})
}

// verify the block contains all tx/log indices up to txIndex and logIndex
func verifyTxLogIndex(r *require.Assertions, dao blockdao.BlockDAO, blk *block.Block, txIndex int, logIndex uint32) {
	r.Equal(txIndex, len(blk.Actions))
	receipts, err := dao.GetReceipts(blk.Height())
	r.NoError(err)
	r.Equal(txIndex, len(receipts))

	logs := make(map[uint32]bool)
	for i := uint32(0); i < logIndex; i++ {
		logs[i] = true
	}
	for i, v := range receipts {
		r.EqualValues(1, v.Status)
		r.EqualValues(i, v.TxIndex)
		h, err := blk.Actions[i].Hash()
		r.NoError(err)
		r.Equal(h, v.ActionHash)
		// verify log index
		for _, l := range v.Logs() {
			r.Equal(h, l.ActionHash)
			r.EqualValues(i, l.TxIndex)
			r.True(logs[l.Index])
			delete(logs, l.Index)
		}
	}
	r.Zero(len(logs))
}

func TestBlockchainInitialCandidate(t *testing.T) {
	require := require.New(t)

	testTriePath, err := testutil.PathOfTempFile("trie")
	require.NoError(err)
	testDBPath, err := testutil.PathOfTempFile("db")
	require.NoError(err)
	testIndexPath, err := testutil.PathOfTempFile("index")
	require.NoError(err)

	cfg := config.Default
	cfg.Chain.TrieDBPath = testTriePath
	cfg.Chain.ChainDBPath = testDBPath
	cfg.Chain.IndexDBPath = testIndexPath
	cfg.Consensus.Scheme = config.RollDPoSScheme
	registry := protocol.NewRegistry()
	sf, err := factory.NewFactory(cfg, factory.DefaultTrieOption(), factory.RegistryOption(registry))
	require.NoError(err)
	ap, err := actpool.NewActPool(sf, cfg.ActPool)
	require.NoError(err)
	accountProtocol := account.NewProtocol(rewarding.DepositGas)
	require.NoError(accountProtocol.Register(registry))
	dbcfg := cfg.DB
	dbcfg.DbPath = cfg.Chain.ChainDBPath
	dao := blockdao.NewBlockDAO([]blockdao.BlockIndexer{sf}, dbcfg)
	bc := blockchain.NewBlockchain(
		cfg,
		dao,
		factory.NewMinter(sf, ap),
		blockchain.BlockValidatorOption(sf),
	)
	rolldposProtocol := rolldpos.NewProtocol(
		genesis.Default.NumCandidateDelegates,
		genesis.Default.NumDelegates,
		genesis.Default.NumSubEpochs,
	)
	require.NoError(rolldposProtocol.Register(registry))
	rewardingProtocol := rewarding.NewProtocol(cfg.Genesis.Rewarding)
	require.NoError(rewardingProtocol.Register(registry))
	pollProtocol := poll.NewLifeLongDelegatesProtocol(cfg.Genesis.Delegates)
	require.NoError(pollProtocol.Register(registry))

	require.NoError(bc.Start(context.Background()))
	defer func() {
		require.NoError(bc.Stop(context.Background()))
		testutil.CleanupPath(testTriePath)
		testutil.CleanupPath(testDBPath)
		testutil.CleanupPath(testIndexPath)
	}()
	candidate, _, err := candidatesutil.CandidatesFromDB(sf, 1, true, false)
	require.NoError(err)
	require.Equal(24, len(candidate))
}

func TestBlockchain_AccountState(t *testing.T) {
	require := require.New(t)

	cfg := config.Default
	// disable account-based testing
	// create chain
	cfg.Genesis.InitBalanceMap[identityset.Address(0).String()] = "100"
	registry := protocol.NewRegistry()
	acc := account.NewProtocol(rewarding.DepositGas)
	require.NoError(acc.Register(registry))
	sf, err := factory.NewFactory(cfg, factory.InMemTrieOption(), factory.RegistryOption(registry))
	require.NoError(err)
	ap, err := actpool.NewActPool(sf, cfg.ActPool)
	require.NoError(err)
	dao := blockdao.NewBlockDAOInMemForTest([]blockdao.BlockIndexer{sf})
	bc := blockchain.NewBlockchain(cfg, dao, factory.NewMinter(sf, ap))
	require.NoError(bc.Start(context.Background()))
	require.NotNil(bc)
	s, err := accountutil.AccountState(sf, identityset.Address(0))
	require.NoError(err)
	require.Equal(uint64(0), s.Nonce)
	require.Equal(big.NewInt(100), s.Balance)
	require.Equal(hash.ZeroHash256, s.Root)
	require.Equal([]byte(nil), s.CodeHash)
}

func TestBlocks(t *testing.T) {
	// This test is used for committing block verify benchmark purpose
	t.Skip()
	require := require.New(t)
	cfg := config.Default

	testTriePath, err := testutil.PathOfTempFile("trie")
	require.NoError(err)
	testDBPath, err := testutil.PathOfTempFile("db")
	require.NoError(err)
	testIndexPath, err := testutil.PathOfTempFile("index")
	require.NoError(err)

	a := identityset.Address(28).String()
	priKeyA := identityset.PrivateKey(28)
	c := identityset.Address(29).String()

	cfg.Chain.TrieDBPath = testTriePath
	cfg.Chain.ChainDBPath = testDBPath
	cfg.Chain.IndexDBPath = testIndexPath
	cfg.Genesis.InitBalanceMap[identityset.Address(27).String()] = unit.ConvertIotxToRau(10000000000).String()
	cfg.Genesis.InitBalanceMap[a] = "100000"
	cfg.Genesis.InitBalanceMap[c] = "100000"

	registry := protocol.NewRegistry()
	acc := account.NewProtocol(rewarding.DepositGas)
	require.NoError(acc.Register(registry))
	sf, err := factory.NewFactory(cfg, factory.InMemTrieOption(), factory.RegistryOption(registry))
	require.NoError(err)
	ap, err := actpool.NewActPool(sf, cfg.ActPool)
	require.NoError(err)
	dbcfg := cfg.DB
	dbcfg.DbPath = cfg.Chain.ChainDBPath
	dao := blockdao.NewBlockDAO([]blockdao.BlockIndexer{sf}, dbcfg)

	// Create a blockchain from scratch
	bc := blockchain.NewBlockchain(cfg, dao, factory.NewMinter(sf, ap))
	require.NoError(bc.Start(context.Background()))
	defer func() {
		require.NoError(bc.Stop(context.Background()))
		testutil.CleanupPath(testTriePath)
		testutil.CleanupPath(testDBPath)
		testutil.CleanupPath(testIndexPath)
	}()

	gasLimit := testutil.TestGasLimit
	ctx := protocol.WithBlockCtx(context.Background(),
		protocol.BlockCtx{
			Producer: identityset.Address(27),
			GasLimit: gasLimit,
		})
	ctx = genesis.WithGenesisContext(ctx, cfg.Genesis)

	for i := 0; i < 10; i++ {
		actionMap := make(map[string][]action.SealedEnvelope)
		actionMap[a] = []action.SealedEnvelope{}
		for i := 0; i < 1000; i++ {
			tsf, err := action.SignedTransfer(c, priKeyA, 1, big.NewInt(2), []byte{}, testutil.TestGasLimit, big.NewInt(testutil.TestGasPriceInt64))
			require.NoError(err)
			require.NoError(ap.Add(context.Background(), tsf))
		}
		blk, _ := bc.MintNewBlock(testutil.TimestampNow())
		require.NoError(bc.CommitBlock(blk))
	}
}

func TestActions(t *testing.T) {
	// This test is used for block verify benchmark purpose
	t.Skip()
	require := require.New(t)
	cfg := config.Default

	registry := protocol.NewRegistry()
	acc := account.NewProtocol(rewarding.DepositGas)
	require.NoError(acc.Register(registry))

	ctx := genesis.WithGenesisContext(
		protocol.WithRegistry(context.Background(), registry),
		cfg.Genesis,
	)

	testTriePath, err := testutil.PathOfTempFile("trie")
	require.NoError(err)
	testDBPath, err := testutil.PathOfTempFile("db")
	require.NoError(err)
	testIndexPath, err := testutil.PathOfTempFile("index")
	require.NoError(err)

	a := identityset.Address(28).String()
	priKeyA := identityset.PrivateKey(28)
	c := identityset.Address(29).String()

	cfg.Chain.TrieDBPath = testTriePath
	cfg.Chain.ChainDBPath = testDBPath
	cfg.Chain.IndexDBPath = testIndexPath
	cfg.Genesis.InitBalanceMap[identityset.Address(27).String()] = unit.ConvertIotxToRau(10000000000).String()
	cfg.Genesis.InitBalanceMap[a] = "100000"
	cfg.Genesis.InitBalanceMap[c] = "100000"

	sf, err := factory.NewFactory(cfg, factory.InMemTrieOption(), factory.RegistryOption(registry))
	require.NoError(err)
	ap, err := actpool.NewActPool(sf, cfg.ActPool)
	require.NoError(err)
	dbcfg := cfg.DB
	dbcfg.DbPath = cfg.Chain.ChainDBPath
	dao := blockdao.NewBlockDAO([]blockdao.BlockIndexer{sf}, dbcfg)
	// Create a blockchain from scratch
	bc := blockchain.NewBlockchain(
		cfg,
		dao,
		factory.NewMinter(sf, ap),
		blockchain.BlockValidatorOption(block.NewValidator(
			sf,
			protocol.NewGenericValidator(sf, accountutil.AccountState),
		)),
	)
	require.NoError(bc.Start(context.Background()))
	defer func() {
		require.NoError(bc.Stop(context.Background()))
		testutil.CleanupPath(testTriePath)
		testutil.CleanupPath(testDBPath)
		testutil.CleanupPath(testIndexPath)
	}()

	gasLimit := testutil.TestGasLimit
	ctx = protocol.WithBlockCtx(context.Background(),
		protocol.BlockCtx{
			Producer: identityset.Address(27),
			GasLimit: gasLimit,
		})
	ctx = genesis.WithGenesisContext(ctx, cfg.Genesis)

	for i := 0; i < 5000; i++ {
		tsf, err := action.SignedTransfer(c, priKeyA, 1, big.NewInt(2), []byte{}, testutil.TestGasLimit, big.NewInt(testutil.TestGasPriceInt64))
		require.NoError(err)
		require.NoError(ap.Add(context.Background(), tsf))

		tsf2, err := action.SignedTransfer(a, priKeyA, 1, big.NewInt(2), []byte{}, testutil.TestGasLimit, big.NewInt(testutil.TestGasPriceInt64))
		require.NoError(err)
		require.NoError(ap.Add(context.Background(), tsf2))
	}
	blk, _ := bc.MintNewBlock(testutil.TimestampNow())
	ctx = protocol.WithBlockchainCtx(
		ctx,
		protocol.BlockchainCtx{
			Tip: protocol.TipInfo{
				Height: 0,
				Hash:   blk.PrevHash(),
			},
		},
	)
	require.NoError(bc.ValidateBlock(blk))
}

func TestBlockchain_AddRemoveSubscriber(t *testing.T) {
	req := require.New(t)
	cfg := config.Default
	cfg.Genesis.BlockGasLimit = uint64(100000)
	cfg.Genesis.EnableGravityChainVoting = false
	// create chain
	registry := protocol.NewRegistry()
	sf, err := factory.NewFactory(cfg, factory.InMemTrieOption(), factory.RegistryOption(registry))
	req.NoError(err)
	ap, err := actpool.NewActPool(sf, cfg.ActPool)
	req.NoError(err)
	dao := blockdao.NewBlockDAOInMemForTest([]blockdao.BlockIndexer{sf})
	bc := blockchain.NewBlockchain(cfg, dao, factory.NewMinter(sf, ap))
	// mock
	ctrl := gomock.NewController(t)
	mb := mock_blockcreationsubscriber.NewMockBlockCreationSubscriber(ctrl)
	req.Error(bc.RemoveSubscriber(mb))
	req.NoError(bc.AddSubscriber(mb))
	req.EqualError(bc.AddSubscriber(nil), "subscriber could not be nil")
	req.NoError(bc.RemoveSubscriber(mb))
	req.EqualError(bc.RemoveSubscriber(nil), "cannot find subscription")
}

func TestHistoryForAccount(t *testing.T) {
	testHistoryForAccount(t, false)
	testHistoryForAccount(t, true)
}

func testHistoryForAccount(t *testing.T, statetx bool) {
	require := require.New(t)
	bc, sf, _, _, ap := newChain(t, statetx)
	a := identityset.Address(28)
	priKeyA := identityset.PrivateKey(28)
	b := identityset.Address(29)

	// check the original balance a and b before transfer
	AccountA, err := accountutil.AccountState(sf, a)
	require.NoError(err)
	AccountB, err := accountutil.AccountState(sf, b)
	require.NoError(err)
	require.Equal(big.NewInt(100), AccountA.Balance)
	require.Equal(big.NewInt(100), AccountB.Balance)

	// make a transfer from a to b
	actionMap := make(map[string][]action.SealedEnvelope)
	actionMap[a.String()] = []action.SealedEnvelope{}
	tsf, err := action.SignedTransfer(b.String(), priKeyA, 1, big.NewInt(10), []byte{}, testutil.TestGasLimit, big.NewInt(testutil.TestGasPriceInt64))
	require.NoError(err)
	require.NoError(ap.Add(context.Background(), tsf))
	blk, err := bc.MintNewBlock(testutil.TimestampNow())
	require.NoError(err)
	require.NoError(bc.ValidateBlock(blk))
	require.NoError(bc.CommitBlock(blk))

	// check balances after transfer
	AccountA, err = accountutil.AccountState(sf, a)
	require.NoError(err)
	AccountB, err = accountutil.AccountState(sf, b)
	require.NoError(err)
	require.Equal(big.NewInt(90), AccountA.Balance)
	require.Equal(big.NewInt(110), AccountB.Balance)

	// check history account's balance
	if statetx {
		_, err = accountutil.AccountState(factory.NewHistoryStateReader(sf, bc.TipHeight()-1), a)
		require.Equal(factory.ErrNotSupported, errors.Cause(err))
		_, err = accountutil.AccountState(factory.NewHistoryStateReader(sf, bc.TipHeight()-1), b)
		require.Equal(factory.ErrNotSupported, errors.Cause(err))
	} else {
		AccountA, err = accountutil.AccountState(factory.NewHistoryStateReader(sf, bc.TipHeight()-1), a)
		require.NoError(err)
		AccountB, err = accountutil.AccountState(factory.NewHistoryStateReader(sf, bc.TipHeight()-1), b)
		require.NoError(err)
		require.Equal(big.NewInt(100), AccountA.Balance)
		require.Equal(big.NewInt(100), AccountB.Balance)
	}
}

func TestHistoryForContract(t *testing.T) {
	testHistoryForContract(t, false)
	testHistoryForContract(t, true)
}

func testHistoryForContract(t *testing.T, statetx bool) {
	require := require.New(t)
	bc, sf, _, dao, ap := newChain(t, statetx)
	genesisAccount := identityset.Address(27).String()
	// deploy and get contract address
	contract := deployXrc20(bc, dao, ap, t)

	contractAddr, err := address.FromString(contract)
	require.NoError(err)
	account, err := accountutil.AccountState(sf, contractAddr)
	require.NoError(err)
	// check the original balance
	balance := BalanceOfContract(contract, genesisAccount, sf, t, account.Root)
	expect, ok := new(big.Int).SetString("2000000000000000000000000000", 10)
	require.True(ok)
	require.Equal(expect, balance)
	// make a transfer for contract
	makeTransfer(contract, bc, ap, t)
	account, err = accountutil.AccountState(sf, contractAddr)
	require.NoError(err)
	// check the balance after transfer
	balance = BalanceOfContract(contract, genesisAccount, sf, t, account.Root)
	expect, ok = new(big.Int).SetString("1999999999999999999999999999", 10)
	require.True(ok)
	require.Equal(expect, balance)

	// check the the original balance again
	if statetx {
		_, err = accountutil.AccountState(factory.NewHistoryStateReader(sf, bc.TipHeight()-1), contractAddr)
		require.True(errors.Cause(err) == factory.ErrNotSupported)
	} else {
		sr := factory.NewHistoryStateReader(sf, bc.TipHeight()-1)
		account, err = accountutil.AccountState(sr, contractAddr)
		require.NoError(err)
		balance = BalanceOfContract(contract, genesisAccount, sr, t, account.Root)
		expect, ok = new(big.Int).SetString("2000000000000000000000000000", 10)
		require.True(ok)
		require.Equal(expect, balance)
	}
}

func deployXrc20(bc blockchain.Blockchain, dao blockdao.BlockDAO, ap actpool.ActPool, t *testing.T) string {
	require := require.New(t)
	genesisPriKey := identityset.PrivateKey(27)
	// deploy a xrc20 contract with balance 2000000000000000000000000000
	data, err := hex.DecodeString("60806040526002805460ff1916601217905534801561001d57600080fd5b506040516107cd3803806107cd83398101604090815281516020808401518385015160025460ff16600a0a84026003819055336000908152600485529586205590850180519395909491019261007592850190610092565b508051610089906001906020840190610092565b5050505061012d565b828054600181600116156101000203166002900490600052602060002090601f016020900481019282601f106100d357805160ff1916838001178555610100565b82800160010185558215610100579182015b828111156101005782518255916020019190600101906100e5565b5061010c929150610110565b5090565b61012a91905b8082111561010c5760008155600101610116565b90565b6106918061013c6000396000f3006080604052600436106100ae5763ffffffff7c010000000000000000000000000000000000000000000000000000000060003504166306fdde0381146100b3578063095ea7b31461013d57806318160ddd1461017557806323b872dd1461019c578063313ce567146101c657806342966c68146101f1578063670d14b21461020957806370a082311461022a57806395d89b411461024b578063a9059cbb14610260578063dd62ed3e14610286575b600080fd5b3480156100bf57600080fd5b506100c86102ad565b6040805160208082528351818301528351919283929083019185019080838360005b838110156101025781810151838201526020016100ea565b50505050905090810190601f16801561012f5780820380516001836020036101000a031916815260200191505b509250505060405180910390f35b34801561014957600080fd5b50610161600160a060020a036004351660243561033b565b604080519115158252519081900360200190f35b34801561018157600080fd5b5061018a610368565b60408051918252519081900360200190f35b3480156101a857600080fd5b50610161600160a060020a036004358116906024351660443561036e565b3480156101d257600080fd5b506101db6103dd565b6040805160ff9092168252519081900360200190f35b3480156101fd57600080fd5b506101616004356103e6565b34801561021557600080fd5b506100c8600160a060020a036004351661045e565b34801561023657600080fd5b5061018a600160a060020a03600435166104c6565b34801561025757600080fd5b506100c86104d8565b34801561026c57600080fd5b50610284600160a060020a0360043516602435610532565b005b34801561029257600080fd5b5061018a600160a060020a0360043581169060243516610541565b6000805460408051602060026001851615610100026000190190941693909304601f810184900484028201840190925281815292918301828280156103335780601f1061030857610100808354040283529160200191610333565b820191906000526020600020905b81548152906001019060200180831161031657829003601f168201915b505050505081565b336000908152600560209081526040808320600160a060020a039590951683529390529190912055600190565b60035481565b600160a060020a038316600090815260056020908152604080832033845290915281205482111561039e57600080fd5b600160a060020a03841660009081526005602090815260408083203384529091529020805483900390556103d384848461055e565b5060019392505050565b60025460ff1681565b3360009081526004602052604081205482111561040257600080fd5b3360008181526004602090815260409182902080548690039055600380548690039055815185815291517fcc16f5dbb4873280815c1ee09dbd06736cffcc184412cf7a71a0fdb75d397ca59281900390910190a2506001919050565b60066020908152600091825260409182902080548351601f6002600019610100600186161502019093169290920491820184900484028101840190945280845290918301828280156103335780601f1061030857610100808354040283529160200191610333565b60046020526000908152604090205481565b60018054604080516020600284861615610100026000190190941693909304601f810184900484028201840190925281815292918301828280156103335780601f1061030857610100808354040283529160200191610333565b61053d33838361055e565b5050565b600560209081526000928352604080842090915290825290205481565b6000600160a060020a038316151561057557600080fd5b600160a060020a03841660009081526004602052604090205482111561059a57600080fd5b600160a060020a038316600090815260046020526040902054828101116105c057600080fd5b50600160a060020a038083166000818152600460209081526040808320805495891680855282852080548981039091559486905281548801909155815187815291519390950194927fddf252ad1be2c89b69c2b068fc378daa952ba7f163c4a11628f55a4df523b3ef929181900390910190a3600160a060020a0380841660009081526004602052604080822054928716825290205401811461065f57fe5b505050505600a165627a7a723058207c03ad12a18902cfe387e684509d310abd583d862c11e3ee80c116af8b49ec5c00290000000000000000000000000000000000000000000000000000000077359400000000000000000000000000000000000000000000000000000000000000006000000000000000000000000000000000000000000000000000000000000000a00000000000000000000000000000000000000000000000000000000000000004696f7478000000000000000000000000000000000000000000000000000000000000000000000000000000000000000000000000000000000000000000000004696f747800000000000000000000000000000000000000000000000000000000")
	require.NoError(err)
	execution, err := action.NewExecution(action.EmptyAddress, 3, big.NewInt(0), 1000000, big.NewInt(testutil.TestGasPriceInt64), data)
	require.NoError(err)
	bd := &action.EnvelopeBuilder{}
	elp := bd.SetAction(execution).
		SetNonce(3).
		SetGasLimit(1000000).
		SetGasPrice(big.NewInt(testutil.TestGasPriceInt64)).Build()
	selp, err := action.Sign(elp, genesisPriKey)
	require.NoError(err)

	require.NoError(ap.Add(context.Background(), selp))

	blk, err := bc.MintNewBlock(testutil.TimestampNow())
	require.NoError(err)
	require.NoError(bc.CommitBlock(blk))
	selpHash, err := selp.Hash()
	require.NoError(err)
	r, err := dao.GetReceiptByActionHash(selpHash, blk.Height())
	require.NoError(err)
	return r.ContractAddress
}

func BalanceOfContract(contract, genesisAccount string, sr protocol.StateReader, t *testing.T, root hash.Hash256) *big.Int {
	require := require.New(t)
	addr, err := address.FromString(contract)
	require.NoError(err)
	addrHash := hash.BytesToHash160(addr.Bytes())
	dbForTrie := protocol.NewKVStoreForTrieWithStateReader(evm.ContractKVNameSpace, sr)
	options := []mptrie.Option{
		mptrie.KVStoreOption(dbForTrie),
		mptrie.KeyLengthOption(len(hash.Hash256{})),
		mptrie.HashFuncOption(func(data []byte) []byte {
			h := hash.Hash256b(append(addrHash[:], data...))
			return h[:]
		}),
	}
	options = append(options, mptrie.RootHashOption(root[:]))
	tr, err := mptrie.New(options...)
	require.NoError(err)
	require.NoError(tr.Start(context.Background()))
	defer tr.Stop(context.Background())
	// get producer's xrc20 balance
	addr, err = address.FromString(genesisAccount)
	require.NoError(err)
	addrHash = hash.BytesToHash160(addr.Bytes())
	checkData := "000000000000000000000000" + hex.EncodeToString(addrHash[:]) + "0000000000000000000000000000000000000000000000000000000000000004"
	hb, err := hex.DecodeString(checkData)
	require.NoError(err)
	out2 := crypto.Keccak256(hb)
	ret, err := tr.Get(out2[:])
	require.NoError(err)
	return big.NewInt(0).SetBytes(ret)
}

func newChain(t *testing.T, stateTX bool) (blockchain.Blockchain, factory.Factory, db.KVStore, blockdao.BlockDAO, actpool.ActPool) {
	require := require.New(t)
	cfg := config.Default

	testTriePath, err := testutil.PathOfTempFile("trie")
	require.NoError(err)
	testDBPath, err := testutil.PathOfTempFile("db")
	require.NoError(err)
	testIndexPath, err := testutil.PathOfTempFile("index")
	require.NoError(err)
	defer func() {
		testutil.CleanupPath(testTriePath)
		testutil.CleanupPath(testDBPath)
		testutil.CleanupPath(testIndexPath)
	}()

	cfg.Chain.TrieDBPath = testTriePath
	cfg.Chain.ChainDBPath = testDBPath
	cfg.Chain.IndexDBPath = testIndexPath
	cfg.Chain.EnableArchiveMode = true
	cfg.Consensus.Scheme = config.RollDPoSScheme
	cfg.Genesis.BlockGasLimit = uint64(1000000)
	cfg.ActPool.MinGasPriceStr = "0"
	cfg.Genesis.EnableGravityChainVoting = false
	registry := protocol.NewRegistry()
	var sf factory.Factory
	kv := db.NewMemKVStore()
	if stateTX {
		sf, err = factory.NewStateDB(cfg, factory.PrecreatedStateDBOption(kv), factory.RegistryStateDBOption(registry))
		require.NoError(err)
	} else {
		sf, err = factory.NewFactory(cfg, factory.PrecreatedTrieDBOption(kv), factory.RegistryOption(registry))
		require.NoError(err)
	}
	ap, err := actpool.NewActPool(sf, cfg.ActPool)
	require.NoError(err)
	acc := account.NewProtocol(rewarding.DepositGas)
	require.NoError(acc.Register(registry))
	rp := rolldpos.NewProtocol(cfg.Genesis.NumCandidateDelegates, cfg.Genesis.NumDelegates, cfg.Genesis.NumSubEpochs)
	require.NoError(rp.Register(registry))
	var indexer blockindex.Indexer
	indexers := []blockdao.BlockIndexer{sf}
	if _, gateway := cfg.Plugins[config.GatewayPlugin]; gateway && !cfg.Chain.EnableAsyncIndexWrite {
		// create indexer
		cfg.DB.DbPath = cfg.Chain.IndexDBPath
		indexer, err = blockindex.NewIndexer(db.NewBoltDB(cfg.DB), cfg.Genesis.Hash())
		require.NoError(err)
		indexers = append(indexers, indexer)
	}
	cfg.Genesis.InitBalanceMap[identityset.Address(27).String()] = unit.ConvertIotxToRau(10000000000).String()
	// create BlockDAO
	cfg.DB.DbPath = cfg.Chain.ChainDBPath
<<<<<<< HEAD
	cfg.DB.CompressLegacy = cfg.Chain.CompressBlock
	dao := blockdao.NewBlockDAO(indexers, cfg.Chain.EVMNetworkID, cfg.DB)
=======
	dao := blockdao.NewBlockDAO(indexers, cfg.DB)
>>>>>>> ae9b4fd9
	require.NotNil(dao)
	bc := blockchain.NewBlockchain(
		cfg,
		dao,
		factory.NewMinter(sf, ap),
		blockchain.BlockValidatorOption(block.NewValidator(
			sf,
			protocol.NewGenericValidator(sf, accountutil.AccountState),
		)),
	)
	require.NotNil(bc)
	ep := execution.NewProtocol(dao.GetBlockHash, rewarding.DepositGas)
	require.NoError(ep.Register(registry))
	require.NoError(bc.Start(context.Background()))

	genesisPriKey := identityset.PrivateKey(27)
	a := identityset.Address(28).String()
	b := identityset.Address(29).String()
	// make a transfer from genesisAccount to a and b,because stateTX cannot store data in height 0
	tsf, err := action.SignedTransfer(a, genesisPriKey, 1, big.NewInt(100), []byte{}, testutil.TestGasLimit, big.NewInt(testutil.TestGasPriceInt64))
	require.NoError(err)
	tsf2, err := action.SignedTransfer(b, genesisPriKey, 2, big.NewInt(100), []byte{}, testutil.TestGasLimit, big.NewInt(testutil.TestGasPriceInt64))
	require.NoError(err)
	require.NoError(ap.Add(context.Background(), tsf))
	require.NoError(ap.Add(context.Background(), tsf2))
	blk, err := bc.MintNewBlock(testutil.TimestampNow())
	require.NoError(err)
	require.NoError(bc.CommitBlock(blk))
	return bc, sf, kv, dao, ap
}

func makeTransfer(contract string, bc blockchain.Blockchain, ap actpool.ActPool, t *testing.T) *block.Block {
	require := require.New(t)
	genesisPriKey := identityset.PrivateKey(27)
	// make a transfer for contract,transfer 1 to io16eur00s9gdvak4ujhpuk9a45x24n60jgecgxzz
	bytecode, err := hex.DecodeString("a9059cbb0000000000000000000000004867c4bada9553216bf296c4c64e9ff0749206490000000000000000000000000000000000000000000000000000000000000001")
	require.NoError(err)
	execution, err := action.NewExecution(contract, 4, big.NewInt(0), 1000000, big.NewInt(testutil.TestGasPriceInt64), bytecode)
	require.NoError(err)
	bd := &action.EnvelopeBuilder{}
	elp := bd.SetAction(execution).
		SetNonce(4).
		SetGasLimit(1000000).
		SetGasPrice(big.NewInt(testutil.TestGasPriceInt64)).Build()
	selp, err := action.Sign(elp, genesisPriKey)
	require.NoError(err)
	require.NoError(ap.Add(context.Background(), selp))
	blk, err := bc.MintNewBlock(testutil.TimestampNow())
	require.NoError(err)
	require.NoError(bc.CommitBlock(blk))
	return blk
}

// classifyActions classfies actions
func classifyActions(actions []action.SealedEnvelope) ([]*action.Transfer, []*action.Execution) {
	tsfs := make([]*action.Transfer, 0)
	exes := make([]*action.Execution, 0)
	for _, elp := range actions {
		act := elp.Action()
		switch act := act.(type) {
		case *action.Transfer:
			tsfs = append(tsfs, act)
		case *action.Execution:
			exes = append(exes, act)
		}
	}
	return tsfs, exes
}

// TODO: add func TestValidateBlock()<|MERGE_RESOLUTION|>--- conflicted
+++ resolved
@@ -866,12 +866,7 @@
 		require.NoError(err)
 		// create BlockDAO
 		cfg.DB.DbPath = cfg.Chain.ChainDBPath
-<<<<<<< HEAD
-		cfg.DB.CompressLegacy = cfg.Chain.CompressBlock
 		dao := blockdao.NewBlockDAO([]blockdao.BlockIndexer{sf, indexer}, cfg.Chain.EVMNetworkID, cfg.DB)
-=======
-		dao := blockdao.NewBlockDAO([]blockdao.BlockIndexer{sf, indexer}, cfg.DB)
->>>>>>> ae9b4fd9
 		require.NotNil(dao)
 		bc := blockchain.NewBlockchain(
 			cfg,
@@ -1116,12 +1111,7 @@
 		cfg.Genesis.InitBalanceMap[identityset.Address(27).String()] = unit.ConvertIotxToRau(10000000000).String()
 		// create BlockDAO
 		cfg.DB.DbPath = cfg.Chain.ChainDBPath
-<<<<<<< HEAD
-		cfg.DB.CompressLegacy = cfg.Chain.CompressBlock
 		dao := blockdao.NewBlockDAO(indexers, cfg.Chain.EVMNetworkID, cfg.DB)
-=======
-		dao := blockdao.NewBlockDAO(indexers, cfg.DB)
->>>>>>> ae9b4fd9
 		require.NotNil(dao)
 		bc := blockchain.NewBlockchain(
 			cfg,
@@ -1865,12 +1855,7 @@
 	cfg.Genesis.InitBalanceMap[identityset.Address(27).String()] = unit.ConvertIotxToRau(10000000000).String()
 	// create BlockDAO
 	cfg.DB.DbPath = cfg.Chain.ChainDBPath
-<<<<<<< HEAD
-	cfg.DB.CompressLegacy = cfg.Chain.CompressBlock
 	dao := blockdao.NewBlockDAO(indexers, cfg.Chain.EVMNetworkID, cfg.DB)
-=======
-	dao := blockdao.NewBlockDAO(indexers, cfg.DB)
->>>>>>> ae9b4fd9
 	require.NotNil(dao)
 	bc := blockchain.NewBlockchain(
 		cfg,
