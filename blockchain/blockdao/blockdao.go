// Copyright (c) 2019 IoTeX Foundation
// This is an alpha (internal) release and is not suitable for production. This source code is provided 'as is' and no
// warranties are given as to title or non-infringement, merchantability or fitness for purpose and, to the extent
// permitted by law, all liability for your use of the code is disclaimed. This source code is governed by Apache
// License 2.0 that can be found in the LICENSE file.

package blockdao

import (
	"context"
	"fmt"
	"io/ioutil"
	"os"
	"path"
	"strconv"
	"strings"
	"sync"
	"sync/atomic"

	"github.com/golang/protobuf/proto"
	"github.com/iotexproject/go-pkgs/hash"
	"github.com/pkg/errors"
	"github.com/prometheus/client_golang/prometheus"
	"go.uber.org/zap"

	"github.com/iotexproject/iotex-core/action"
	"github.com/iotexproject/iotex-core/blockchain/block"
	"github.com/iotexproject/iotex-core/config"
	"github.com/iotexproject/iotex-core/db"
	"github.com/iotexproject/iotex-core/db/batch"
	"github.com/iotexproject/iotex-core/pkg/cache"
	"github.com/iotexproject/iotex-core/pkg/compress"
	"github.com/iotexproject/iotex-core/pkg/enc"
	"github.com/iotexproject/iotex-core/pkg/lifecycle"
	"github.com/iotexproject/iotex-core/pkg/log"
	"github.com/iotexproject/iotex-core/pkg/prometheustimer"
	"github.com/iotexproject/iotex-core/pkg/util/byteutil"
	"github.com/iotexproject/iotex-proto/golang/iotextypes"
)

const (
	blockNS                  = "blk"
	blockHashHeightMappingNS = "h2h"
	blockHeaderNS            = "bhr"
	blockBodyNS              = "bbd"
	blockFooterNS            = "bfr"
	receiptsNS               = "rpt"
)

// these NS belong to old DB before migrating to separate index
// they are left here only for record
// do NOT use them in the future to avoid potential conflict
const (
	blockActionBlockMappingNS        = "a2b"
	blockAddressActionMappingNS      = "a2a"
	blockAddressActionCountMappingNS = "a2c"
	blockActionReceiptMappingNS      = "a2r"
	numActionsNS                     = "nac"
	transferAmountNS                 = "tfa"
)

var (
	topHeightKey       = []byte("th")
	topHashKey         = []byte("ts")
	hashPrefix         = []byte("ha.")
	heightPrefix       = []byte("he.")
	heightToFileBucket = []byte("h2f")
)

var (
	cacheMtc = prometheus.NewCounterVec(
		prometheus.CounterOpts{
			Name: "iotex_blockdao_cache",
			Help: "IoTeX blockdao cache counter.",
		},
		[]string{"result"},
	)
	patternLen = len("00000000.db")
	suffixLen  = len(".db")
	// ErrNotOpened indicates db is not opened
	ErrNotOpened = errors.New("DB is not opened")
)

type (
	// BlockDAO represents the block data access object
	BlockDAO interface {
		Start(ctx context.Context) error
		Stop(ctx context.Context) error
		GetBlockHash(uint64) (hash.Hash256, error)
		GetBlockHeight(hash.Hash256) (uint64, error)
		GetBlock(hash.Hash256) (*block.Block, error)
		GetBlockByHeight(uint64) (*block.Block, error)
		GetTipHeight() uint64
		Header(hash.Hash256) (*block.Header, error)
		Body(hash.Hash256) (*block.Body, error)
		Footer(hash.Hash256) (*block.Footer, error)
		GetActionByActionHash(hash.Hash256, uint64) (action.SealedEnvelope, error)
		GetReceiptByActionHash(hash.Hash256, uint64) (*action.Receipt, error)
		GetReceipts(uint64) ([]*action.Receipt, error)
		PutBlock(*block.Block) error
		Commit() error
		DeleteBlockToTarget(uint64) error
		IndexFile(uint64, []byte) error
		GetFileIndex(uint64) ([]byte, error)
		KVStore() db.KVStore
		BlockHeaderByHeight(uint64) (*block.Header, error)
		BlockFooterByHeight(uint64) (*block.Footer, error)
	}

	// BlockIndexer defines an interface to accept block to build index
	BlockIndexer interface {
		Start(ctx context.Context) error
		Stop(ctx context.Context) error
		PutBlock(blk *block.Block) error
		DeleteTipBlock(blk *block.Block) error
		Commit() error
	}

	blockDAO struct {
		compressBlock bool
		kvstore       db.KVStore
		indexer       BlockIndexer
		htf           db.RangeIndex
		kvstores      sync.Map //store like map[index]db.KVStore,index from 1...N
		topIndex      atomic.Value
		timerFactory  *prometheustimer.TimerFactory
		lifecycle     lifecycle.Lifecycle
		headerCache   *cache.ThreadSafeLruCache
		bodyCache     *cache.ThreadSafeLruCache
		footerCache   *cache.ThreadSafeLruCache
		cfg           config.DB
		mutex         sync.RWMutex // for create new db file
		tipHeight     uint64
	}
)

// NewBlockDAO instantiates a block DAO
func NewBlockDAO(kvstore db.KVStore, indexer BlockIndexer, compressBlock bool, cfg config.DB) BlockDAO {
	blockDAO := &blockDAO{
		compressBlock: compressBlock,
		kvstore:       kvstore,
		indexer:       indexer,
		cfg:           cfg,
	}
	if cfg.MaxCacheSize > 0 {
		blockDAO.headerCache = cache.NewThreadSafeLruCache(cfg.MaxCacheSize)
		blockDAO.bodyCache = cache.NewThreadSafeLruCache(cfg.MaxCacheSize)
		blockDAO.footerCache = cache.NewThreadSafeLruCache(cfg.MaxCacheSize)
	}
	timerFactory, err := prometheustimer.New(
		"iotex_block_dao_perf",
		"Performance of block DAO",
		[]string{"type"},
		[]string{"default"},
	)
	if err != nil {
		return nil
	}
	blockDAO.timerFactory = timerFactory
	blockDAO.lifecycle.Add(kvstore)
	if indexer != nil {
		blockDAO.lifecycle.Add(indexer)
	}
	return blockDAO
}

// Start starts block DAO and initiates the top height if it doesn't exist
func (dao *blockDAO) Start(ctx context.Context) error {
	err := dao.lifecycle.OnStart(ctx)
	if err != nil {
		return errors.Wrap(err, "failed to start child services")
	}
	// set init height value
	if _, err = dao.kvstore.Get(blockNS, topHeightKey); err != nil &&
		errors.Cause(err) == db.ErrNotExist {
		if err := dao.kvstore.Put(blockNS, topHeightKey, make([]byte, 8)); err != nil {
			return errors.Wrap(err, "failed to write initial value for top height")
		}
	}
	tipHeight, err := dao.getTipHeight()
	if err != nil {
		return err
	}
	atomic.StoreUint64(&dao.tipHeight, tipHeight)
	return dao.initStores()
}

func (dao *blockDAO) initStores() error {
	cfg := dao.cfg
	model, dir := getFileNameAndDir(cfg.DbPath)
	files, err := ioutil.ReadDir(dir)
	if err != nil {
		return err
	}
	var maxN uint64
	for _, file := range files {
		name := file.Name()
		lens := len(name)
		if lens < patternLen || !strings.Contains(name, model) {
			continue
		}
		num := name[lens-patternLen : lens-suffixLen]
		n, err := strconv.Atoi(num)
		if err != nil {
			continue
		}
		dao.openDB(uint64(n))
		if uint64(n) > maxN {
			maxN = uint64(n)
		}
	}
	if maxN == 0 {
		maxN = 1
	}
	dao.topIndex.Store(maxN)
	return nil
}

func (dao *blockDAO) Stop(ctx context.Context) error { return dao.lifecycle.OnStop(ctx) }

func (dao *blockDAO) Commit() error {
	return nil
}

func (dao *blockDAO) GetBlockHash(height uint64) (hash.Hash256, error) {
	return dao.getBlockHash(height)
}

func (dao *blockDAO) GetBlockHeight(hash hash.Hash256) (uint64, error) {
	return dao.getBlockHeight(hash)
}

func (dao *blockDAO) GetBlock(hash hash.Hash256) (*block.Block, error) {
	return dao.getBlock(hash)
}

func (dao *blockDAO) GetBlockByHeight(height uint64) (*block.Block, error) {
	hash, err := dao.getBlockHash(height)
	if err != nil {
		return nil, err
	}
	return dao.getBlock(hash)
}

<<<<<<< HEAD
func (dao *blockDAO) BlockHeaderByHeight(height uint64) (*block.Header, error) {
	hash, err := dao.getBlockHash(height)
	if err != nil {
		return nil, err
	}
	return dao.header(hash)
}

func (dao *blockDAO) BlockFooterByHeight(height uint64) (*block.Footer, error) {
	hash, err := dao.getBlockHash(height)
	if err != nil {
		return nil, err
	}
	return dao.footer(hash)
}

func (dao *blockDAO) GetTipHash() (hash.Hash256, error) {
	return dao.getTipHash()
}

func (dao *blockDAO) GetTipHeight() (uint64, error) {
	return dao.getTipHeight()
=======
func (dao *blockDAO) GetTipHeight() uint64 {
	return atomic.LoadUint64(&dao.tipHeight)
>>>>>>> ff349ac6
}

func (dao *blockDAO) Header(h hash.Hash256) (*block.Header, error) {
	return dao.header(h)
}

func (dao *blockDAO) Body(h hash.Hash256) (*block.Body, error) {
	return dao.body(h)
}

func (dao *blockDAO) Footer(h hash.Hash256) (*block.Footer, error) {
	return dao.footer(h)
}

func (dao *blockDAO) GetActionByActionHash(h hash.Hash256, height uint64) (action.SealedEnvelope, error) {
	bh, err := dao.getBlockHash(height)
	if err != nil {
		return action.SealedEnvelope{}, err
	}
	blk, err := dao.body(bh)
	if err != nil {
		return action.SealedEnvelope{}, err
	}
	for _, act := range blk.Actions {
		if act.Hash() == h {
			return act, nil
		}
	}
	return action.SealedEnvelope{}, errors.Errorf("block %d does not have action %x", height, h)
}

func (dao *blockDAO) GetReceiptByActionHash(h hash.Hash256, height uint64) (*action.Receipt, error) {
	receipts, err := dao.getReceipts(height)
	if err != nil {
		return nil, err
	}
	for _, r := range receipts {
		if r.ActionHash == h {
			return r, nil
		}
	}
	return nil, errors.Errorf("receipt of action %x isn't found", h)
}

func (dao *blockDAO) GetReceipts(blkHeight uint64) ([]*action.Receipt, error) {
	return dao.getReceipts(blkHeight)
}

func (dao *blockDAO) PutBlock(blk *block.Block) error {
	err := func() error {
		dao.mutex.Lock()
		defer dao.mutex.Unlock()
		if err := dao.putBlock(blk); err != nil {
			return err
		}
		atomic.StoreUint64(&dao.tipHeight, blk.Height())
		return nil
	}()
	if err != nil {
		return err
	}
	// index the block if there's indexer
	if dao.indexer == nil {
		return nil
	}
	if err := dao.indexer.PutBlock(blk); err != nil {
		return err
	}
	return dao.indexer.Commit()
}

func (dao *blockDAO) DeleteBlockToTarget(targetHeight uint64) error {
	dao.mutex.Lock()
	defer dao.mutex.Unlock()
	tipHeight, err := dao.getTipHeight()
	if err != nil {
		return err
	}
	for tipHeight > targetHeight {
		// Obtain tip block hash
		h, err := dao.getTipHash()
		if err != nil {
			return errors.Wrap(err, "failed to get tip block hash")
		}
		blk, err := dao.getBlock(h)
		if err != nil {
			return errors.Wrap(err, "failed to get tip block")
		}
		// delete block index if there's indexer
		if dao.indexer != nil {
			if err := dao.indexer.DeleteTipBlock(blk); err != nil {
				return err
			}
		}
		if err := dao.deleteTipBlock(); err != nil {
			return err
		}
		tipHeight--
		atomic.StoreUint64(&dao.tipHeight, tipHeight)
	}
	return nil
}

func (dao *blockDAO) IndexFile(height uint64, index []byte) error {
	dao.mutex.Lock()
	defer dao.mutex.Unlock()

	if dao.htf == nil {
		htf, err := db.NewRangeIndex(dao.kvstore, heightToFileBucket, make([]byte, 8))
		if err != nil {
			return err
		}
		dao.htf = htf
	}
	return dao.htf.Insert(height, index)
}

// GetFileIndex return the db filename
func (dao *blockDAO) GetFileIndex(height uint64) ([]byte, error) {
	dao.mutex.RLock()
	defer dao.mutex.RUnlock()

	if dao.htf == nil {
		htf, err := db.NewRangeIndex(dao.kvstore, heightToFileBucket, make([]byte, 8))
		if err != nil {
			return nil, err
		}
		dao.htf = htf
	}
	return dao.htf.Get(height)
}

func (dao *blockDAO) KVStore() db.KVStore {
	return dao.kvstore
}

// getBlockHash returns the block hash by height
func (dao *blockDAO) getBlockHash(height uint64) (hash.Hash256, error) {
	h := hash.ZeroHash256
	if height == 0 {
		return h, nil
	}
	key := heightKey(height)
	value, err := dao.kvstore.Get(blockHashHeightMappingNS, key)
	if err != nil {
		return h, errors.Wrap(err, "failed to get block hash")
	}
	if len(h) != len(value) {
		return h, errors.Wrapf(err, "blockhash is broken with length = %d", len(value))
	}
	copy(h[:], value)
	return h, nil
}

// getBlockHeight returns the block height by hash
func (dao *blockDAO) getBlockHeight(hash hash.Hash256) (uint64, error) {
	key := hashKey(hash)
	value, err := dao.kvstore.Get(blockHashHeightMappingNS, key)
	if err != nil {
		return 0, errors.Wrap(err, "failed to get block height")
	}
	if len(value) == 0 {
		return 0, errors.Wrapf(db.ErrNotExist, "height missing for block with hash = %x", hash)
	}
	return enc.MachineEndian.Uint64(value), nil
}

// getBlock returns a block
func (dao *blockDAO) getBlock(hash hash.Hash256) (*block.Block, error) {
	header, err := dao.header(hash)
	if err != nil {
		return nil, errors.Wrapf(err, "failed to get block header %x", hash)
	}
	body, err := dao.body(hash)
	if err != nil {
		return nil, errors.Wrapf(err, "failed to get block body %x", hash)
	}
	footer, err := dao.footer(hash)
	if err != nil {
		return nil, errors.Wrapf(err, "failed to get block footer %x", hash)
	}
	return &block.Block{
		Header: *header,
		Body:   *body,
		Footer: *footer,
	}, nil
}

func (dao *blockDAO) header(h hash.Hash256) (*block.Header, error) {
	if dao.headerCache != nil {
		header, ok := dao.headerCache.Get(h)
		if ok {
			cacheMtc.WithLabelValues("hit_header").Inc()
			return header.(*block.Header), nil
		}
		cacheMtc.WithLabelValues("miss_header").Inc()
	}
	value, err := dao.getBlockValue(blockHeaderNS, h)
	if err != nil {
		return nil, errors.Wrapf(err, "failed to get block header %x", h)
	}
	if dao.compressBlock {
		timer := dao.timerFactory.NewTimer("decompress_header")
		value, err = compress.Decompress(value)
		timer.End()
		if err != nil {
			return nil, errors.Wrapf(err, "error when decompressing a block header %x", h)
		}
	}
	if len(value) == 0 {
		return nil, errors.Wrapf(db.ErrNotExist, "block header %x is missing", h)
	}
	header := &block.Header{}
	if err := header.Deserialize(value); err != nil {
		return nil, errors.Wrapf(err, "failed to deserialize block header %x", h)
	}
	if dao.headerCache != nil {
		dao.headerCache.Add(h, header)
	}
	return header, nil
}

func (dao *blockDAO) body(h hash.Hash256) (*block.Body, error) {
	if dao.bodyCache != nil {
		body, ok := dao.bodyCache.Get(h)
		if ok {
			cacheMtc.WithLabelValues("hit_body").Inc()
			return body.(*block.Body), nil
		}
		cacheMtc.WithLabelValues("miss_body").Inc()
	}
	value, err := dao.getBlockValue(blockBodyNS, h)
	if err != nil {
		return nil, errors.Wrapf(err, "failed to get block body %x", h)
	}
	if dao.compressBlock {
		timer := dao.timerFactory.NewTimer("decompress_body")
		value, err = compress.Decompress(value)
		timer.End()
		if err != nil {
			return nil, errors.Wrapf(err, "error when decompressing a block body %x", h)
		}
	}
	if len(value) == 0 {
		return nil, errors.Wrapf(db.ErrNotExist, "block body %x is missing", h)
	}
	body := &block.Body{}
	if err := body.Deserialize(value); err != nil {
		return nil, errors.Wrapf(err, "failed to deserialize block body %x", h)
	}
	if dao.bodyCache != nil {
		dao.bodyCache.Add(h, body)
	}
	return body, nil
}

func (dao *blockDAO) footer(h hash.Hash256) (*block.Footer, error) {
	if dao.footerCache != nil {
		footer, ok := dao.footerCache.Get(h)
		if ok {
			cacheMtc.WithLabelValues("hit_footer").Inc()
			return footer.(*block.Footer), nil
		}
		cacheMtc.WithLabelValues("miss_footer").Inc()
	}
	value, err := dao.getBlockValue(blockFooterNS, h)
	if err != nil {
		return nil, errors.Wrapf(err, "failed to get block footer %x", h)
	}
	if dao.compressBlock {
		timer := dao.timerFactory.NewTimer("decompress_footer")
		value, err = compress.Decompress(value)
		timer.End()
		if err != nil {
			return nil, errors.Wrapf(err, "error when decompressing a block footer %x", h)
		}
	}
	if len(value) == 0 {
		return nil, errors.Wrapf(db.ErrNotExist, "block footer %x is missing", h)
	}
	footer := &block.Footer{}
	if err := footer.Deserialize(value); err != nil {
		return nil, errors.Wrapf(err, "failed to deserialize block footer %x", h)
	}
	if dao.footerCache != nil {
		dao.footerCache.Add(h, footer)
	}
	return footer, nil
}

// getTipHeight returns the blockchain height
func (dao *blockDAO) getTipHeight() (uint64, error) {
	value, err := dao.kvstore.Get(blockNS, topHeightKey)
	if err != nil {
		return 0, errors.Wrap(err, "failed to get top height")
	}
	if len(value) == 0 {
		return 0, errors.Wrap(db.ErrNotExist, "blockchain height missing")
	}
	return enc.MachineEndian.Uint64(value), nil
}

// getTipHash returns the blockchain tip hash
func (dao *blockDAO) getTipHash() (hash.Hash256, error) {
	value, err := dao.kvstore.Get(blockNS, topHashKey)
	if err != nil {
		return hash.ZeroHash256, errors.Wrap(err, "failed to get tip hash")
	}
	return hash.BytesToHash256(value), nil
}

func (dao *blockDAO) getReceipts(blkHeight uint64) ([]*action.Receipt, error) {
	kvstore, _, err := dao.getDBFromHeight(blkHeight)
	if err != nil {
		return nil, err
	}
	value, err := kvstore.Get(receiptsNS, byteutil.Uint64ToBytes(blkHeight))
	if err != nil {
		return nil, errors.Wrapf(err, "failed to get receipts of block %d", blkHeight)
	}
	if len(value) == 0 {
		return nil, errors.Wrap(db.ErrNotExist, "block receipts missing")
	}
	receiptsPb := &iotextypes.Receipts{}
	if err := proto.Unmarshal(value, receiptsPb); err != nil {
		return nil, errors.Wrap(err, "failed to unmarshal block receipts")
	}
	var blockReceipts []*action.Receipt
	for _, receiptPb := range receiptsPb.Receipts {
		receipt := &action.Receipt{}
		receipt.ConvertFromReceiptPb(receiptPb)
		blockReceipts = append(blockReceipts, receipt)
	}
	return blockReceipts, nil
}

// putBlock puts a block
func (dao *blockDAO) putBlock(blk *block.Block) error {
	blkHeight := blk.Height()
	h, err := dao.getBlockHash(blkHeight)
	if h != hash.ZeroHash256 && err == nil {
		return errors.Errorf("block %d already exist", blkHeight)
	}

	serHeader, err := blk.Header.Serialize()
	if err != nil {
		return errors.Wrap(err, "failed to serialize block header")
	}
	serBody, err := blk.Body.Serialize()
	if err != nil {
		return errors.Wrap(err, "failed to serialize block body")
	}
	serFooter, err := blk.Footer.Serialize()
	if err != nil {
		return errors.Wrap(err, "failed to serialize block footer")
	}
	if dao.compressBlock {
		timer := dao.timerFactory.NewTimer("compress_header")
		serHeader, err = compress.Compress(serHeader)
		timer.End()
		if err != nil {
			return errors.Wrapf(err, "error when compressing a block header")
		}
		timer = dao.timerFactory.NewTimer("compress_body")
		serBody, err = compress.Compress(serBody)
		timer.End()
		if err != nil {
			return errors.Wrapf(err, "error when compressing a block body")
		}
		timer = dao.timerFactory.NewTimer("compress_footer")
		serFooter, err = compress.Compress(serFooter)
		timer.End()
		if err != nil {
			return errors.Wrapf(err, "error when compressing a block footer")
		}
	}
	batchForBlock := batch.NewBatch()
	hash := blk.HashBlock()
	batchForBlock.Put(blockHeaderNS, hash[:], serHeader, "failed to put block header")
	batchForBlock.Put(blockBodyNS, hash[:], serBody, "failed to put block body")
	batchForBlock.Put(blockFooterNS, hash[:], serFooter, "failed to put block footer")
	kv, _, err := dao.getTopDB(blkHeight)
	if err != nil {
		return err
	}
	// write receipts
	if blk.Receipts != nil {
		receipts := iotextypes.Receipts{}
		for _, r := range blk.Receipts {
			receipts.Receipts = append(receipts.Receipts, r.ConvertToReceiptPb())
		}
		if receiptsBytes, err := proto.Marshal(&receipts); err == nil {
			batchForBlock.Put(receiptsNS, byteutil.Uint64ToBytes(blkHeight), receiptsBytes, "failed to put receipts")
		} else {
			log.L().Error("failed to serialize receipits for block", zap.Uint64("height", blkHeight))
		}
	}
	if err := kv.WriteBatch(batchForBlock); err != nil {
		return err
	}

	b := batch.NewBatch()
	heightValue := byteutil.Uint64ToBytes(blkHeight)
	hashKey := hashKey(hash)
	b.Put(blockHashHeightMappingNS, hashKey, heightValue, "failed to put hash -> height mapping")
	heightKey := heightKey(blkHeight)
	b.Put(blockHashHeightMappingNS, heightKey, hash[:], "failed to put height -> hash mapping")
	tipHeight, err := dao.kvstore.Get(blockNS, topHeightKey)
	if err != nil {
		return errors.Wrap(err, "failed to get top height")
	}
	if blkHeight > enc.MachineEndian.Uint64(tipHeight) {
		b.Put(blockNS, topHeightKey, heightValue, "failed to put top height")
		b.Put(blockNS, topHashKey, hash[:], "failed to put top hash")
	}
	return dao.kvstore.WriteBatch(b)
}

// deleteTipBlock deletes the tip block
func (dao *blockDAO) deleteTipBlock() error {
	// First obtain tip height from db
	height, err := dao.getTipHeight()
	if err != nil {
		return errors.Wrap(err, "failed to get tip height")
	}
	if height == 0 {
		// should not delete genesis block
		return errors.New("cannot delete genesis block")
	}
	// Obtain tip block hash
	hash, err := dao.getTipHash()
	if err != nil {
		return errors.Wrap(err, "failed to get tip block hash")
	}

	b := batch.NewBatch()
	batchForBlock := batch.NewBatch()
	whichDB, _, err := dao.getDBFromHeight(height)
	if err != nil {
		return err
	}
	// Delete hash -> block mapping
	batchForBlock.Delete(blockHeaderNS, hash[:], "failed to delete block header")
	if dao.headerCache != nil {
		dao.headerCache.Remove(hash)
	}
	batchForBlock.Delete(blockBodyNS, hash[:], "failed to delete block body")
	if dao.bodyCache != nil {
		dao.bodyCache.Remove(hash)
	}
	batchForBlock.Delete(blockFooterNS, hash[:], "failed to delete block footer")
	if dao.footerCache != nil {
		dao.footerCache.Remove(hash)
	}
	// delete receipt
	batchForBlock.Delete(receiptsNS, byteutil.Uint64ToBytes(height), "failed to delete receipt")
	// Delete hash -> height mapping
	hashKey := hashKey(hash)
	b.Delete(blockHashHeightMappingNS, hashKey, "failed to delete hash -> height mapping")

	// Delete height -> hash mapping
	heightKey := heightKey(height)
	b.Delete(blockHashHeightMappingNS, heightKey, "failed to delete height -> hash mapping")

	// Update tip height
	b.Put(blockNS, topHeightKey, byteutil.Uint64ToBytes(height-1), "failed to put top height")

	// Update tip hash
	hash2, err := dao.getBlockHash(height - 1)
	if err != nil {
		return errors.Wrap(err, "failed to get tip block hash")
	}
	b.Put(blockNS, topHashKey, hash2[:], "failed to put top hash")

	if err := dao.kvstore.WriteBatch(b); err != nil {
		return err
	}
	return whichDB.WriteBatch(batchForBlock)
}

// getDBFromHash returns db of this block stored
func (dao *blockDAO) getDBFromHash(h hash.Hash256) (db.KVStore, uint64, error) {
	height, err := dao.getBlockHeight(h)
	if err != nil {
		return nil, 0, err
	}
	return dao.getDBFromHeight(height)
}

func (dao *blockDAO) getTopDB(blkHeight uint64) (kvstore db.KVStore, index uint64, err error) {
	if dao.cfg.SplitDBSizeMB == 0 || blkHeight <= dao.cfg.SplitDBHeight {
		return dao.kvstore, 0, nil
	}
	topIndex := dao.topIndex.Load().(uint64)
	file, dir := getFileNameAndDir(dao.cfg.DbPath)
	if err != nil {
		return
	}
	longFileName := dir + "/" + file + fmt.Sprintf("-%08d", topIndex) + ".db"
	dat, err := os.Stat(longFileName)
	if err != nil && os.IsNotExist(err) {
		// index the height --> file index mapping
		if err = dao.IndexFile(blkHeight, byteutil.Uint64ToBytesBigEndian(topIndex)); err != nil {
			return
		}
		// db file does not exist, create it
		return dao.openDB(topIndex)
	}
	// other errors except file does not exist
	if err != nil {
		return
	}
	// file exists,but need create new db
	if uint64(dat.Size()) > dao.cfg.SplitDBSize() {
		kvstore, index, err = dao.openDB(topIndex + 1)
		dao.topIndex.Store(index)
		// index the height --> file index mapping
		err = dao.IndexFile(blkHeight, byteutil.Uint64ToBytesBigEndian(topIndex))
		return
	}
	// db exist,need load from kvstores
	kv, ok := dao.kvstores.Load(topIndex)
	if ok {
		kvstore, ok = kv.(db.KVStore)
		if !ok {
			err = errors.New("db convert error")
		}
		index = topIndex
		return
	}
	// file exists,but not opened
	return dao.openDB(topIndex)
}

func (dao *blockDAO) getDBFromHeight(blkHeight uint64) (kvstore db.KVStore, index uint64, err error) {
	if dao.cfg.SplitDBSizeMB == 0 {
		return dao.kvstore, 0, nil
	}
	if blkHeight <= dao.cfg.SplitDBHeight {
		return dao.kvstore, 0, nil
	}
	// get file index
	value, err := dao.GetFileIndex(blkHeight)
	if err != nil {
		return
	}
	return dao.getDBFromIndex(byteutil.BytesToUint64BigEndian(value))
}

func (dao *blockDAO) getDBFromIndex(idx uint64) (kvstore db.KVStore, index uint64, err error) {
	if idx == 0 {
		return dao.kvstore, 0, nil
	}
	kv, ok := dao.kvstores.Load(idx)
	if ok {
		kvstore, ok = kv.(db.KVStore)
		if !ok {
			err = errors.New("db convert error")
		}
		index = idx
		return
	}
	// if user rm some db files manully,then call this method will create new file
	return dao.openDB(idx)
}

// getBlockValue get block's data from db,if this db failed,it will try the previous one
func (dao *blockDAO) getBlockValue(blockNS string, h hash.Hash256) ([]byte, error) {
	whichDB, index, err := dao.getDBFromHash(h)
	if err != nil {
		return nil, err
	}
	value, err := whichDB.Get(blockNS, h[:])
	if errors.Cause(err) == db.ErrNotExist {
		idx := index - 1
		if index == 0 {
			idx = 0
		}
		db, _, err := dao.getDBFromIndex(idx)
		if err != nil {
			return nil, err
		}
		value, err = db.Get(blockNS, h[:])
		if err != nil {
			return nil, err
		}
	}
	return value, err
}

// openDB open file if exists, or create new file
func (dao *blockDAO) openDB(idx uint64) (kvstore db.KVStore, index uint64, err error) {
	if idx == 0 {
		return dao.kvstore, 0, nil
	}
	dao.mutex.Lock()
	defer dao.mutex.Unlock()
	cfg := dao.cfg
	model, _ := getFileNameAndDir(cfg.DbPath)
	name := model + fmt.Sprintf("-%08d", idx) + ".db"

	// open or create this db file
	cfg.DbPath = path.Dir(cfg.DbPath) + "/" + name
	kvstore = db.NewBoltDB(cfg)
	dao.kvstores.Store(idx, kvstore)
	err = kvstore.Start(context.Background())
	if err != nil {
		return
	}
	dao.lifecycle.Add(kvstore)
	index = idx
	return
}

func getFileNameAndDir(p string) (fileName, dir string) {
	var withSuffix, suffix string
	withSuffix = path.Base(p)
	suffix = path.Ext(withSuffix)
	fileName = strings.TrimSuffix(withSuffix, suffix)
	dir = path.Dir(p)
	return
}

func hashKey(h hash.Hash256) []byte {
	return append(hashPrefix, h[:]...)
}

func heightKey(height uint64) []byte {
	return append(heightPrefix, byteutil.Uint64ToBytes(height)...)
}<|MERGE_RESOLUTION|>--- conflicted
+++ resolved
@@ -242,33 +242,8 @@
 	return dao.getBlock(hash)
 }
 
-<<<<<<< HEAD
-func (dao *blockDAO) BlockHeaderByHeight(height uint64) (*block.Header, error) {
-	hash, err := dao.getBlockHash(height)
-	if err != nil {
-		return nil, err
-	}
-	return dao.header(hash)
-}
-
-func (dao *blockDAO) BlockFooterByHeight(height uint64) (*block.Footer, error) {
-	hash, err := dao.getBlockHash(height)
-	if err != nil {
-		return nil, err
-	}
-	return dao.footer(hash)
-}
-
-func (dao *blockDAO) GetTipHash() (hash.Hash256, error) {
-	return dao.getTipHash()
-}
-
-func (dao *blockDAO) GetTipHeight() (uint64, error) {
-	return dao.getTipHeight()
-=======
 func (dao *blockDAO) GetTipHeight() uint64 {
 	return atomic.LoadUint64(&dao.tipHeight)
->>>>>>> ff349ac6
 }
 
 func (dao *blockDAO) Header(h hash.Hash256) (*block.Header, error) {
