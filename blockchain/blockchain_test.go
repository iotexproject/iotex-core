// Copyright (c) 2018 IoTeX
// This is an alpha (internal) release and is not suitable for production. This source code is provided 'as is' and no
// warranties are given as to title or non-infringement, merchantability or fitness for purpose and, to the extent
// permitted by law, all liability for your use of the code is disclaimed. This source code is governed by Apache
// License 2.0 that can be found in the LICENSE file.

package blockchain

import (
	"context"
	"encoding/hex"
	"fmt"
	"math/big"
	"sync"
	"testing"

	"github.com/facebookgo/clock"
	"github.com/stretchr/testify/require"

	"github.com/iotexproject/iotex-core/action"
	"github.com/iotexproject/iotex-core/action/protocol"
	"github.com/iotexproject/iotex-core/action/protocol/account"
	"github.com/iotexproject/iotex-core/action/protocol/vote"
	"github.com/iotexproject/iotex-core/address"
	"github.com/iotexproject/iotex-core/blockchain/block"
	"github.com/iotexproject/iotex-core/blockchain/genesis"
	"github.com/iotexproject/iotex-core/config"
	"github.com/iotexproject/iotex-core/crypto"
	"github.com/iotexproject/iotex-core/pkg/hash"
	"github.com/iotexproject/iotex-core/pkg/keypair"
	"github.com/iotexproject/iotex-core/state/factory"
	ta "github.com/iotexproject/iotex-core/test/testaddress"
	"github.com/iotexproject/iotex-core/testutil"
)

const (
	testDBPath   = "db.test"
	testTriePath = "trie.test"
)

func addTestingTsfBlocks(bc Blockchain) error {
	// Add block 0
	tsf0, _ := action.NewTransfer(
		1,
		big.NewInt(3000000000),
		Gen.CreatorAddr(config.Default.Chain.ID),
		ta.Addrinfo["producer"].Bech32(),
		[]byte{}, uint64(100000),
		big.NewInt(10),
	)
	pubk, _ := keypair.DecodePublicKey(Gen.CreatorPubKey)
	sig, _ := hex.DecodeString("b14516e888e78e8dcba9af59607c8deea404f52c3df706a0bb6e1fadfda58113983b9201400ff75202fe486363a2e99052b3866595be932542bc0b860278b0753ab3fd2c66764a01")
	bd := &action.EnvelopeBuilder{}
	elp := bd.SetAction(tsf0).
		SetDestinationAddress(ta.Addrinfo["producer"].Bech32()).
		SetNonce(1).
		SetGasLimit(100000).
		SetGasPrice(big.NewInt(10)).Build()

	selp := action.AssembleSealedEnvelope(elp, Gen.CreatorAddr(config.Default.Chain.ID), pubk, sig)

<<<<<<< HEAD
	actionMap := make(map[string][]action.SealedEnvelope)
	actionMap[selp.SrcAddr()] = []action.SealedEnvelope{selp}
	blk, err := bc.MintNewBlock(actionMap, ta.IotxAddrinfo["producer"].PublicKey,
		ta.IotxAddrinfo["producer"].PrivateKey, ta.IotxAddrinfo["producer"].RawAddress, nil, nil, "")
=======
	blk, err := bc.MintNewBlock([]action.SealedEnvelope{selp}, ta.Keyinfo["producer"].PubKey,
		ta.Keyinfo["producer"].PriKey, ta.Addrinfo["producer"].Bech32(), nil, nil, "")
>>>>>>> ce5ce6b7
	if err != nil {
		return err
	}
	if err := bc.ValidateBlock(blk, true); err != nil {
		return err
	}
	if err := bc.CommitBlock(blk); err != nil {
		return err
	}

	addr0 := ta.Addrinfo["producer"].Bech32()
	priKey0 := ta.Keyinfo["producer"].PriKey
	addr1 := ta.Addrinfo["alfa"].Bech32()
	priKey1 := ta.Keyinfo["alfa"].PriKey
	addr2 := ta.Addrinfo["bravo"].Bech32()
	addr3 := ta.Addrinfo["charlie"].Bech32()
	priKey3 := ta.Keyinfo["charlie"].PriKey
	addr4 := ta.Addrinfo["delta"].Bech32()
	priKey4 := ta.Keyinfo["delta"].PriKey
	addr5 := ta.Addrinfo["echo"].Bech32()
	priKey5 := ta.Keyinfo["echo"].PriKey
	addr6 := ta.Addrinfo["foxtrot"].Bech32()
	// Add block 1
	// test --> A, B, C, D, E, F
	tsf1, err := testutil.SignedTransfer(addr0, addr1, priKey0, 1, big.NewInt(20), []byte{}, testutil.TestGasLimit, big.NewInt(testutil.TestGasPrice))
	if err != nil {
		return err
	}
	tsf2, err := testutil.SignedTransfer(addr0, addr2, priKey0, 2, big.NewInt(30), []byte{}, testutil.TestGasLimit, big.NewInt(testutil.TestGasPrice))
	if err != nil {
		return err
	}
	tsf3, err := testutil.SignedTransfer(addr0, addr3, priKey0, 3, big.NewInt(50), []byte{}, testutil.TestGasLimit, big.NewInt(testutil.TestGasPrice))
	if err != nil {
		return err
	}
	tsf4, err := testutil.SignedTransfer(addr0, addr4, priKey0, 4, big.NewInt(70), []byte{}, testutil.TestGasLimit, big.NewInt(testutil.TestGasPrice))
	if err != nil {
		return err
	}
	tsf5, err := testutil.SignedTransfer(addr0, addr5, priKey0, 5, big.NewInt(110), []byte{}, testutil.TestGasLimit, big.NewInt(testutil.TestGasPrice))
	if err != nil {
		return err
	}
	tsf6, err := testutil.SignedTransfer(addr0, addr6, priKey0, 6, big.NewInt(50<<20), []byte{}, testutil.TestGasLimit, big.NewInt(testutil.TestGasPrice))
	if err != nil {
		return err
	}
	accMap := make(map[string][]action.SealedEnvelope)
	accMap[tsf1.SrcAddr()] = []action.SealedEnvelope{tsf1, tsf2, tsf3, tsf4, tsf5, tsf6}

<<<<<<< HEAD
	blk, err = bc.MintNewBlock(accMap,
		ta.IotxAddrinfo["producer"].PublicKey, ta.IotxAddrinfo["producer"].PrivateKey,
		ta.IotxAddrinfo["producer"].RawAddress, nil, nil, "")
=======
	blk, err = bc.MintNewBlock([]action.SealedEnvelope{tsf1, tsf2, tsf3, tsf4, tsf5, tsf6},
		ta.Keyinfo["producer"].PubKey, ta.Keyinfo["producer"].PriKey,
		ta.Addrinfo["producer"].Bech32(), nil, nil, "")
>>>>>>> ce5ce6b7
	if err != nil {
		return err
	}
	if err := bc.ValidateBlock(blk, true); err != nil {
		return err
	}
	if err := bc.CommitBlock(blk); err != nil {
		return err
	}

	// Add block 2
	// Charlie --> A, B, D, E, test
	tsf1, err = testutil.SignedTransfer(addr3, addr1, priKey3, 1, big.NewInt(1), []byte{}, testutil.TestGasLimit, big.NewInt(testutil.TestGasPrice))
	if err != nil {
		return err
	}
	tsf2, err = testutil.SignedTransfer(addr3, addr2, priKey3, 2, big.NewInt(1), []byte{}, testutil.TestGasLimit, big.NewInt(testutil.TestGasPrice))
	if err != nil {
		return err
	}
	tsf3, err = testutil.SignedTransfer(addr3, addr4, priKey3, 3, big.NewInt(1), []byte{}, testutil.TestGasLimit, big.NewInt(testutil.TestGasPrice))
	if err != nil {
		return err
	}
	tsf4, err = testutil.SignedTransfer(addr3, addr5, priKey3, 4, big.NewInt(1), []byte{}, testutil.TestGasLimit, big.NewInt(testutil.TestGasPrice))
	if err != nil {
		return err
	}
	tsf5, err = testutil.SignedTransfer(addr3, addr0, priKey3, 5, big.NewInt(1), []byte{}, testutil.TestGasLimit, big.NewInt(testutil.TestGasPrice))
	if err != nil {
		return err
	}
<<<<<<< HEAD
	accMap = make(map[string][]action.SealedEnvelope)
	accMap[tsf1.SrcAddr()] = []action.SealedEnvelope{tsf1, tsf2, tsf3, tsf4, tsf5}
	blk, err = bc.MintNewBlock(accMap,
		ta.IotxAddrinfo["producer"].PublicKey, ta.IotxAddrinfo["producer"].PrivateKey,
		ta.IotxAddrinfo["producer"].RawAddress, nil, nil, "")
=======
	blk, err = bc.MintNewBlock([]action.SealedEnvelope{tsf1, tsf2, tsf3, tsf4, tsf5},
		ta.Keyinfo["producer"].PubKey, ta.Keyinfo["producer"].PriKey,
		ta.Addrinfo["producer"].Bech32(), nil, nil, "")
>>>>>>> ce5ce6b7
	if err != nil {
		return err
	}

	if err := bc.ValidateBlock(blk, true); err != nil {
		return err
	}
	if err := bc.CommitBlock(blk); err != nil {
		return err
	}

	// Add block 3
	// Delta --> B, E, F, test
	tsf1, err = testutil.SignedTransfer(addr4, addr2, priKey4, 1, big.NewInt(1), []byte{}, testutil.TestGasLimit, big.NewInt(testutil.TestGasPrice))
	if err != nil {
		return err
	}
	tsf2, err = testutil.SignedTransfer(addr4, addr5, priKey4, 2, big.NewInt(1), []byte{}, testutil.TestGasLimit, big.NewInt(testutil.TestGasPrice))
	if err != nil {
		return err
	}
	tsf3, err = testutil.SignedTransfer(addr4, addr6, priKey4, 3, big.NewInt(1), []byte{}, testutil.TestGasLimit, big.NewInt(testutil.TestGasPrice))
	if err != nil {
		return err
	}
	tsf4, err = testutil.SignedTransfer(addr4, addr0, priKey4, 4, big.NewInt(1), []byte{}, testutil.TestGasLimit, big.NewInt(testutil.TestGasPrice))
	if err != nil {
		return err
	}
<<<<<<< HEAD
	accMap = make(map[string][]action.SealedEnvelope)
	accMap[tsf1.SrcAddr()] = []action.SealedEnvelope{tsf1, tsf2, tsf3, tsf4}
	blk, err = bc.MintNewBlock(accMap, ta.IotxAddrinfo["producer"].PublicKey,
		ta.IotxAddrinfo["producer"].PrivateKey, ta.IotxAddrinfo["producer"].RawAddress, nil, nil, "")

=======
	blk, err = bc.MintNewBlock([]action.SealedEnvelope{tsf1, tsf2, tsf3, tsf4}, ta.Keyinfo["producer"].PubKey,
		ta.Keyinfo["producer"].PriKey, ta.Addrinfo["producer"].Bech32(), nil, nil, "")
>>>>>>> ce5ce6b7
	if err != nil {
		return err
	}
	if err := bc.ValidateBlock(blk, true); err != nil {
		return err
	}
	if err := bc.CommitBlock(blk); err != nil {
		return err
	}

	// Add block 4
	// Delta --> A, B, C, D, F, test
	tsf1, err = testutil.SignedTransfer(addr5, addr1, priKey5, 1, big.NewInt(2), []byte{}, testutil.TestGasLimit, big.NewInt(testutil.TestGasPrice))
	if err != nil {
		return err
	}
	tsf2, err = testutil.SignedTransfer(addr5, addr2, priKey5, 2, big.NewInt(2), []byte{}, testutil.TestGasLimit, big.NewInt(testutil.TestGasPrice))
	if err != nil {
		return err
	}
	tsf3, err = testutil.SignedTransfer(addr5, addr3, priKey5, 3, big.NewInt(2), []byte{}, testutil.TestGasLimit, big.NewInt(testutil.TestGasPrice))
	if err != nil {
		return err
	}
	tsf4, err = testutil.SignedTransfer(addr5, addr4, priKey5, 4, big.NewInt(2), []byte{}, testutil.TestGasLimit, big.NewInt(testutil.TestGasPrice))
	if err != nil {
		return err
	}
	tsf5, err = testutil.SignedTransfer(addr5, addr6, priKey5, 5, big.NewInt(2), []byte{}, testutil.TestGasLimit, big.NewInt(testutil.TestGasPrice))
	if err != nil {
		return err
	}
	tsf6, err = testutil.SignedTransfer(addr5, addr0, priKey5, 6, big.NewInt(2), []byte{}, testutil.TestGasLimit, big.NewInt(testutil.TestGasPrice))
	if err != nil {
		return err
	}
	vote1, err := testutil.SignedVote(addr3, addr3, priKey3, 6, testutil.TestGasLimit, big.NewInt(testutil.TestGasPrice))
	if err != nil {
		return err
	}
	vote2, err := testutil.SignedVote(addr1, addr1, priKey1, 1, testutil.TestGasLimit, big.NewInt(testutil.TestGasPrice))
	if err != nil {
		return err
	}
	accMap = make(map[string][]action.SealedEnvelope)
	accMap[tsf1.SrcAddr()] = []action.SealedEnvelope{tsf1, tsf2, tsf3, tsf4, tsf5, tsf6}
	accMap[vote1.SrcAddr()] = []action.SealedEnvelope{vote1}
	accMap[vote2.SrcAddr()] = []action.SealedEnvelope{vote2}

<<<<<<< HEAD
	blk, err = bc.MintNewBlock(accMap,
		ta.IotxAddrinfo["producer"].PublicKey, ta.IotxAddrinfo["producer"].PrivateKey,
		ta.IotxAddrinfo["producer"].RawAddress, nil, nil, "")
=======
	blk, err = bc.MintNewBlock([]action.SealedEnvelope{tsf1, tsf2, tsf3, tsf4, tsf5, tsf6, vote1, vote2},
		ta.Keyinfo["producer"].PubKey, ta.Keyinfo["producer"].PriKey,
		ta.Addrinfo["producer"].Bech32(), nil, nil, "")
>>>>>>> ce5ce6b7
	if err != nil {
		return err
	}
	if err := bc.ValidateBlock(blk, true); err != nil {
		return err
	}
	if blk.TxRoot() != blk.CalculateTxRoot() {
		return err
	}
	return bc.CommitBlock(blk)
}

func TestCreateBlockchain(t *testing.T) {
	require := require.New(t)
	ctx := context.Background()

	cfg := config.Default
	// disable account-based testing
	cfg.Chain.TrieDBPath = ""

	// create chain
	bc := NewBlockchain(cfg, InMemStateFactoryOption(), InMemDaoOption())
	bc.Validator().AddActionEnvelopeValidators(protocol.NewGenericValidator(bc))
	bc.Validator().AddActionValidators(account.NewProtocol(), vote.NewProtocol(bc))
	bc.GetFactory().AddActionHandlers(account.NewProtocol(), vote.NewProtocol(bc))
	require.NoError(bc.Start(ctx))
	require.NotNil(bc)
	height := bc.TipHeight()
	require.Equal(0, int(height))
	fmt.Printf("Create blockchain pass, height = %d\n", height)
	defer func() {
		err := bc.Stop(ctx)
		require.NoError(err)
	}()

	// verify Genesis block
	genesis, _ := bc.GetBlockByHeight(0)
	require.NotNil(genesis)
	// serialize
	data, err := genesis.Serialize()
	require.Nil(err)

	transfers, votes, _ := action.ClassifyActions(genesis.Actions)
	require.Equal(0, len(transfers))
	require.Equal(21, len(votes))

	fmt.Printf("Block size match pass\n")
	fmt.Printf("Marshaling Block pass\n")

	// deserialize
	deserialize := block.Block{}
	err = deserialize.Deserialize(data)
	require.Nil(err)
	fmt.Printf("Unmarshaling Block pass\n")

	blkhash := genesis.HashBlock()
	require.Equal(blkhash, deserialize.HashBlock())
	fmt.Printf("Serialize/Deserialize Block hash = %x match\n", blkhash)

	blkhash = genesis.CalculateTxRoot()
	require.Equal(blkhash, deserialize.CalculateTxRoot())
	fmt.Printf("Serialize/Deserialize Block merkle = %x match\n", blkhash)

	// add 4 sample blocks
	require.Nil(addTestingTsfBlocks(bc))
	height = bc.TipHeight()
	require.Equal(5, int(height))
}

func TestBlockchain_MintNewBlock(t *testing.T) {
	ctx := context.Background()
	cfg := config.Default
	bc := NewBlockchain(cfg, InMemStateFactoryOption(), InMemDaoOption())
	bc.Validator().AddActionEnvelopeValidators(protocol.NewGenericValidator(bc))
	bc.Validator().AddActionValidators(account.NewProtocol(), vote.NewProtocol(bc))
	bc.GetFactory().AddActionHandlers(account.NewProtocol(), vote.NewProtocol(bc))
	require.NoError(t, bc.Start(ctx))
	defer require.NoError(t, bc.Stop(ctx))

	pk, _ := keypair.DecodePublicKey(Gen.CreatorPubKey)
	// The signature should only matches the transfer amount 3000000000
	sig, err := hex.DecodeString("0ea4152e8bef2049319d945ac55d21093f9a6e9e4793abf8906e1b9a9f59de1123db31006b3574cb080b7efd623101cb6b175bb881d7361e2341a740cfb8c3db1be1dd3aa4b67901")
	require.NoError(t, err)

	cases := make(map[int64]bool)
	cases[0] = true
	cases[1] = false
	for k, v := range cases {
		tsf, err := action.NewTransfer(
			1,
			big.NewInt(3000000000+k),
			Gen.CreatorAddr(config.Default.Chain.ID),
			ta.Addrinfo["producer"].Bech32(),
			[]byte{}, uint64(100000),
			big.NewInt(10),
		)
		require.NoError(t, err)
		bd := &action.EnvelopeBuilder{}
		elp := bd.SetAction(tsf).
			SetDestinationAddress(ta.Addrinfo["producer"].Bech32()).
			SetNonce(1).
			SetGasLimit(100000).
			SetGasPrice(big.NewInt(10)).Build()

		selp := action.AssembleSealedEnvelope(elp, Gen.CreatorAddr(config.Default.Chain.ID), pk, sig)
<<<<<<< HEAD
		actionMap := make(map[string][]action.SealedEnvelope)
		actionMap[selp.SrcAddr()] = []action.SealedEnvelope{selp}
		_, err = bc.MintNewBlock(actionMap, ta.IotxAddrinfo["producer"].PublicKey,
			ta.IotxAddrinfo["producer"].PrivateKey, ta.IotxAddrinfo["producer"].RawAddress, nil,
=======
		_, err = bc.MintNewBlock([]action.SealedEnvelope{selp}, ta.Keyinfo["producer"].PubKey,
			ta.Keyinfo["producer"].PriKey, ta.Addrinfo["producer"].Bech32(), nil,
>>>>>>> ce5ce6b7
			nil, "")
		if v {
			require.NoError(t, err)
		} else {
			require.Error(t, err)
		}
	}

}

type MockSubscriber struct {
	counter int
	mu      sync.RWMutex
}

func (ms *MockSubscriber) HandleBlock(blk *block.Block) error {
	ms.mu.Lock()
	tsfs, _, _ := action.ClassifyActions(blk.Actions)
	ms.counter += len(tsfs)
	ms.mu.Unlock()
	return nil
}

func (ms *MockSubscriber) Counter() int {
	ms.mu.RLock()
	defer ms.mu.RUnlock()
	return ms.counter
}

func TestLoadBlockchainfromDB(t *testing.T) {
	require := require.New(t)
	ctx := context.Background()

	testutil.CleanupPath(t, testTriePath)
	defer testutil.CleanupPath(t, testTriePath)
	testutil.CleanupPath(t, testDBPath)
	defer testutil.CleanupPath(t, testDBPath)

	cfg := config.Default
	cfg.Chain.TrieDBPath = testTriePath
	cfg.Chain.ChainDBPath = testDBPath
	cfg.Explorer.Enabled = true

	sf, err := factory.NewFactory(cfg, factory.DefaultTrieOption())
	require.Nil(err)
	sf.AddActionHandlers(account.NewProtocol())
	require.NoError(sf.Start(context.Background()))
	require.NoError(addCreatorToFactory(sf))

	// Create a blockchain from scratch
	bc := NewBlockchain(cfg, PrecreatedStateFactoryOption(sf), BoltDBDaoOption())
	bc.Validator().AddActionEnvelopeValidators(protocol.NewGenericValidator(bc))
	bc.Validator().AddActionValidators(account.NewProtocol(), vote.NewProtocol(bc))
	sf.AddActionHandlers(vote.NewProtocol(bc))
	require.NoError(bc.Start(ctx))
	require.NotNil(bc)

	ms := &MockSubscriber{counter: 0}
	err = bc.AddSubscriber(ms)
	require.Nil(err)
	require.Equal(0, ms.Counter())

	height := bc.TipHeight()
	fmt.Printf("Open blockchain pass, height = %d\n", height)
	require.Nil(addTestingTsfBlocks(bc))
	err = bc.Stop(ctx)
	require.NoError(err)
	require.Equal(27, ms.Counter())

	// Load a blockchain from DB
	bc = NewBlockchain(cfg, PrecreatedStateFactoryOption(sf), BoltDBDaoOption())
	bc.Validator().AddActionEnvelopeValidators(protocol.NewGenericValidator(bc))
	bc.Validator().AddActionValidators(account.NewProtocol(), vote.NewProtocol(bc))
	require.NoError(bc.Start(ctx))
	defer func() {
		err := bc.Stop(ctx)
		require.NoError(err)
	}()
	require.NotNil(bc)

	// check hash<-->height mapping
	blkhash, err := bc.GetHashByHeight(0)
	require.Nil(err)
	height, err = bc.GetHeightByHash(blkhash)
	require.Nil(err)
	require.Equal(uint64(0), height)
	blk, err := bc.GetBlockByHash(blkhash)
	require.Nil(err)
	require.Equal(blkhash, blk.HashBlock())
	fmt.Printf("Genesis hash = %x\n", blkhash)

	hash1, err := bc.GetHashByHeight(1)
	require.Nil(err)
	height, err = bc.GetHeightByHash(hash1)
	require.Nil(err)
	require.Equal(uint64(1), height)
	blk, err = bc.GetBlockByHash(hash1)
	require.Nil(err)
	require.Equal(hash1, blk.HashBlock())
	fmt.Printf("block 1 hash = %x\n", hash1)

	hash2, err := bc.GetHashByHeight(2)
	require.Nil(err)
	height, err = bc.GetHeightByHash(hash2)
	require.Nil(err)
	require.Equal(uint64(2), height)
	blk, err = bc.GetBlockByHash(hash2)
	require.Nil(err)
	require.Equal(hash2, blk.HashBlock())
	fmt.Printf("block 2 hash = %x\n", hash2)

	hash3, err := bc.GetHashByHeight(3)
	require.Nil(err)
	height, err = bc.GetHeightByHash(hash3)
	require.Nil(err)
	require.Equal(uint64(3), height)
	blk, err = bc.GetBlockByHash(hash3)
	require.Nil(err)
	require.Equal(hash3, blk.HashBlock())
	fmt.Printf("block 3 hash = %x\n", hash3)

	hash4, err := bc.GetHashByHeight(4)
	require.Nil(err)
	height, err = bc.GetHeightByHash(hash4)
	require.Nil(err)
	require.Equal(uint64(4), height)
	blk, err = bc.GetBlockByHash(hash4)
	require.Nil(err)
	require.Equal(hash4, blk.HashBlock())
	fmt.Printf("block 4 hash = %x\n", hash4)

	hash5, err := bc.GetHashByHeight(5)
	require.Nil(err)
	height, err = bc.GetHeightByHash(hash5)
	require.Nil(err)
	require.Equal(uint64(5), height)
	blk, err = bc.GetBlockByHash(hash5)
	require.Nil(err)
	require.Equal(hash5, blk.HashBlock())
	fmt.Printf("block 5 hash = %x\n", hash5)

	empblk, err := bc.GetBlockByHash(hash.ZeroHash32B)
	require.Nil(empblk)
	require.NotNil(err.Error())

	blk, err = bc.GetBlockByHeight(60000)
	require.Nil(blk)
	require.NotNil(err)

	// add wrong blocks
	h := bc.TipHeight()
	blkhash = bc.TipHash()
	blk, err = bc.GetBlockByHeight(h)
	require.Nil(err)
	require.Equal(blkhash, blk.HashBlock())
	fmt.Printf("Current tip = %d hash = %x\n", h, blkhash)

	// add block with wrong height
	cbTsf := action.NewCoinBaseTransfer(1, big.NewInt(50), ta.Addrinfo["bravo"].Bech32())
	require.NotNil(cbTsf)
	bd := action.EnvelopeBuilder{}
	elp := bd.SetNonce(1).
		SetDestinationAddress(ta.Addrinfo["bravo"].Bech32()).
		SetGasLimit(genesis.ActionGasLimit).
		SetAction(cbTsf).Build()
	selp, err := action.Sign(elp, ta.Addrinfo["bravo"].Bech32(), ta.Keyinfo["bravo"].PriKey)
	require.NoError(err)

	nblk, err := block.NewTestingBuilder().
		SetChainID(0).
		SetHeight(h+2).
		SetPrevBlockHash(blkhash).
		SetTimeStamp(testutil.TimestampNow()).
		AddActions(selp).SignAndBuild(ta.Keyinfo["bravo"].PubKey, ta.Keyinfo["bravo"].PriKey)
	require.NoError(err)

	err = bc.ValidateBlock(&nblk, true)
	require.NotNil(err)
	fmt.Printf("Cannot validate block %d: %v\n", blk.Height(), err)

	// add block with zero prev hash
	cbTsf2 := action.NewCoinBaseTransfer(1, big.NewInt(50), ta.Addrinfo["bravo"].Bech32())
	require.NotNil(cbTsf2)
	bd = action.EnvelopeBuilder{}
	elp = bd.SetNonce(1).
		SetDestinationAddress(ta.Addrinfo["bravo"].Bech32()).
		SetGasLimit(genesis.ActionGasLimit).
		SetAction(cbTsf2).Build()
	selp2, err := action.Sign(elp, ta.Addrinfo["bravo"].Bech32(), ta.Keyinfo["bravo"].PriKey)
	require.NoError(err)

	nblk, err = block.NewTestingBuilder().
		SetChainID(0).
		SetHeight(h+1).
		SetPrevBlockHash(hash.ZeroHash32B).
		SetTimeStamp(testutil.TimestampNow()).
		AddActions(selp2).SignAndBuild(ta.Keyinfo["bravo"].PubKey, ta.Keyinfo["bravo"].PriKey)
	require.NoError(err)
	err = bc.ValidateBlock(&nblk, true)
	require.NotNil(err)
	fmt.Printf("Cannot validate block %d: %v\n", blk.Height(), err)

	// add existing block again will have no effect
	blk, err = bc.GetBlockByHeight(3)
	require.NotNil(blk)
	require.Nil(err)
	require.NoError(bc.(*blockchain).commitBlock(blk))
	fmt.Printf("Cannot add block 3 again: %v\n", err)

	// check all Tx from block 4
	blk, err = bc.GetBlockByHeight(5)
	require.Nil(err)
	require.Equal(hash5, blk.HashBlock())
	tsfs, votes, _ := action.ClassifyActions(blk.Actions)
	for _, transfer := range tsfs {
		transferHash := transfer.Hash()
		blkhash, err := bc.GetBlockHashByTransferHash(transferHash)
		require.Nil(err)
		require.Equal(blkhash, hash5)
		transfer1, err := bc.GetTransferByTransferHash(transferHash)
		require.Nil(err)
		require.Equal(transfer1.Hash(), transferHash)
	}

	for _, vote := range votes {
		voteHash := vote.Hash()
		blkhash, err := bc.GetBlockHashByVoteHash(voteHash)
		require.Nil(err)
		require.Equal(blkhash, hash5)
		vote1, err := bc.GetVoteByVoteHash(voteHash)
		require.Nil(err)
		require.Equal(vote1.Hash(), voteHash)
	}

	fromTransfers, err := bc.GetTransfersFromAddress(ta.Addrinfo["charlie"].Bech32())
	require.Nil(err)
	require.Equal(len(fromTransfers), 5)

	toTransfers, err := bc.GetTransfersToAddress(ta.Addrinfo["charlie"].Bech32())
	require.Nil(err)
	require.Equal(len(toTransfers), 2)

	fromVotes, err := bc.GetVotesFromAddress(ta.Addrinfo["charlie"].Bech32())
	require.Nil(err)
	require.Equal(len(fromVotes), 1)

	fromVotes, err = bc.GetVotesFromAddress(ta.Addrinfo["alfa"].Bech32())
	require.Nil(err)
	require.Equal(len(fromVotes), 1)

	toVotes, err := bc.GetVotesToAddress(ta.Addrinfo["charlie"].Bech32())
	require.Nil(err)
	require.Equal(len(toVotes), 1)

	toVotes, err = bc.GetVotesToAddress(ta.Addrinfo["alfa"].Bech32())
	require.Nil(err)
	require.Equal(len(toVotes), 1)

	totalTransfers, err := bc.GetTotalTransfers()
	require.Nil(err)
	require.Equal(totalTransfers, uint64(27))

	totalVotes, err := bc.GetTotalVotes()
	require.Nil(err)
	require.Equal(totalVotes, uint64(23))

	_, err = bc.GetTransferByTransferHash(hash.ZeroHash32B)
	require.NotNil(err)
	_, err = bc.GetVoteByVoteHash(hash.ZeroHash32B)
	require.NotNil(err)
	_, err = bc.StateByAddr("")
	require.NotNil(err)
}

func TestLoadBlockchainfromDBWithoutExplorer(t *testing.T) {
	require := require.New(t)
	testutil.CleanupPath(t, testTriePath)
	defer testutil.CleanupPath(t, testTriePath)
	testutil.CleanupPath(t, testDBPath)
	defer testutil.CleanupPath(t, testDBPath)
	ctx := context.Background()
	cfg := config.Default
	cfg.DB.UseBadgerDB = false // test with boltDB
	cfg.Chain.TrieDBPath = testTriePath
	cfg.Chain.ChainDBPath = testDBPath
	sf, err := factory.NewFactory(cfg, factory.DefaultTrieOption())
	require.Nil(err)
	sf.AddActionHandlers(account.NewProtocol())
	require.NoError(sf.Start(context.Background()))
	require.NoError(addCreatorToFactory(sf))
	// Create a blockchain from scratch
	bc := NewBlockchain(cfg, PrecreatedStateFactoryOption(sf), BoltDBDaoOption())
	bc.Validator().AddActionEnvelopeValidators(protocol.NewGenericValidator(bc))
	bc.Validator().AddActionValidators(account.NewProtocol(), vote.NewProtocol(bc))
	sf.AddActionHandlers(vote.NewProtocol(bc))
	require.NoError(bc.Start(ctx))
	require.NotNil(bc)

	ms := &MockSubscriber{counter: 0}
	err = bc.AddSubscriber(ms)
	require.Nil(err)
	require.Equal(0, ms.counter)
	err = bc.RemoveSubscriber(ms)
	require.Nil(err)

	height := bc.TipHeight()
	fmt.Printf("Open blockchain pass, height = %d\n", height)
	require.Nil(addTestingTsfBlocks(bc))
	err = bc.Stop(ctx)
	require.NoError(err)
	require.Equal(0, ms.counter)

	// Load a blockchain from DB
	bc = NewBlockchain(cfg, PrecreatedStateFactoryOption(sf), BoltDBDaoOption())
	bc.Validator().AddActionEnvelopeValidators(protocol.NewGenericValidator(bc))
	bc.Validator().AddActionValidators(account.NewProtocol(), vote.NewProtocol(bc))
	require.NoError(bc.Start(ctx))
	defer func() {
		err := bc.Stop(ctx)
		require.NoError(err)
	}()
	require.NotNil(bc)
	// check hash<-->height mapping
	blkhash, err := bc.GetHashByHeight(0)
	require.Nil(err)
	height, err = bc.GetHeightByHash(blkhash)
	require.Nil(err)
	require.Equal(uint64(0), height)
	blk, err := bc.GetBlockByHash(blkhash)
	require.Nil(err)
	require.Equal(blkhash, blk.HashBlock())
	fmt.Printf("Genesis hash = %x\n", blkhash)
	hash1, err := bc.GetHashByHeight(1)
	require.Nil(err)
	height, err = bc.GetHeightByHash(hash1)
	require.Nil(err)
	require.Equal(uint64(1), height)
	blk, err = bc.GetBlockByHash(hash1)
	require.Nil(err)
	require.Equal(hash1, blk.HashBlock())
	fmt.Printf("block 1 hash = %x\n", hash1)
	hash2, err := bc.GetHashByHeight(2)
	require.Nil(err)
	height, err = bc.GetHeightByHash(hash2)
	require.Nil(err)
	require.Equal(uint64(2), height)
	blk, err = bc.GetBlockByHash(hash2)
	require.Nil(err)
	require.Equal(hash2, blk.HashBlock())
	fmt.Printf("block 2 hash = %x\n", hash2)
	hash3, err := bc.GetHashByHeight(3)
	require.Nil(err)
	height, err = bc.GetHeightByHash(hash3)
	require.Nil(err)
	require.Equal(uint64(3), height)
	blk, err = bc.GetBlockByHash(hash3)
	require.Nil(err)
	require.Equal(hash3, blk.HashBlock())
	fmt.Printf("block 3 hash = %x\n", hash3)
	hash4, err := bc.GetHashByHeight(4)
	require.Nil(err)
	height, err = bc.GetHeightByHash(hash4)
	require.Nil(err)
	require.Equal(uint64(4), height)
	blk, err = bc.GetBlockByHash(hash4)
	require.Nil(err)
	require.Equal(hash4, blk.HashBlock())
	fmt.Printf("block 4 hash = %x\n", hash4)
	empblk, err := bc.GetBlockByHash(hash.ZeroHash32B)
	require.Nil(empblk)
	require.NotNil(err.Error())
	blk, err = bc.GetBlockByHeight(60000)
	require.Nil(blk)
	require.NotNil(err)
	// add wrong blocks
	h := bc.TipHeight()
	blkhash = bc.TipHash()
	blk, err = bc.GetBlockByHeight(h)
	require.Nil(err)
	require.Equal(blkhash, blk.HashBlock())
	fmt.Printf("Current tip = %d hash = %x\n", h, blkhash)
	// add block with wrong height
	cbTsf := action.NewCoinBaseTransfer(1, big.NewInt(50), ta.Addrinfo["bravo"].Bech32())
	require.NotNil(cbTsf)
	bd := &action.EnvelopeBuilder{}
	elp := bd.SetNonce(1).
		SetDestinationAddress(ta.Addrinfo["bravo"].Bech32()).
		SetGasLimit(genesis.ActionGasLimit).
		SetAction(cbTsf).Build()
	selp, err := action.Sign(elp, ta.Addrinfo["bravo"].Bech32(), ta.Keyinfo["bravo"].PriKey)
	require.NoError(err)

	nblk, err := block.NewTestingBuilder().
		SetChainID(0).
		SetHeight(h+2).
		SetPrevBlockHash(blkhash).
		SetTimeStamp(testutil.TimestampNow()).
		AddActions(selp).SignAndBuild(ta.Keyinfo["bravo"].PubKey, ta.Keyinfo["bravo"].PriKey)
	require.NoError(err)

	err = bc.ValidateBlock(&nblk, true)
	require.NotNil(err)
	fmt.Printf("Cannot validate block %d: %v\n", blk.Height(), err)
	// add block with zero prev hash
	cbTsf2 := action.NewCoinBaseTransfer(1, big.NewInt(50), ta.Addrinfo["bravo"].Bech32())
	require.NotNil(cbTsf2)

	bd = &action.EnvelopeBuilder{}
	elp = bd.SetNonce(1).
		SetDestinationAddress(ta.Addrinfo["bravo"].Bech32()).
		SetGasLimit(genesis.ActionGasLimit).
		SetAction(cbTsf2).Build()
	selp2, err := action.Sign(elp, ta.Addrinfo["bravo"].Bech32(), ta.Keyinfo["bravo"].PriKey)
	require.NoError(err)

	nblk, err = block.NewTestingBuilder().
		SetChainID(0).
		SetHeight(h+1).
		SetPrevBlockHash(hash.ZeroHash32B).
		SetTimeStamp(testutil.TimestampNow()).
		AddActions(selp2).SignAndBuild(ta.Keyinfo["bravo"].PubKey, ta.Keyinfo["bravo"].PriKey)
	require.NoError(err)
	err = bc.ValidateBlock(&nblk, true)
	require.NotNil(err)
	fmt.Printf("Cannot validate block %d: %v\n", blk.Height(), err)
	// add existing block again will have no effect
	blk, err = bc.GetBlockByHeight(3)
	require.NotNil(blk)
	require.Nil(err)
	require.NoError(bc.(*blockchain).commitBlock(blk))
	fmt.Printf("Cannot add block 3 again: %v\n", err)
	// check all Tx from block 4
	blk, err = bc.GetBlockByHeight(4)
	require.Nil(err)
	require.Equal(hash4, blk.HashBlock())
	tsfs, votes, _ := action.ClassifyActions(blk.Actions)
	for _, transfer := range tsfs {
		transferHash := transfer.Hash()
		_, err := bc.GetBlockHashByTransferHash(transferHash)
		require.NotNil(err)
		_, err = bc.GetTransferByTransferHash(transferHash)
		require.NotNil(err)
	}
	for _, vote := range votes {
		voteHash := vote.Hash()
		_, err := bc.GetBlockHashByVoteHash(voteHash)
		require.NotNil(err)
		_, err = bc.GetVoteByVoteHash(voteHash)
		require.NotNil(err)
	}
	_, err = bc.GetTransfersFromAddress(ta.Addrinfo["charlie"].Bech32())
	require.NotNil(err)
	_, err = bc.GetTransfersToAddress(ta.Addrinfo["charlie"].Bech32())
	require.NotNil(err)
	_, err = bc.GetVotesFromAddress(ta.Addrinfo["charlie"].Bech32())
	require.NotNil(err)
	_, err = bc.GetVotesFromAddress(ta.Addrinfo["alfa"].Bech32())
	require.NotNil(err)
	_, err = bc.GetVotesToAddress(ta.Addrinfo["charlie"].Bech32())
	require.NotNil(err)
	_, err = bc.GetVotesToAddress(ta.Addrinfo["alfa"].Bech32())
	require.NotNil(err)
	_, err = bc.GetTotalTransfers()
	require.NotNil(err)
	_, err = bc.GetTotalVotes()
	require.NotNil(err)
	_, err = bc.GetTransferByTransferHash(hash.ZeroHash32B)
	require.NotNil(err)
	_, err = bc.GetVoteByVoteHash(hash.ZeroHash32B)
	require.NotNil(err)
	_, err = bc.StateByAddr("")
	require.NotNil(err)
}

func TestBlockchain_Validator(t *testing.T) {
	cfg := config.Default
	// disable account-based testing
	cfg.Chain.TrieDBPath = ""

	ctx := context.Background()
	bc := NewBlockchain(cfg, InMemDaoOption(), InMemStateFactoryOption())
	require.NoError(t, bc.Start(ctx))
	defer func() {
		err := bc.Stop(ctx)
		require.Nil(t, err)
	}()
	require.NotNil(t, bc)

	val := bc.Validator()
	require.NotNil(t, bc)
	bc.SetValidator(val)
	require.NotNil(t, bc.Validator())
}

func TestBlockchainInitialCandidate(t *testing.T) {
	require := require.New(t)

	testutil.CleanupPath(t, testTriePath)
	defer testutil.CleanupPath(t, testTriePath)
	testutil.CleanupPath(t, testDBPath)
	defer testutil.CleanupPath(t, testDBPath)

	cfg := config.Default
	cfg.Chain.TrieDBPath = testTriePath
	cfg.Chain.ChainDBPath = testDBPath
	cfg.Chain.NumCandidates = 2

	sf, err := factory.NewFactory(cfg, factory.DefaultTrieOption())
	require.Nil(err)
	sf.AddActionHandlers(account.NewProtocol(), vote.NewProtocol(nil))
	require.NoError(sf.Start(context.Background()))
	bc := NewBlockchain(cfg, PrecreatedStateFactoryOption(sf), BoltDBDaoOption())
	require.NoError(bc.Start(context.Background()))
	require.NotNil(bc)
	// TODO: change the value when Candidates size is changed
	height, err := sf.Height()
	require.NoError(err)
	require.Equal(uint64(0), height)
	candidate, err := sf.CandidatesByHeight(height)
	require.NoError(err)
	require.True(len(candidate) == 2)
}

func TestCoinbaseTransfer(t *testing.T) {
	require := require.New(t)

	testutil.CleanupPath(t, testTriePath)
	defer testutil.CleanupPath(t, testTriePath)
	testutil.CleanupPath(t, testDBPath)
	defer testutil.CleanupPath(t, testDBPath)

	cfg := config.Default
	cfg.Chain.TrieDBPath = testTriePath
	cfg.Chain.ChainDBPath = testDBPath

	sf, err := factory.NewFactory(cfg, factory.DefaultTrieOption())
	sf.AddActionHandlers(account.NewProtocol())
	require.Nil(err)
	require.NoError(sf.Start(context.Background()))
	require.NoError(addCreatorToFactory(sf))

	bc := NewBlockchain(cfg, PrecreatedStateFactoryOption(sf), BoltDBDaoOption())
	bc.Validator().AddActionEnvelopeValidators(protocol.NewGenericValidator(bc))
	bc.Validator().AddActionValidators(account.NewProtocol(), vote.NewProtocol(bc))
	require.NoError(bc.Start(context.Background()))
	require.NotNil(bc)
	height := bc.TipHeight()
	require.Equal(0, int(height))

<<<<<<< HEAD
	actionMap := make(map[string][]action.SealedEnvelope)
	blk, err := bc.MintNewBlock(actionMap, ta.IotxAddrinfo["alfa"].PublicKey,
		ta.IotxAddrinfo["alfa"].PrivateKey, ta.IotxAddrinfo["alfa"].RawAddress, nil, nil, "")
=======
	blk, err := bc.MintNewBlock([]action.SealedEnvelope{}, ta.Keyinfo["alfa"].PubKey,
		ta.Keyinfo["alfa"].PriKey, ta.Addrinfo["alfa"].Bech32(), nil, nil, "")
>>>>>>> ce5ce6b7
	require.Nil(err)
	s, err := bc.StateByAddr(ta.Addrinfo["alfa"].Bech32())
	require.Nil(err)
	require.Equal(big.NewInt(0), s.Balance)
	require.Nil(bc.ValidateBlock(blk, true))
	require.Nil(bc.CommitBlock(blk))
	height = bc.TipHeight()
	require.True(height == 1)
	require.True(len(blk.Actions) == 1)
	s, err = bc.StateByAddr(ta.Addrinfo["alfa"].Bech32())
	require.Nil(err)
	require.Equal(Gen.BlockReward, s.Balance)
}

func TestBlockchain_StateByAddr(t *testing.T) {
	require := require.New(t)

	cfg := config.Default
	// disable account-based testing
	// create chain
	bc := NewBlockchain(cfg, InMemDaoOption(), InMemStateFactoryOption())
	require.NoError(bc.Start(context.Background()))
	require.NotNil(bc)

	s, err := bc.StateByAddr(Gen.CreatorAddr(cfg.Chain.ID))
	require.NoError(err)
	require.Equal(uint64(0), s.Nonce)
	bal := big.NewInt(7700000000)
	require.Equal(bal.Mul(bal, big.NewInt(1e18)).String(), s.Balance.String())
	require.Equal(hash.ZeroHash32B, s.Root)
	require.Equal([]byte(nil), s.CodeHash)
	require.Equal(false, s.IsCandidate)
	require.Equal(big.NewInt(0), s.VotingWeight)
	require.Equal("", s.Votee)
}

func TestBlocks(t *testing.T) {
	// This test is used for committing block verify benchmark purpose
	t.Skip()
	require := require.New(t)
	cfg := config.Default

	testutil.CleanupPath(t, testTriePath)
	defer testutil.CleanupPath(t, testTriePath)
	testutil.CleanupPath(t, testDBPath)
	defer testutil.CleanupPath(t, testDBPath)

	cfg.Chain.TrieDBPath = testTriePath
	cfg.Chain.ChainDBPath = testDBPath

	sf, _ := factory.NewFactory(cfg, factory.InMemTrieOption())
	require.NoError(sf.Start(context.Background()))
	require.NoError(addCreatorToFactory(sf))

	// Create a blockchain from scratch
	bc := NewBlockchain(cfg, PrecreatedStateFactoryOption(sf), BoltDBDaoOption())
	require.NoError(bc.Start(context.Background()))
	a := ta.Addrinfo["alfa"].Bech32()
	priKeyA := ta.Keyinfo["alfa"].PriKey
	c := ta.Addrinfo["bravo"].Bech32()
	ws, err := sf.NewWorkingSet()
	require.NoError(err)
	_, err = account.LoadOrCreateAccount(ws, a, big.NewInt(100000))
	require.NoError(err)
	_, err = account.LoadOrCreateAccount(ws, c, big.NewInt(100000))
	require.NoError(err)
	gasLimit := testutil.TestGasLimit
	ctx := protocol.WithRunActionsCtx(context.Background(),
		protocol.RunActionsCtx{
			ProducerAddr:    ta.Addrinfo["producer"].Bech32(),
			GasLimit:        &gasLimit,
			EnableGasCharge: testutil.EnableGasCharge,
		})
	_, _, err = ws.RunActions(ctx, 0, nil)
	require.NoError(err)
	require.NoError(sf.Commit(ws))

	for i := 0; i < 10; i++ {
		acts := []action.SealedEnvelope{}
		actionMap := make(map[string][]action.SealedEnvelope)
		actionMap[a.RawAddress] = []action.SealedEnvelope{}
		for i := 0; i < 1000; i++ {
			tsf, err := testutil.SignedTransfer(a, c, priKeyA, 1, big.NewInt(2), []byte{}, testutil.TestGasLimit, big.NewInt(testutil.TestGasPrice))
			require.NoError(err)
			acts = append(acts, tsf)
			actionMap[a.RawAddress] = append(actionMap[a.RawAddress], tsf)
		}
<<<<<<< HEAD
		blk, _ := bc.MintNewBlock(actionMap, ta.IotxAddrinfo["producer"].PublicKey, ta.IotxAddrinfo["producer"].PrivateKey,
			ta.IotxAddrinfo["producer"].RawAddress, nil, nil, "")
=======
		blk, _ := bc.MintNewBlock(acts, ta.Keyinfo["producer"].PubKey, ta.Keyinfo["producer"].PriKey,
			ta.Addrinfo["producer"].Bech32(), nil, nil, "")
>>>>>>> ce5ce6b7
		require.Nil(bc.ValidateBlock(blk, true))
		require.Nil(bc.CommitBlock(blk))
	}
}

func TestActions(t *testing.T) {
	// This test is used for block verify benchmark purpose
	t.Skip()
	require := require.New(t)
	cfg := config.Default

	testutil.CleanupPath(t, testTriePath)
	defer testutil.CleanupPath(t, testTriePath)
	testutil.CleanupPath(t, testDBPath)
	defer testutil.CleanupPath(t, testDBPath)

	cfg.Chain.TrieDBPath = testTriePath
	cfg.Chain.ChainDBPath = testDBPath

	sf, _ := factory.NewFactory(cfg, factory.InMemTrieOption())
	require.NoError(sf.Start(context.Background()))
	require.NoError(addCreatorToFactory(sf))

	// Create a blockchain from scratch
	bc := NewBlockchain(cfg, PrecreatedStateFactoryOption(sf), BoltDBDaoOption())
	require.NoError(bc.Start(context.Background()))
	a := ta.Addrinfo["alfa"].Bech32()
	priKeyA := ta.Keyinfo["alfa"].PriKey
	c := ta.Addrinfo["bravo"].Bech32()
	ws, err := sf.NewWorkingSet()
	require.NoError(err)
	_, err = account.LoadOrCreateAccount(ws, a, big.NewInt(100000))
	require.NoError(err)
	_, err = account.LoadOrCreateAccount(ws, c, big.NewInt(100000))
	require.NoError(err)
	gasLimit := testutil.TestGasLimit
	ctx := protocol.WithRunActionsCtx(context.Background(),
		protocol.RunActionsCtx{
			ProducerAddr:    ta.Addrinfo["producer"].Bech32(),
			GasLimit:        &gasLimit,
			EnableGasCharge: testutil.EnableGasCharge,
		})
	_, _, err = ws.RunActions(ctx, 0, nil)
	require.NoError(err)
	require.NoError(sf.Commit(ws))

	val := &validator{sf: sf, validatorAddr: ""}
	bc.Validator().AddActionEnvelopeValidators(protocol.NewGenericValidator(bc))
	bc.Validator().AddActionValidators(account.NewProtocol(), vote.NewProtocol(bc))
	actionMap := make(map[string][]action.SealedEnvelope)
	for i := 0; i < 5000; i++ {
		tsf, err := testutil.SignedTransfer(a, c, priKeyA, 1, big.NewInt(2), []byte{}, testutil.TestGasLimit, big.NewInt(testutil.TestGasPrice))
		require.NoError(err)
		actionMap[a.RawAddress] = append(actionMap[a.RawAddress], tsf)

		vote, err := testutil.SignedVote(a, a, priKeyA, 1, testutil.TestGasLimit, big.NewInt(testutil.TestGasPrice))
		require.NoError(err)
		actionMap[a.RawAddress] = append(actionMap[a.RawAddress], vote)
	}
<<<<<<< HEAD
	blk, _ := bc.MintNewBlock(actionMap, ta.IotxAddrinfo["producer"].PublicKey, ta.IotxAddrinfo["producer"].PrivateKey,
		ta.IotxAddrinfo["producer"].RawAddress, nil, nil, "")
=======
	blk, _ := bc.MintNewBlock(acts, ta.Keyinfo["producer"].PubKey, ta.Keyinfo["producer"].PriKey,
		ta.Addrinfo["producer"].Bech32(), nil, nil, "")
>>>>>>> ce5ce6b7
	require.Nil(val.Validate(blk, 0, blk.PrevHash(), true))
}

func TestMintDKGBlock(t *testing.T) {
	require := require.New(t)
	lastSeed, _ := hex.DecodeString("9de6306b08158c423330f7a27243a1a5cbe39bfd764f07818437882d21241567")
	cfg := config.Default
	clk := clock.NewMock()
	chain := NewBlockchain(cfg, InMemDaoOption(), InMemStateFactoryOption(), ClockOption(clk))
	chain.Validator().AddActionEnvelopeValidators(protocol.NewGenericValidator(chain))
	chain.Validator().AddActionValidators(account.NewProtocol(), vote.NewProtocol(chain))
	chain.GetFactory().AddActionHandlers(account.NewProtocol(), vote.NewProtocol(chain))
	require.NoError(chain.Start(context.Background()))

	var err error
	const numNodes = 21
	addresses := make([]string, numNodes)
	skList := make([][]uint32, numNodes)
	idList := make([][]uint8, numNodes)
	coeffsList := make([][][]uint32, numNodes)
	sharesList := make([][][]uint32, numNodes)
	shares := make([][]uint32, numNodes)
	witnessesList := make([][][]byte, numNodes)
	sharestatusmatrix := make([][numNodes]bool, numNodes)
	qsList := make([][]byte, numNodes)
	pkList := make([][]byte, numNodes)
	askList := make([][]uint32, numNodes)
	ec283PKList := make([]keypair.PublicKey, numNodes)
	ec283SKList := make([]keypair.PrivateKey, numNodes)

	// Generate 21 identifiers for the delegates
	for i := 0; i < numNodes; i++ {
		var err error
		ec283PKList[i], ec283SKList[i], err = crypto.EC283.NewKeyPair()
		require.NoError(err)
		pkHash := keypair.HashPubKey(ec283PKList[i])
		addresses[i] = address.New(cfg.Chain.ID, pkHash[:]).Bech32()
		idList[i] = hash.Hash256b([]byte(addresses[i]))
		skList[i] = crypto.DKG.SkGeneration()
	}

	// Initialize DKG and generate secret shares
	for i := 0; i < numNodes; i++ {
		coeffsList[i], sharesList[i], witnessesList[i], err = crypto.DKG.Init(skList[i], idList)
		require.NoError(err)
	}

	// Verify all the received secret shares
	for i := 0; i < numNodes; i++ {
		for j := 0; j < numNodes; j++ {
			result, err := crypto.DKG.ShareVerify(idList[i], sharesList[j][i], witnessesList[j])
			require.NoError(err)
			require.True(result)
			shares[j] = sharesList[j][i]
		}
		sharestatusmatrix[i], err = crypto.DKG.SharesCollect(idList[i], shares, witnessesList)
		require.NoError(err)
		for _, b := range sharestatusmatrix[i] {
			require.True(b)
		}
	}

	// Generate private and public key shares of a group key
	for i := 0; i < numNodes; i++ {
		for j := 0; j < numNodes; j++ {
			shares[j] = sharesList[j][i]
		}
		qsList[i], pkList[i], askList[i], err = crypto.DKG.KeyPairGeneration(shares, sharestatusmatrix)
		require.NoError(err)
	}

	// Generate dkg signature for each block
	for i := 1; i < numNodes; i++ {
		blk, err := chain.MintNewBlock(nil, ec283PKList[i], ec283SKList[i], addresses[i],
			&address.DKGAddress{PrivateKey: askList[i], PublicKey: pkList[i], ID: idList[i]}, lastSeed, "")
		require.NoError(err)
		require.NoError(chain.ValidateBlock(blk, true))
		require.NoError(chain.CommitBlock(blk))
		require.Equal(pkList[i], blk.DKGPubkey())
		require.Equal(idList[i], blk.DKGID())
		require.True(len(blk.DKGSignature()) > 0)
	}
	height, err := chain.GetFactory().Height()
	require.NoError(err)
	require.Equal(uint64(20), height)
	candidates, err := chain.CandidatesByHeight(height)
	require.NoError(err)
	require.Equal(21, len(candidates))
}

func TestStartExistingBlockchain(t *testing.T) {
	require := require.New(t)
	ctx := context.Background()

	testutil.CleanupPath(t, testTriePath)
	testutil.CleanupPath(t, testDBPath)

	// Disable block reward to make bookkeeping easier
	Gen.BlockReward = big.NewInt(0)
	cfg := config.Default
	cfg.Chain.TrieDBPath = testTriePath
	cfg.Chain.ChainDBPath = testDBPath

	sf, err := factory.NewFactory(cfg, factory.DefaultTrieOption())
	require.NoError(err)
	require.NoError(sf.Start(context.Background()))
	sf.AddActionHandlers(account.NewProtocol())

	// Create a blockchain from scratch
	bc := NewBlockchain(cfg, PrecreatedStateFactoryOption(sf), BoltDBDaoOption())
	require.NotNil(bc)
	bc.Validator().AddActionEnvelopeValidators(protocol.NewGenericValidator(bc))
	bc.Validator().AddActionValidators(account.NewProtocol(), vote.NewProtocol(bc))
	sf.AddActionHandlers(vote.NewProtocol(bc))
	require.NoError(bc.Start(ctx))

	defer func() {
		require.NoError(sf.Stop(ctx))
		require.NoError(bc.Stop(ctx))
		testutil.CleanupPath(t, testTriePath)
		testutil.CleanupPath(t, testDBPath)
	}()

	require.NoError(addTestingTsfBlocks(bc))
	require.True(5 == bc.TipHeight())

	// delete state db and recover to tip
	testutil.CleanupPath(t, testTriePath)
	sf, err = factory.NewFactory(cfg, factory.DefaultTrieOption())
	require.NoError(err)
	require.NoError(sf.Start(context.Background()))
	sf.AddActionHandlers(account.NewProtocol())
	sf.AddActionHandlers(vote.NewProtocol(bc))
	chain, ok := bc.(*blockchain)
	require.True(ok)
	chain.sf = sf
	require.NoError(chain.startExistingBlockchain(0))
	height, _ := chain.sf.Height()
	require.Equal(bc.TipHeight(), height)

	// recover to height 3
	testutil.CleanupPath(t, testTriePath)
	sf, err = factory.NewFactory(cfg, factory.DefaultTrieOption())
	require.NoError(err)
	require.NoError(sf.Start(context.Background()))
	sf.AddActionHandlers(account.NewProtocol())
	sf.AddActionHandlers(vote.NewProtocol(bc))
	chain.sf = sf
	require.NoError(chain.startExistingBlockchain(3))
	height, _ = chain.sf.Height()
	require.Equal(bc.TipHeight(), height)
	require.True(3 == height)
}

func addCreatorToFactory(sf factory.Factory) error {
	ws, err := sf.NewWorkingSet()
	if err != nil {
		return err
	}
	if _, err = account.LoadOrCreateAccount(ws, ta.Addrinfo["producer"].Bech32(), Gen.TotalSupply); err != nil {
		return err
	}
	gasLimit := testutil.TestGasLimit
	ctx := protocol.WithRunActionsCtx(context.Background(),
		protocol.RunActionsCtx{
			ProducerAddr:    ta.Addrinfo["producer"].Bech32(),
			GasLimit:        &gasLimit,
			EnableGasCharge: testutil.EnableGasCharge,
		})
	if _, _, err = ws.RunActions(ctx, 0, nil); err != nil {
		return err
	}
	return sf.Commit(ws)
}<|MERGE_RESOLUTION|>--- conflicted
+++ resolved
@@ -59,15 +59,10 @@
 
 	selp := action.AssembleSealedEnvelope(elp, Gen.CreatorAddr(config.Default.Chain.ID), pubk, sig)
 
-<<<<<<< HEAD
 	actionMap := make(map[string][]action.SealedEnvelope)
 	actionMap[selp.SrcAddr()] = []action.SealedEnvelope{selp}
-	blk, err := bc.MintNewBlock(actionMap, ta.IotxAddrinfo["producer"].PublicKey,
-		ta.IotxAddrinfo["producer"].PrivateKey, ta.IotxAddrinfo["producer"].RawAddress, nil, nil, "")
-=======
-	blk, err := bc.MintNewBlock([]action.SealedEnvelope{selp}, ta.Keyinfo["producer"].PubKey,
+	blk, err := bc.MintNewBlock(actionMap, ta.Keyinfo["producer"].PubKey,
 		ta.Keyinfo["producer"].PriKey, ta.Addrinfo["producer"].Bech32(), nil, nil, "")
->>>>>>> ce5ce6b7
 	if err != nil {
 		return err
 	}
@@ -119,15 +114,9 @@
 	accMap := make(map[string][]action.SealedEnvelope)
 	accMap[tsf1.SrcAddr()] = []action.SealedEnvelope{tsf1, tsf2, tsf3, tsf4, tsf5, tsf6}
 
-<<<<<<< HEAD
 	blk, err = bc.MintNewBlock(accMap,
-		ta.IotxAddrinfo["producer"].PublicKey, ta.IotxAddrinfo["producer"].PrivateKey,
-		ta.IotxAddrinfo["producer"].RawAddress, nil, nil, "")
-=======
-	blk, err = bc.MintNewBlock([]action.SealedEnvelope{tsf1, tsf2, tsf3, tsf4, tsf5, tsf6},
 		ta.Keyinfo["producer"].PubKey, ta.Keyinfo["producer"].PriKey,
 		ta.Addrinfo["producer"].Bech32(), nil, nil, "")
->>>>>>> ce5ce6b7
 	if err != nil {
 		return err
 	}
@@ -160,17 +149,11 @@
 	if err != nil {
 		return err
 	}
-<<<<<<< HEAD
 	accMap = make(map[string][]action.SealedEnvelope)
 	accMap[tsf1.SrcAddr()] = []action.SealedEnvelope{tsf1, tsf2, tsf3, tsf4, tsf5}
 	blk, err = bc.MintNewBlock(accMap,
-		ta.IotxAddrinfo["producer"].PublicKey, ta.IotxAddrinfo["producer"].PrivateKey,
-		ta.IotxAddrinfo["producer"].RawAddress, nil, nil, "")
-=======
-	blk, err = bc.MintNewBlock([]action.SealedEnvelope{tsf1, tsf2, tsf3, tsf4, tsf5},
 		ta.Keyinfo["producer"].PubKey, ta.Keyinfo["producer"].PriKey,
 		ta.Addrinfo["producer"].Bech32(), nil, nil, "")
->>>>>>> ce5ce6b7
 	if err != nil {
 		return err
 	}
@@ -200,16 +183,12 @@
 	if err != nil {
 		return err
 	}
-<<<<<<< HEAD
+
 	accMap = make(map[string][]action.SealedEnvelope)
 	accMap[tsf1.SrcAddr()] = []action.SealedEnvelope{tsf1, tsf2, tsf3, tsf4}
-	blk, err = bc.MintNewBlock(accMap, ta.IotxAddrinfo["producer"].PublicKey,
-		ta.IotxAddrinfo["producer"].PrivateKey, ta.IotxAddrinfo["producer"].RawAddress, nil, nil, "")
-
-=======
-	blk, err = bc.MintNewBlock([]action.SealedEnvelope{tsf1, tsf2, tsf3, tsf4}, ta.Keyinfo["producer"].PubKey,
+	blk, err = bc.MintNewBlock(accMap, ta.Keyinfo["producer"].PubKey,
 		ta.Keyinfo["producer"].PriKey, ta.Addrinfo["producer"].Bech32(), nil, nil, "")
->>>>>>> ce5ce6b7
+
 	if err != nil {
 		return err
 	}
@@ -259,15 +238,9 @@
 	accMap[vote1.SrcAddr()] = []action.SealedEnvelope{vote1}
 	accMap[vote2.SrcAddr()] = []action.SealedEnvelope{vote2}
 
-<<<<<<< HEAD
 	blk, err = bc.MintNewBlock(accMap,
-		ta.IotxAddrinfo["producer"].PublicKey, ta.IotxAddrinfo["producer"].PrivateKey,
-		ta.IotxAddrinfo["producer"].RawAddress, nil, nil, "")
-=======
-	blk, err = bc.MintNewBlock([]action.SealedEnvelope{tsf1, tsf2, tsf3, tsf4, tsf5, tsf6, vote1, vote2},
 		ta.Keyinfo["producer"].PubKey, ta.Keyinfo["producer"].PriKey,
 		ta.Addrinfo["producer"].Bech32(), nil, nil, "")
->>>>>>> ce5ce6b7
 	if err != nil {
 		return err
 	}
@@ -373,15 +346,10 @@
 			SetGasPrice(big.NewInt(10)).Build()
 
 		selp := action.AssembleSealedEnvelope(elp, Gen.CreatorAddr(config.Default.Chain.ID), pk, sig)
-<<<<<<< HEAD
 		actionMap := make(map[string][]action.SealedEnvelope)
 		actionMap[selp.SrcAddr()] = []action.SealedEnvelope{selp}
-		_, err = bc.MintNewBlock(actionMap, ta.IotxAddrinfo["producer"].PublicKey,
-			ta.IotxAddrinfo["producer"].PrivateKey, ta.IotxAddrinfo["producer"].RawAddress, nil,
-=======
-		_, err = bc.MintNewBlock([]action.SealedEnvelope{selp}, ta.Keyinfo["producer"].PubKey,
+		_, err = bc.MintNewBlock(actionMap, ta.Keyinfo["producer"].PubKey,
 			ta.Keyinfo["producer"].PriKey, ta.Addrinfo["producer"].Bech32(), nil,
->>>>>>> ce5ce6b7
 			nil, "")
 		if v {
 			require.NoError(t, err)
@@ -931,14 +899,9 @@
 	height := bc.TipHeight()
 	require.Equal(0, int(height))
 
-<<<<<<< HEAD
 	actionMap := make(map[string][]action.SealedEnvelope)
-	blk, err := bc.MintNewBlock(actionMap, ta.IotxAddrinfo["alfa"].PublicKey,
-		ta.IotxAddrinfo["alfa"].PrivateKey, ta.IotxAddrinfo["alfa"].RawAddress, nil, nil, "")
-=======
-	blk, err := bc.MintNewBlock([]action.SealedEnvelope{}, ta.Keyinfo["alfa"].PubKey,
+	blk, err := bc.MintNewBlock(actionMap, ta.Keyinfo["alfa"].PubKey,
 		ta.Keyinfo["alfa"].PriKey, ta.Addrinfo["alfa"].Bech32(), nil, nil, "")
->>>>>>> ce5ce6b7
 	require.Nil(err)
 	s, err := bc.StateByAddr(ta.Addrinfo["alfa"].Bech32())
 	require.Nil(err)
@@ -1019,20 +982,15 @@
 	for i := 0; i < 10; i++ {
 		acts := []action.SealedEnvelope{}
 		actionMap := make(map[string][]action.SealedEnvelope)
-		actionMap[a.RawAddress] = []action.SealedEnvelope{}
+		actionMap[a] = []action.SealedEnvelope{}
 		for i := 0; i < 1000; i++ {
 			tsf, err := testutil.SignedTransfer(a, c, priKeyA, 1, big.NewInt(2), []byte{}, testutil.TestGasLimit, big.NewInt(testutil.TestGasPrice))
 			require.NoError(err)
 			acts = append(acts, tsf)
-			actionMap[a.RawAddress] = append(actionMap[a.RawAddress], tsf)
+			actionMap[a] = append(actionMap[a], tsf)
 		}
-<<<<<<< HEAD
-		blk, _ := bc.MintNewBlock(actionMap, ta.IotxAddrinfo["producer"].PublicKey, ta.IotxAddrinfo["producer"].PrivateKey,
-			ta.IotxAddrinfo["producer"].RawAddress, nil, nil, "")
-=======
-		blk, _ := bc.MintNewBlock(acts, ta.Keyinfo["producer"].PubKey, ta.Keyinfo["producer"].PriKey,
+		blk, _ := bc.MintNewBlock(actionMap, ta.Keyinfo["producer"].PubKey, ta.Keyinfo["producer"].PriKey,
 			ta.Addrinfo["producer"].Bech32(), nil, nil, "")
->>>>>>> ce5ce6b7
 		require.Nil(bc.ValidateBlock(blk, true))
 		require.Nil(bc.CommitBlock(blk))
 	}
@@ -1086,19 +1044,14 @@
 	for i := 0; i < 5000; i++ {
 		tsf, err := testutil.SignedTransfer(a, c, priKeyA, 1, big.NewInt(2), []byte{}, testutil.TestGasLimit, big.NewInt(testutil.TestGasPrice))
 		require.NoError(err)
-		actionMap[a.RawAddress] = append(actionMap[a.RawAddress], tsf)
+		actionMap[a] = append(actionMap[a], tsf)
 
 		vote, err := testutil.SignedVote(a, a, priKeyA, 1, testutil.TestGasLimit, big.NewInt(testutil.TestGasPrice))
 		require.NoError(err)
-		actionMap[a.RawAddress] = append(actionMap[a.RawAddress], vote)
-	}
-<<<<<<< HEAD
-	blk, _ := bc.MintNewBlock(actionMap, ta.IotxAddrinfo["producer"].PublicKey, ta.IotxAddrinfo["producer"].PrivateKey,
-		ta.IotxAddrinfo["producer"].RawAddress, nil, nil, "")
-=======
-	blk, _ := bc.MintNewBlock(acts, ta.Keyinfo["producer"].PubKey, ta.Keyinfo["producer"].PriKey,
+		actionMap[a] = append(actionMap[a], vote)
+	}
+	blk, _ := bc.MintNewBlock(actionMap, ta.Keyinfo["producer"].PubKey, ta.Keyinfo["producer"].PriKey,
 		ta.Addrinfo["producer"].Bech32(), nil, nil, "")
->>>>>>> ce5ce6b7
 	require.Nil(val.Validate(blk, 0, blk.PrevHash(), true))
 }
 
