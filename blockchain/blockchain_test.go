--- conflicted
+++ resolved
@@ -780,13 +780,9 @@
 	require.NoError(err)
 	_, err = ws.LoadOrCreateAccountState(c.RawAddress, big.NewInt(100000))
 	require.NoError(err)
-<<<<<<< HEAD
 	gasLimit := testutil.TestGasLimit
 	ctx := state.Context{ta.Addrinfo["producer"].RawAddress, &gasLimit, testutil.EnableGasCharge}
-	_, err = ws.RunActions(0, nil, ctx)
-=======
-	_, _, err = ws.RunActions(0, nil)
->>>>>>> b9e86a7c
+	_, _, err = ws.RunActions(0, nil, ctx)
 	require.NoError(err)
 	require.NoError(sf.Commit(ws))
 
@@ -832,13 +828,9 @@
 	require.NoError(err)
 	_, err = ws.LoadOrCreateAccountState(c.RawAddress, big.NewInt(100000))
 	require.NoError(err)
-<<<<<<< HEAD
 	gasLimit := testutil.TestGasLimit
 	ctx := state.Context{ta.Addrinfo["producer"].RawAddress, &gasLimit, testutil.EnableGasCharge}
-	_, err = ws.RunActions(0, nil, ctx)
-=======
-	_, _, err = ws.RunActions(0, nil)
->>>>>>> b9e86a7c
+	_, _, err = ws.RunActions(0, nil, ctx)
 	require.NoError(err)
 	require.NoError(sf.Commit(ws))
 
