// Copyright (c) 2019 IoTeX Foundation
// This is an alpha (internal) release and is not suitable for production. This source code is provided 'as is' and no
// warranties are given as to title or non-infringement, merchantability or fitness for purpose and, to the extent
// permitted by law, all liability for your use of the code is disclaimed. This source code is governed by Apache
// License 2.0 that can be found in the LICENSE file.

package blockindex

import (
	"bytes"
	"context"
	"math/big"
	"sync"

	"github.com/iotexproject/go-pkgs/hash"
	"github.com/pkg/errors"

	"github.com/iotexproject/iotex-address/address"
	"github.com/iotexproject/iotex-core/action"
	"github.com/iotexproject/iotex-core/blockchain/block"
	"github.com/iotexproject/iotex-core/db"
	"github.com/iotexproject/iotex-core/db/batch"
	"github.com/iotexproject/iotex-core/pkg/util/byteutil"
)

// the NS/bucket name here are used in index.db, which is separate from chain.db
// still we use 2-byte NS/bucket name here, to clearly differentiate from those (3-byte) in BlockDAO
const (
	// first 12-byte of hash is cut off, only last 20-byte is written to DB to reduce storage
	hashOffset          = 12
	blockHashToHeightNS = "hh"
	actionToBlockHashNS = "ab"
)

var (
	totalBlocksBucket  = []byte("bk")
	totalActionsBucket = []byte("ac")
	// ErrActionIndexNA indicates action index is not supported
	ErrActionIndexNA = errors.New("action index not supported")
)

type (
	addrIndex map[hash.Hash160]db.CountingIndex

	// Indexer is the interface for block indexer
	Indexer interface {
		Start(context.Context) error
		Stop(context.Context) error
		PutBlock(context.Context, *block.Block) error
		PutBlocks([]*block.Block) error
		DeleteTipBlock(*block.Block) error
		Height() (uint64, error)
		GetBlockHash(height uint64) (hash.Hash256, error)
		GetBlockHeight(hash hash.Hash256) (uint64, error)
		GetBlockIndex(uint64) (*blockIndex, error)
		GetActionIndex([]byte) (*actionIndex, error)
		GetTotalActions() (uint64, error)
		GetActionHashFromIndex(uint64, uint64) ([][]byte, error)
		GetActionCountByAddress(hash.Hash160) (uint64, error)
		GetActionsByAddress(hash.Hash160, uint64, uint64) ([][]byte, error)
	}

	// blockIndexer implements the Indexer interface
	blockIndexer struct {
		mutex       sync.RWMutex
		genesisHash hash.Hash256
		kvStore     db.KVStoreWithRange
		batch       batch.KVStoreBatch
		dirtyAddr   addrIndex
		tbk         db.CountingIndex
		tac         db.CountingIndex
	}
)

// NewIndexer creates a new indexer
func NewIndexer(kv db.KVStore, genesisHash hash.Hash256) (Indexer, error) {
	if kv == nil {
		return nil, errors.New("empty kvStore")
	}
	kvRange, ok := kv.(db.KVStoreWithRange)
	if !ok {
		return nil, errors.New("indexer can only be created from KVStoreWithRange")
	}
	x := blockIndexer{
		kvStore:     kvRange,
		batch:       batch.NewBatch(),
		dirtyAddr:   make(addrIndex),
		genesisHash: genesisHash,
	}
	return &x, nil
}

// Start starts the indexer
func (x *blockIndexer) Start(ctx context.Context) error {
	if err := x.kvStore.Start(ctx); err != nil {
		return err
	}
	// create the total block and action index
	var err error
	if x.tbk, err = db.NewCountingIndexNX(x.kvStore, totalBlocksBucket); err != nil {
		return err
	}
	if x.tbk.Size() == 0 {
		// insert genesis block
		if err = x.tbk.Add((&blockIndex{
			x.genesisHash[:],
			0,
			big.NewInt(0)}).Serialize(), false); err != nil {
			return err
		}
	}
	x.tac, err = db.NewCountingIndexNX(x.kvStore, totalActionsBucket)
	return err
}

// Stop stops the indexer
func (x *blockIndexer) Stop(ctx context.Context) error {
	return x.kvStore.Stop(ctx)
}

// PutBlocks writes the batch to DB
func (x *blockIndexer) PutBlocks(blks []*block.Block) error {
	x.mutex.Lock()
	defer x.mutex.Unlock()
	for _, blk := range blks {
		if err := x.putBlock(blk); err != nil {
			// TODO: Revert changes
			return err
		}
	}
	return x.commit()
}

// PutBlock index the block
func (x *blockIndexer) PutBlock(_ context.Context, blk *block.Block) error {
	x.mutex.Lock()
	defer x.mutex.Unlock()

	if err := x.putBlock(blk); err != nil {
		return err
	}
	return x.commit()
}

// DeleteBlock deletes a block's index
func (x *blockIndexer) DeleteTipBlock(blk *block.Block) error {
	x.mutex.Lock()
	defer x.mutex.Unlock()

	// the block to be deleted must be exactly current top, otherwise counting index would not work correctly
	height := blk.Height()
	if height != x.tbk.Size()-1 {
		return errors.Wrapf(db.ErrInvalid, "wrong block height %d, expecting %d", height, x.tbk.Size()-1)
	}
	// delete hash --> height
	hash := blk.HashBlock()
	x.batch.Delete(blockHashToHeightNS, hash[hashOffset:], "failed to delete block at height %d", height)
	// delete from total block index
	if err := x.tbk.Revert(1); err != nil {
		return err
	}

	// delete action index
	for _, selp := range blk.Actions {
		actHash := selp.Hash()
		x.batch.Delete(actionToBlockHashNS, actHash[hashOffset:], "failed to delete action hash %x", actHash)
		if err := x.indexAction(actHash, selp, false, nil); err != nil {
			return err
		}
	}
	// delete from total action index
	if err := x.tac.Revert(uint64(len(blk.Actions))); err != nil {
		return err
	}
	if err := x.kvStore.WriteBatch(x.batch); err != nil {
		return err
	}
	x.batch.Clear()
	return nil
}

// Height return the blockchain height
func (x *blockIndexer) Height() (uint64, error) {
	x.mutex.RLock()
	defer x.mutex.RUnlock()
	return x.tbk.Size() - 1, nil
}

// GetBlockHash returns the block hash by height
func (x *blockIndexer) GetBlockHash(height uint64) (hash.Hash256, error) {
	index, err := x.GetBlockIndex(height)
	if err != nil {
		return hash.ZeroHash256, errors.Wrap(err, "failed to get block hash")
	}
	return hash.BytesToHash256(index.Hash()), nil
}

// GetBlockHeight returns the block height by hash
func (x *blockIndexer) GetBlockHeight(hash hash.Hash256) (uint64, error) {
	x.mutex.RLock()
	defer x.mutex.RUnlock()

	value, err := x.kvStore.Get(blockHashToHeightNS, hash[hashOffset:])
	if err != nil {
		return 0, errors.Wrap(err, "failed to get block height")
	}
	if len(value) == 0 {
		return 0, errors.Wrapf(db.ErrNotExist, "height missing for block with hash = %x", hash)
	}
	return byteutil.BytesToUint64BigEndian(value), nil
}

// GetBlockIndex return the index of block
func (x *blockIndexer) GetBlockIndex(height uint64) (*blockIndex, error) {
	x.mutex.RLock()
	defer x.mutex.RUnlock()

	v, err := x.tbk.Get(height)
	if err != nil {
		return nil, err
	}
	b := &blockIndex{}
	if err := b.Deserialize(v); err != nil {
		return nil, err
	}
	return b, nil
}

// GetActionIndex return the index of action
func (x *blockIndexer) GetActionIndex(h []byte) (*actionIndex, error) {
	x.mutex.RLock()
	defer x.mutex.RUnlock()

	v, err := x.kvStore.Get(actionToBlockHashNS, h[hashOffset:])
	if err != nil {
		return nil, err
	}
	a := &actionIndex{}
	if err := a.Deserialize(v); err != nil {
		return nil, err
	}
	return a, nil
}

// GetTotalActions return total number of all actions
func (x *blockIndexer) GetTotalActions() (uint64, error) {
	x.mutex.RLock()
	defer x.mutex.RUnlock()
	return x.tac.Size(), nil
}

// GetActionHashFromIndex return hash of actions[start, start+count)
func (x *blockIndexer) GetActionHashFromIndex(start, count uint64) ([][]byte, error) {
	x.mutex.RLock()
	defer x.mutex.RUnlock()

	return x.tac.Range(start, count)
}

// GetActionCountByAddress return total number of actions of an address
func (x *blockIndexer) GetActionCountByAddress(addrBytes hash.Hash160) (uint64, error) {
	x.mutex.RLock()
	defer x.mutex.RUnlock()

	addr, err := db.GetCountingIndex(x.kvStore, addrBytes[:])
	if err != nil {
		if errors.Cause(err) == db.ErrBucketNotExist || errors.Cause(err) == db.ErrNotExist {
			return 0, nil
		}
		return 0, err
	}
	return addr.Size(), nil
}

// GetActionsByAddress return hash of an address's actions[start, start+count)
func (x *blockIndexer) GetActionsByAddress(addrBytes hash.Hash160, start, count uint64) ([][]byte, error) {
	x.mutex.RLock()
	defer x.mutex.RUnlock()

	addr, err := db.GetCountingIndex(x.kvStore, addrBytes[:])
	if err != nil {
		return nil, err
	}
	total := addr.Size()
	if start >= total {
		return nil, errors.Wrapf(db.ErrInvalid, "start = %d >= total = %d", start, total)
	}
	if start+count > total {
		count = total - start
	}
	return addr.Range(start, count)
}

func (x *blockIndexer) putBlock(blk *block.Block) error {
	// the block to be indexed must be exactly current top + 1, otherwise counting index would not work correctly
	height := blk.Height()
	if height != x.tbk.Size() {
		return errors.Wrapf(db.ErrInvalid, "wrong block height %d, expecting %d", height, x.tbk.Size())
	}

	// index hash --> height
	blkHash := blk.HashBlock()
	x.batch.Put(blockHashToHeightNS, blkHash[hashOffset:], byteutil.Uint64ToBytesBigEndian(height), "failed to put hash -> height mapping")

	// index height --> block hash, number of actions, and total transfer amount
	bd := &blockIndex{
		hash:      blkHash[:],
		numAction: uint32(len(blk.Actions)),
		tsfAmount: blk.CalculateTransferAmount()}
	if err := x.tbk.UseBatch(x.batch); err != nil {
		return err
	}
	if err := x.tbk.Add(bd.Serialize(), true); err != nil {
		return errors.Wrapf(err, "failed to put block %d index", height)
	}

	// store height of the block, so getReceiptByActionHash() can use height to directly pull receipts
	ad := (&actionIndex{
		blkHeight: blk.Height()}).Serialize()
	if err := x.tac.UseBatch(x.batch); err != nil {
		return err
	}

	// map txs for each action in the block
	txMap := make(map[hash.Hash256]*block.TransactionLog)
	for _, log := range blk.TransactionLog().GetLogs() {
		actHash := hash.BytesToHash256((log.Proto().ActionHash))
		txMap[actHash] = log
	}

	// index actions in the block
	for _, selp := range blk.Actions {
		actHash := selp.Hash()
		x.batch.Put(actionToBlockHashNS, actHash[hashOffset:], ad, "failed to put action hash %x", actHash)
		// add to total account index
		if err := x.tac.Add(actHash[:], true); err != nil {
			return err
		}
		if err := x.indexAction(actHash, selp, true, txMap[actHash]); err != nil {
			return err
		}
	}

	return nil
}

// commit writes the changes
func (x *blockIndexer) commit() error {
	var commitErr error
	for k, v := range x.dirtyAddr {
		if commitErr == nil {
			if err := v.Finalize(); err != nil {
				commitErr = err
			}
		}
		delete(x.dirtyAddr, k)
	}
	if commitErr != nil {
		return commitErr
	}
	// total block and total action index
	if err := x.tbk.Finalize(); err != nil {
		return err
	}
	if err := x.tac.Finalize(); err != nil {
		return err
	}
	if err := x.kvStore.WriteBatch(x.batch); err != nil {
		return err
	}
	x.batch.Clear()
	return nil
}

// getIndexerForAddr returns the counting indexer for an address
// if batch is true, the indexer will be placed into a dirty map, to be committed later
func (x *blockIndexer) getIndexerForAddr(addr []byte, batch bool) (db.CountingIndex, error) {
	if !batch {
		return db.NewCountingIndexNX(x.kvStore, addr)
	}
	address := hash.BytesToHash160(addr)
	indexer, ok := x.dirtyAddr[address]
	if !ok {
		// create indexer for addr if not exist
		var err error
		indexer, err = db.NewCountingIndexNX(x.kvStore, addr)
		if err != nil {
			return nil, err
		}
		if err := indexer.UseBatch(x.batch); err != nil {
			return nil, err
		}
		x.dirtyAddr[address] = indexer
	}
	return indexer, nil
}

// indexAction builds index for an action
func (x *blockIndexer) indexAction(actHash hash.Hash256, elp action.SealedEnvelope, insert bool, logs *block.TransactionLog) error {
	// add to sender's index
	callerAddrBytes := elp.SrcPubkey().Hash()
	if err := x.updateIndexer(actHash, callerAddrBytes, insert); err != nil {
		return err
	}

	// add to recipient's index
	dst, ok := elp.Destination()
	if !ok {
		return nil
	}
	dstAddr, err := address.FromString(dst)
	if err != nil {
		return err
	}
	dstAddrBytes := dstAddr.Bytes()

	if bytes.Equal(dstAddrBytes, callerAddrBytes) {
		return nil
	}
	if err := x.updateIndexer(actHash, dstAddrBytes, insert); err != nil {
		return err
	}
<<<<<<< HEAD

	//add to the index of the sender and recipient of tx in the action
	if logs != nil {
		for _, tx := range logs.Proto().Transactions {
			txSender, err := address.FromString(tx.Sender)
			if err != nil {
				return err
			}
			if !address.Equal(txSender, elp.SrcPubkey().Address()) && !address.Equal(txSender, dstAddr) {
				x.updateIndexer(actHash, txSender.Bytes(), insert)
			}
			txRecipient, err := address.FromString(tx.Recipient)
			if err != nil {
				return err
			}
			if !address.Equal(txRecipient, elp.SrcPubkey().Address()) && !address.Equal(txRecipient, dstAddr) {
				x.updateIndexer(actHash, txRecipient.Bytes(), insert)
			}
		}
	}
	return nil
}

// TODO:
=======
	return nil

	//add to the index of destination in contract

}

>>>>>>> 771dcc89
func (x *blockIndexer) updateIndexer(actHash hash.Hash256, addrBytes []byte, isInsert bool) error {
	indexer, err := x.getIndexerForAddr(addrBytes, isInsert)
	if err != nil {
		return err
	}
	if isInsert {
		err = indexer.Add(actHash[:], true)
	} else {
		err = indexer.Revert(1)
	}
	return err
}<|MERGE_RESOLUTION|>--- conflicted
+++ resolved
@@ -164,7 +164,7 @@
 	for _, selp := range blk.Actions {
 		actHash := selp.Hash()
 		x.batch.Delete(actionToBlockHashNS, actHash[hashOffset:], "failed to delete action hash %x", actHash)
-		if err := x.indexAction(actHash, selp, false, nil); err != nil {
+		if err := x.indexAction(actHash, selp, nil, false); err != nil {
 			return err
 		}
 	}
@@ -336,7 +336,7 @@
 		if err := x.tac.Add(actHash[:], true); err != nil {
 			return err
 		}
-		if err := x.indexAction(actHash, selp, true, txMap[actHash]); err != nil {
+		if err := x.indexAction(actHash, selp, txMap[actHash], true); err != nil {
 			return err
 		}
 	}
@@ -396,10 +396,10 @@
 }
 
 // indexAction builds index for an action
-func (x *blockIndexer) indexAction(actHash hash.Hash256, elp action.SealedEnvelope, insert bool, logs *block.TransactionLog) error {
+func (x *blockIndexer) indexAction(actHash hash.Hash256, elp action.SealedEnvelope, logs *block.TransactionLog, isInsert bool) error {
 	// add to sender's index
 	callerAddrBytes := elp.SrcPubkey().Hash()
-	if err := x.updateIndexer(actHash, callerAddrBytes, insert); err != nil {
+	if err := x.updateIndexer(actHash, callerAddrBytes, isInsert); err != nil {
 		return err
 	}
 
@@ -417,10 +417,9 @@
 	if bytes.Equal(dstAddrBytes, callerAddrBytes) {
 		return nil
 	}
-	if err := x.updateIndexer(actHash, dstAddrBytes, insert); err != nil {
-		return err
-	}
-<<<<<<< HEAD
+	if err := x.updateIndexer(actHash, dstAddrBytes, isInsert); err != nil {
+		return err
+	}
 
 	//add to the index of the sender and recipient of tx in the action
 	if logs != nil {
@@ -430,14 +429,14 @@
 				return err
 			}
 			if !address.Equal(txSender, elp.SrcPubkey().Address()) && !address.Equal(txSender, dstAddr) {
-				x.updateIndexer(actHash, txSender.Bytes(), insert)
+				x.updateIndexer(actHash, txSender.Bytes(), isInsert)
 			}
 			txRecipient, err := address.FromString(tx.Recipient)
 			if err != nil {
 				return err
 			}
 			if !address.Equal(txRecipient, elp.SrcPubkey().Address()) && !address.Equal(txRecipient, dstAddr) {
-				x.updateIndexer(actHash, txRecipient.Bytes(), insert)
+				x.updateIndexer(actHash, txRecipient.Bytes(), isInsert)
 			}
 		}
 	}
@@ -445,14 +444,6 @@
 }
 
 // TODO:
-=======
-	return nil
-
-	//add to the index of destination in contract
-
-}
-
->>>>>>> 771dcc89
 func (x *blockIndexer) updateIndexer(actHash hash.Hash256, addrBytes []byte, isInsert bool) error {
 	indexer, err := x.getIndexerForAddr(addrBytes, isInsert)
 	if err != nil {
