--- conflicted
+++ resolved
@@ -8,11 +8,6 @@
 
 import (
 	"context"
-<<<<<<< HEAD
-=======
-	"hash/fnv"
-	"math/big"
->>>>>>> 77587d20
 	"runtime"
 	"sync"
 	"testing"
@@ -262,14 +257,8 @@
 	var (
 		blkNum           = 2000
 		receiptNumPerBlk = 1000
-<<<<<<< HEAD
-		// logPerReceipt    = 10
-		blks = make([]block.Block, blkNum)
-		wg   sync.WaitGroup
-=======
 		blks             = make([]block.Block, blkNum)
 		wg               sync.WaitGroup
->>>>>>> 77587d20
 	)
 	for i := 0; i < blkNum; i++ {
 		wg.Add(1)
@@ -279,13 +268,7 @@
 			for j := 0; j < receiptNumPerBlk; j++ {
 				receipt := &action.Receipt{}
 				testLog := newTestLog(identityset.Address(28).String(), []hash.Hash256{data2})
-<<<<<<< HEAD
-				// for k := 0; k < logPerReceipt; k++ {
 				receipt.AddLogs(testLog)
-				// }
-=======
-				receipt.AddLogs(testLog)
->>>>>>> 77587d20
 				receipts[j] = receipt
 			}
 			blk, err := block.NewTestingBuilder().
@@ -315,40 +298,9 @@
 	}()
 	for i := 0; i < len(blks); i++ {
 		require.NoError(indexer.PutBlock(context.Background(), &blks[i]))
-<<<<<<< HEAD
-		// height, err := indexer.Height()
-		// require.NoError(err)
-		// require.Equal(blks[i].Height(), height)
-
-		// blockLevelbf, err := indexer.BlockFilterByHeight(blks[i].Height())
-		// require.NoError(err)
-		// require.True(testinglf.ExistInBloomFilterv2(blockLevelbf))
-=======
->>>>>>> 77587d20
 	}
 	runtime.GC()
 	res, err := indexer.FilterBlocksInRange(testinglf, 1, uint64(blkNum-1))
 	require.NoError(err)
 	require.Equal(blkNum-1, len(res))
-<<<<<<< HEAD
-	// }
-
-	// for i, l := range testFilter {
-	// 	lf := logfilter.NewLogFilter(l, nil, nil)
-
-	// 	res, err := indexer.FilterBlocksInRange(lf, 1, 5)
-	// 	require.NoError(err)
-	// 	require.Equal(expectedRes2[i], res)
-
-	// 	res, err = indexer.FilterBlocksInRange(lf, 4, 5)
-	// 	require.NoError(err)
-	// 	require.Equal(expectedRes3[i], res)
-
-	// 	res, err = indexer.FilterBlocksInRange(lf, 1, 3)
-	// 	require.NoError(err)
-	// 	require.Equal(expectedRes4[i], res)
-	// }
-
-=======
->>>>>>> 77587d20
 }