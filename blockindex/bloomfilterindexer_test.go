// Copyright (c) 2020 IoTeX Foundation
// This is an alpha (internal) release and is not suitable for production. This source code is provided 'as is' and no
// warranties are given as to title or non-infringement, merchantability or fitness for purpose and, to the extent
// permitted by law, all liability for your use of the code is disclaimed. This source code is governed by Apache
// License 2.0 that can be found in the LICENSE file.

package blockindex

import (
	"context"
	"hash/fnv"
	"math/big"
	"runtime"
	"sync"
	"testing"

	"github.com/stretchr/testify/require"

	"github.com/iotexproject/go-pkgs/hash"

	"github.com/iotexproject/iotex-core/action"
	"github.com/iotexproject/iotex-core/api/logfilter"
	"github.com/iotexproject/iotex-core/blockchain/block"
	"github.com/iotexproject/iotex-core/config"
	"github.com/iotexproject/iotex-core/db"
	"github.com/iotexproject/iotex-core/test/identityset"
	"github.com/iotexproject/iotex-core/testutil"

	"github.com/iotexproject/iotex-proto/golang/iotexapi"
)

var (
	data1 = hash.Hash256b([]byte("Deposit"))
	data2 = hash.Hash256b([]byte("Withdraw"))
)

func newTestLog(addr string, topics []hash.Hash256) *action.Log {
	return &action.Log{
		Address:     addr,
		Topics:      topics,
		Data:        []byte("cd07d8a74179e032f030d9244"),
		BlockHeight: 1,
		ActionHash:  hash.ZeroHash256,
		Index:       1,
	}
}

func getTestLogBlocks(t *testing.T) []*block.Block {
	amount := uint64(50 << 22)
	tsf1, err := action.SignedTransfer(identityset.Address(28).String(), identityset.PrivateKey(28), 1, big.NewInt(int64(amount)), nil, testutil.TestGasLimit, big.NewInt(0))
	require.NoError(t, err)

	tsf2, err := action.SignedTransfer(identityset.Address(29).String(), identityset.PrivateKey(29), 2, big.NewInt(int64(amount)), nil, testutil.TestGasLimit, big.NewInt(0))
	require.NoError(t, err)

	// create testing executions
	execution1, err := action.SignedExecution(identityset.Address(31).String(), identityset.PrivateKey(28), 1, big.NewInt(1), 0, big.NewInt(0), nil)
	require.NoError(t, err)
	execution2, err := action.SignedExecution(identityset.Address(31).String(), identityset.PrivateKey(29), 2, big.NewInt(0), 0, big.NewInt(0), nil)
	require.NoError(t, err)

	testLog1 := newTestLog(identityset.Address(28).String(), []hash.Hash256{data1})
	receipt1 := &action.Receipt{}
	receipt1.AddLogs(testLog1)

	testLog2 := newTestLog(identityset.Address(28).String(), []hash.Hash256{data2})
	receipt2 := &action.Receipt{}
	receipt2.AddLogs(testLog1, testLog2)

	testLog3 := newTestLog(identityset.Address(18).String(), []hash.Hash256{data1})
	receipt3 := &action.Receipt{}
	receipt3.AddLogs(testLog3)

	testLog4 := newTestLog(identityset.Address(18).String(), []hash.Hash256{data2})
	receipt4 := &action.Receipt{}
	receipt4.AddLogs(testLog4)

	testLog5 := newTestLog(identityset.Address(28).String(), []hash.Hash256{data1, data2})
	receipt5 := &action.Receipt{}
	receipt5.AddLogs(testLog5)

	hash1 := hash.Hash256{}
	fnv.New32().Sum(hash1[:])
	blk1, err := block.NewTestingBuilder().
		SetHeight(1).
		SetPrevBlockHash(hash1).
		SetTimeStamp(testutil.TimestampNow()).
		AddActions(tsf1, tsf2, execution1).
		SetReceipts([]*action.Receipt{receipt1}).
		SignAndBuild(identityset.PrivateKey(27))
	require.NoError(t, err)

	hash2 := hash.Hash256{}
	fnv.New32().Sum(hash2[:])
	blk2, err := block.NewTestingBuilder().
		SetHeight(2).
		SetPrevBlockHash(hash2).
		SetTimeStamp(testutil.TimestampNow()).
		AddActions(tsf1, execution2).
		SetReceipts([]*action.Receipt{receipt2}).
		SignAndBuild(identityset.PrivateKey(27))
	require.NoError(t, err)

	hash3 := hash.Hash256{}
	fnv.New32().Sum(hash3[:])
	blk3, err := block.NewTestingBuilder().
		SetHeight(3).
		SetPrevBlockHash(hash3).
		SetTimeStamp(testutil.TimestampNow()).
		AddActions(tsf2, execution2).
		SetReceipts([]*action.Receipt{receipt3}).
		SignAndBuild(identityset.PrivateKey(27))
	require.NoError(t, err)

	hash4 := hash.Hash256{}
	fnv.New32().Sum(hash4[:])
	blk4, err := block.NewTestingBuilder().
		SetHeight(4).
		SetPrevBlockHash(hash4).
		SetTimeStamp(testutil.TimestampNow()).
		AddActions(tsf1, tsf2, execution1, execution2).
		SetReceipts([]*action.Receipt{receipt4}).
		SignAndBuild(identityset.PrivateKey(27))
	require.NoError(t, err)

	hash5 := hash.Hash256{}
	fnv.New32().Sum(hash5[:])
	blk5, err := block.NewTestingBuilder().
		SetHeight(5).
		SetPrevBlockHash(hash5).
		SetTimeStamp(testutil.TimestampNow()).
		AddActions(tsf1, execution1).
		SetReceipts([]*action.Receipt{receipt5}).
		SignAndBuild(identityset.PrivateKey(27))
	require.NoError(t, err)

	return []*block.Block{&blk1, &blk2, &blk3, &blk4, &blk5}
}

func TestBloomfilterIndexer(t *testing.T) {
	require := require.New(t)

	blks := getTestLogBlocks(t)

	testFilter := []*iotexapi.LogsFilter{
		{
			Address: []string{},
			Topics:  []*iotexapi.Topics{},
		},
		{
			Address: []string{identityset.Address(28).String()},
			Topics: []*iotexapi.Topics{
				{
					Topic: [][]byte{
						data1[:],
						data2[:],
					},
				},
				nil,
			},
		},
		{
			Address: []string{identityset.Address(18).String()},
			Topics: []*iotexapi.Topics{
				{
					Topic: [][]byte{
						data1[:],
					},
				},
				nil,
			},
		},
		{
			Address: []string{identityset.Address(28).String()},
			Topics: []*iotexapi.Topics{
				nil,
				{
					Topic: [][]byte{
						data2[:],
					},
				},
			},
		},
	}

	expectedRes := []bool{
		false,
		false,
		true,
		false,
		false,
	}

	expectedRes2 := [][]uint64{
		[]uint64{1, 2, 3, 4, 5},
		[]uint64{1, 2, 5},
		[]uint64{3},
		[]uint64{5},
	}

	expectedRes3 := [][]uint64{
		[]uint64{4, 5},
		[]uint64{5},
		[]uint64{},
		[]uint64{5},
	}

	expectedRes4 := [][]uint64{
		[]uint64{1, 2, 3},
		[]uint64{1, 2},
		[]uint64{3},
		[]uint64{},
	}

	testIndexer := func(kvStore db.KVStore, t *testing.T) {
		ctx := context.Background()
		cfg := config.Default.Indexer
		cfg.RangeBloomFilterNumElements = 16
		cfg.RangeBloomFilterSize = 4096
		cfg.RangeBloomFilterNumHash = 4

		indexer, err := NewBloomfilterIndexer(kvStore, cfg)
		require.NoError(err)
		require.NoError(indexer.Start(ctx))
		defer func() {
			require.NoError(indexer.Stop(ctx))
		}()

		require.Equal(cfg.RangeBloomFilterNumElements, indexer.RangeBloomFilterNumElements())

		height, err := indexer.Height()
		require.NoError(err)
		require.EqualValues(0, height)

		testinglf := logfilter.NewLogFilter(testFilter[2], nil, nil)

		for i := 0; i < len(blks); i++ {
			require.NoError(indexer.PutBlock(context.Background(), blks[i]))
			height, err := indexer.Height()
			require.NoError(err)
			require.Equal(blks[i].Height(), height)

			blockLevelbf, err := indexer.BlockFilterByHeight(blks[i].Height())
			require.NoError(err)
			require.Equal(expectedRes[i], testinglf.ExistInBloomFilterv2(blockLevelbf))
		}

		for i, l := range testFilter {
			lf := logfilter.NewLogFilter(l, nil, nil)

			res, err := indexer.FilterBlocksInRange(lf, 1, 5)
			require.NoError(err)
			require.Equal(expectedRes2[i], res)

			res, err = indexer.FilterBlocksInRange(lf, 4, 5)
			require.NoError(err)
			require.Equal(expectedRes3[i], res)

			res, err = indexer.FilterBlocksInRange(lf, 1, 3)
			require.NoError(err)
			require.Equal(expectedRes4[i], res)
		}
	}

<<<<<<< HEAD
=======
	path := "test-indexer"
	testPath, err := testutil.PathOfTempFile(path)
	require.NoError(err)
	defer testutil.CleanupPathV2(testPath)
	cfg := db.DefaultConfig
	cfg.DbPath = testPath

>>>>>>> 55b65337
	t.Run("Bolt DB indexer", func(t *testing.T) {
		testPath, err := testutil.PathOfTempFile("test-indexer")
		require.NoError(err)
		defer testutil.CleanupPath(t, testPath)
		cfg := db.DefaultConfig
		cfg.DbPath = testPath

		testIndexer(db.NewBoltDB(cfg), t)
	})
}

func BenchmarkBloomfilterIndexer(b *testing.B) {
	require := require.New(b)

	indexerCfg := config.Default.Indexer
	indexerCfg.RangeBloomFilterNumElements = 16
	indexerCfg.RangeBloomFilterSize = 4096
	indexerCfg.RangeBloomFilterNumHash = 4

	testFilter := iotexapi.LogsFilter{
		Address: []string{identityset.Address(28).String()},
		Topics: []*iotexapi.Topics{
			{
				Topic: [][]byte{
					data2[:],
				},
			},
		},
	}
	testinglf := logfilter.NewLogFilter(&testFilter, nil, nil)

	var (
		blkNum           = 2000
		receiptNumPerBlk = 1000
		blks             = make([]block.Block, blkNum)
		wg               sync.WaitGroup
	)
	for i := 0; i < blkNum; i++ {
		wg.Add(1)
		go func(i int) {
			defer wg.Done()
			receipts := make([]*action.Receipt, receiptNumPerBlk)
			for j := 0; j < receiptNumPerBlk; j++ {
				receipt := &action.Receipt{}
				testLog := newTestLog(identityset.Address(28).String(), []hash.Hash256{data2})
				receipt.AddLogs(testLog)
				receipts[j] = receipt
			}
			blk, err := block.NewTestingBuilder().
				SetHeight(uint64(i + 1)).
				SetReceipts(receipts).
				SignAndBuild(identityset.PrivateKey(27))
			if err != nil {
				panic("fail")
			}
			blks[i] = blk
		}(i)
	}
	wg.Wait()

	// for n := 0; n < b.N; n++ {
	testPath, err := testutil.PathOfTempFile("test-indexer")
	require.NoError(err)
	dbCfg := db.DefaultConfig
	dbCfg.DbPath = testPath
	defer testutil.CleanupPathV2(testPath)
	indexer, err := NewBloomfilterIndexer(db.NewBoltDB(dbCfg), indexerCfg)
	require.NoError(err)
	ctx := context.Background()
	require.NoError(indexer.Start(ctx))
	defer func() {
		require.NoError(indexer.Stop(ctx))
		testutil.CleanupPathV2(testPath)
	}()
	for i := 0; i < len(blks); i++ {
		require.NoError(indexer.PutBlock(context.Background(), &blks[i]))
	}
	runtime.GC()
	res, err := indexer.FilterBlocksInRange(testinglf, 1, uint64(blkNum-1))
	require.NoError(err)
	require.Equal(blkNum-1, len(res))
}<|MERGE_RESOLUTION|>--- conflicted
+++ resolved
@@ -262,20 +262,10 @@
 		}
 	}
 
-<<<<<<< HEAD
-=======
-	path := "test-indexer"
-	testPath, err := testutil.PathOfTempFile(path)
-	require.NoError(err)
-	defer testutil.CleanupPathV2(testPath)
-	cfg := db.DefaultConfig
-	cfg.DbPath = testPath
-
->>>>>>> 55b65337
 	t.Run("Bolt DB indexer", func(t *testing.T) {
 		testPath, err := testutil.PathOfTempFile("test-indexer")
 		require.NoError(err)
-		defer testutil.CleanupPath(t, testPath)
+		defer testutil.CleanupPathV2(testPath)
 		cfg := db.DefaultConfig
 		cfg.DbPath = testPath
 
