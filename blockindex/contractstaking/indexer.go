// Copyright (c) 2023 IoTeX Foundation
// This source code is provided 'as is' and no warranties are given as to title or non-infringement, merchantability
// or fitness for purpose and, to the extent permitted by law, all liability for your use of the code is disclaimed.
// This source code is governed by Apache License 2.0 that can be found in the LICENSE file.

package contractstaking

import (
	"context"
	"math/big"
	"sync"
	"time"

	"github.com/ethereum/go-ethereum/common/math"
	"github.com/iotexproject/iotex-address/address"
	"github.com/iotexproject/iotex-proto/golang/iotextypes"
	"github.com/pkg/errors"

<<<<<<< HEAD
	"github.com/iotexproject/iotex-core/v2/action"
=======
	"github.com/iotexproject/iotex-core/v2/action/protocol"
>>>>>>> e179f9b9
	"github.com/iotexproject/iotex-core/v2/action/protocol/staking"
	"github.com/iotexproject/iotex-core/v2/blockchain/block"
	"github.com/iotexproject/iotex-core/v2/db"
	"github.com/iotexproject/iotex-core/v2/pkg/lifecycle"
	"github.com/iotexproject/iotex-core/v2/pkg/util/byteutil"
)

const (
	maxBlockNumber uint64 = math.MaxUint64
)

type (
	// Indexer is the contract staking indexer
	// Main functions:
	// 		1. handle contract staking contract events when new block comes to generate index data
	// 		2. provide query interface for contract staking index data
	Indexer struct {
		kvstore db.KVStore            // persistent storage, used to initialize index cache at startup
		cache   *contractStakingCache // in-memory index for clean data, used to query index data
		config  Config                // indexer config
		height  uint64
		mu      sync.RWMutex
		lifecycle.Readiness
	}

	// Config is the config for contract staking indexer
	Config struct {
		ContractAddress      string // stake contract ContractAddress
		ContractDeployHeight uint64 // height of the contract deployment
		// TODO: move calculateVoteWeightFunc out of config
		CalculateVoteWeight calculateVoteWeightFunc // calculate vote weight function
		BlocksToDuration    blocksDurationAtFn      // function to calculate duration from block range
	}

	calculateVoteWeightFunc func(v *Bucket) *big.Int
	blocksDurationFn        func(start uint64, end uint64) time.Duration
	blocksDurationAtFn      func(start uint64, end uint64, viewAt uint64) time.Duration
)

// NewContractStakingIndexer creates a new contract staking indexer
func NewContractStakingIndexer(kvStore db.KVStore, config Config) (*Indexer, error) {
	if kvStore == nil {
		return nil, errors.New("kv store is nil")
	}
	if _, err := address.FromString(config.ContractAddress); err != nil {
		return nil, errors.Wrapf(err, "invalid contract address %s", config.ContractAddress)
	}
	if config.CalculateVoteWeight == nil {
		return nil, errors.New("calculate vote weight function is nil")
	}
	return &Indexer{
		kvstore: kvStore,
		cache:   newContractStakingCache(),
		config:  config,
	}, nil
}

// Start starts the indexer
func (s *Indexer) Start(ctx context.Context) error {
	if s.IsReady() {
		return nil
	}
	return s.start(ctx)
}

// StartView starts the indexer view
func (s *Indexer) StartView(ctx context.Context) (staking.ContractStakeView, error) {
	if !s.IsReady() {
		if err := s.start(ctx); err != nil {
			return nil, err
		}
	}
	return &stakeView{
		helper: s,
		cache:  s.cache.Clone(),
		height: s.height,
	}, nil
}

func (s *Indexer) start(ctx context.Context) error {
	if err := s.kvstore.Start(ctx); err != nil {
		return err
	}
	s.mu.Lock()
	defer s.mu.Unlock()
	if err := s.loadFromDB(); err != nil {
		return err
	}
	s.TurnOn()
	return nil
}

// Stop stops the indexer
func (s *Indexer) Stop(ctx context.Context) error {
	if err := s.kvstore.Stop(ctx); err != nil {
		return err
	}
	s.cache = newContractStakingCache()
	s.TurnOff()
	return nil
}

// Height returns the tip block height
func (s *Indexer) Height() (uint64, error) {
	s.mu.RLock()
	defer s.mu.RUnlock()
	return s.height, nil
}

// StartHeight returns the start height of the indexer
func (s *Indexer) StartHeight() uint64 {
	return s.config.ContractDeployHeight
}

// ContractAddress returns the contract address
func (s *Indexer) ContractAddress() string {
	return s.config.ContractAddress
}

// CandidateVotes returns the candidate votes
func (s *Indexer) CandidateVotes(ctx context.Context, candidate address.Address, height uint64) (*big.Int, error) {
	if s.isIgnored(height) {
		return big.NewInt(0), nil
	}
	if err := s.validateHeight(height); err != nil {
		return nil, err
	}
	fn := s.genBlockDurationFn()
	s.mu.RLock()
	ids, types, infos := s.cache.BucketsByCandidate(candidate)
	s.mu.RUnlock()
	if len(types) != len(infos) || len(types) != len(ids) {
		return nil, errors.New("inconsistent bucket data")
	}
	if len(ids) == 0 {
		return big.NewInt(0), nil
	}
	featureCtx := protocol.MustGetFeatureCtx(ctx)
	votes := big.NewInt(0)
	for i, id := range ids {
		bi := infos[i]
		if bi == nil || bi.UnstakedAt != maxBlockNumber {
			continue
		}
		if featureCtx.FixContractStakingWeightedVotes {
			votes.Add(votes, s.config.CalculateVoteWeight(assembleBucket(id, bi, types[i], s.config.ContractAddress, fn)))
		} else {
			votes.Add(votes, types[i].Amount)
		}
	}

	return votes, nil
}

func (s *Indexer) genBlockDurationFn() func(start, end uint64) time.Duration {
	s.mu.RLock()
	height := s.height
	s.mu.RUnlock()
	return func(start, end uint64) time.Duration {
		return s.config.BlocksToDuration(start, end, height)
	}
}

// Buckets returns the buckets
func (s *Indexer) Buckets(height uint64) ([]*Bucket, error) {
	if s.isIgnored(height) {
		return []*Bucket{}, nil
	}
	if err := s.validateHeight(height); err != nil {
		return nil, err
	}
	fn := s.genBlockDurationFn()
	s.mu.RLock()
	ids, types, infos := s.cache.Buckets()
	s.mu.RUnlock()
	if len(types) != len(infos) || len(types) != len(ids) {
		return nil, errors.New("inconsistent bucket data")
	}
	if len(ids) == 0 {
		return []*Bucket{}, nil
	}

	buckets := make([]*Bucket, 0, len(ids))
	for i, id := range ids {
		bucket := assembleBucket(id, infos[i], types[i], s.config.ContractAddress, fn)
		if bucket != nil {
			buckets = append(buckets, bucket)
		}
	}

	return buckets, nil
}

// Bucket returns the bucket
func (s *Indexer) Bucket(id uint64, height uint64) (*Bucket, bool, error) {
	if s.isIgnored(height) {
		return nil, false, nil
	}
	if err := s.validateHeight(height); err != nil {
		return nil, false, err
	}
	fn := s.genBlockDurationFn()
	s.mu.RLock()
	bt, bi := s.cache.Bucket(id)
	s.mu.RUnlock()
	if bt == nil || bi == nil {
		return nil, false, nil
	}

	return assembleBucket(id, bi, bt, s.config.ContractAddress, fn), true, nil
}

// BucketsByIndices returns the buckets by indices
func (s *Indexer) BucketsByIndices(indices []uint64, height uint64) ([]*Bucket, error) {
	if s.isIgnored(height) {
		return []*Bucket{}, nil
	}
	if err := s.validateHeight(height); err != nil {
		return nil, err
	}
	fn := s.genBlockDurationFn()
	s.mu.RLock()
	ts, infos := s.cache.BucketsByIndices(indices)
	s.mu.RUnlock()
	if len(ts) != len(infos) || len(ts) != len(indices) {
		return nil, errors.New("inconsistent bucket data")
	}
	buckets := make([]*Bucket, 0, len(ts))
	for i, id := range indices {
		if ts[i] == nil || infos[i] == nil {
			continue
		}
		bucket := assembleBucket(id, infos[i], ts[i], s.config.ContractAddress, fn)
		if bucket != nil {
			buckets = append(buckets, bucket)
		}
	}

	return buckets, nil
}

// BucketsByCandidate returns the buckets by candidate
func (s *Indexer) BucketsByCandidate(candidate address.Address, height uint64) ([]*Bucket, error) {
	if s.isIgnored(height) {
		return []*Bucket{}, nil
	}
	if err := s.validateHeight(height); err != nil {
		return nil, err
	}
	fn := s.genBlockDurationFn()
	s.mu.RLock()
	ids, types, infos := s.cache.BucketsByCandidate(candidate)
	s.mu.RUnlock()
	buckets := make([]*Bucket, 0, len(infos))
	for i, id := range ids {
		info := infos[i]
		bucket := assembleBucket(id, info, types[i], s.config.ContractAddress, fn)
		buckets = append(buckets, bucket)
	}

	return buckets, nil
}

// TotalBucketCount returns the total bucket count including active and burnt buckets
func (s *Indexer) TotalBucketCount(height uint64) (uint64, error) {
	if s.isIgnored(height) {
		return 0, nil
	}
	if err := s.validateHeight(height); err != nil {
		return 0, err
	}
	s.mu.RLock()
	defer s.mu.RUnlock()
	return s.cache.TotalBucketCount(), nil
}

// BucketTypes returns the active bucket types
func (s *Indexer) BucketTypes(height uint64) ([]*BucketType, error) {
	if s.isIgnored(height) {
		return []*BucketType{}, nil
	}
	if err := s.validateHeight(height); err != nil {
		return nil, err
	}
	s.mu.RLock()
	btMap := s.cache.ActiveBucketTypes()
	s.mu.RUnlock()
	bts := make([]*BucketType, 0, len(btMap))
	for _, bt := range btMap {
		bts = append(bts, bt)
	}
	return bts, nil
}

// PutBlock puts a block into indexer
func (s *Indexer) PutBlock(ctx context.Context, blk *block.Block) error {
	s.mu.RLock()
	expectHeight := s.height + 1
	cache := newWrappedCache(s.cache)
	s.mu.RUnlock()
	if expectHeight < s.config.ContractDeployHeight {
		expectHeight = s.config.ContractDeployHeight
	}
	if blk.Height() < expectHeight {
		return nil
	}
	if blk.Height() > expectHeight {
		return errors.Errorf("invalid block height %d, expect %d", blk.Height(), expectHeight)
	}
	handler, err := handleReceipts(ctx, blk.Height(), blk.Receipts, &s.config, s.cache)
	if err != nil {
		return errors.Wrapf(err, "failed to put block %d", blk.Height())
	}
	return s.commit(handler, blk.Height())
}

func handleReceipts(ctx context.Context, height uint64, receipts []*action.Receipt, cfg *Config, cache *contractStakingCache) (*contractStakingEventHandler, error) {
	// new event handler for this block
	handler := newContractStakingEventHandler(cache)

	// handle events of block
	for _, receipt := range receipts {
		if receipt.Status != uint64(iotextypes.ReceiptStatus_Success) {
			continue
		}
		for _, log := range receipt.Logs() {
			if log.Address != cfg.ContractAddress {
				continue
			}
			if err := handler.HandleEvent(ctx, height, log); err != nil {
				return nil, err
			}
		}
	}
<<<<<<< HEAD
	return handler, nil
=======

	s.mu.Lock()
	defer s.mu.Unlock()
	// commit the result
	if err := s.commit(handler, blk.Height()); err != nil {
		return errors.Wrapf(err, "failed to commit block %d", blk.Height())
	}
	return nil
>>>>>>> e179f9b9
}

func (s *Indexer) commit(handler *contractStakingEventHandler, height uint64) error {
	batch, delta := handler.Result()
	cache := delta.Commit()
	base, ok := cache.(*contractStakingCache)
	if !ok {
		return errors.New("invalid cache type of base")
	}
	// update db
	batch.Put(_StakingNS, _stakingHeightKey, byteutil.Uint64ToBytesBigEndian(height), "failed to put height")
	if err := s.kvstore.WriteBatch(batch); err != nil {
		s.cache = newContractStakingCache()
		return s.loadFromDB()
	}
	s.height = height
	s.cache = base
	return nil
}

func (s *Indexer) loadFromDB() error {
	// load height
	var height uint64
	h, err := s.kvstore.Get(_StakingNS, _stakingHeightKey)
	if err != nil {
		if !errors.Is(err, db.ErrNotExist) {
			return err
		}
		height = 0
	} else {
		height = byteutil.BytesToUint64BigEndian(h)

	}
	s.height = height
	return s.cache.LoadFromDB(s.kvstore)
}

// isIgnored returns true if before cotractDeployHeight.
// it aims to be compatible with blocks between feature hard-fork and contract deployed
// read interface should return empty result instead of invalid height error if it returns true
func (s *Indexer) isIgnored(height uint64) bool {
	return height < s.config.ContractDeployHeight
}

func (s *Indexer) validateHeight(height uint64) error {
	s.mu.RLock()
	defer s.mu.RUnlock()
	// means latest height
	if height == 0 {
		return nil
	}
	// Currently, historical block data query is not supported.
	// However, the latest data is actually returned when querying historical block data, for the following reasons:
	//	1. to maintain compatibility with the current code's invocation of ActiveCandidate
	//	2. to cause consensus errors when the indexer is lagging behind
	if height > s.height {
		return errors.Wrapf(ErrInvalidHeight, "expected %d, actual %d", s.height, height)
	}
	return nil
}<|MERGE_RESOLUTION|>--- conflicted
+++ resolved
@@ -16,11 +16,8 @@
 	"github.com/iotexproject/iotex-proto/golang/iotextypes"
 	"github.com/pkg/errors"
 
-<<<<<<< HEAD
 	"github.com/iotexproject/iotex-core/v2/action"
-=======
 	"github.com/iotexproject/iotex-core/v2/action/protocol"
->>>>>>> e179f9b9
 	"github.com/iotexproject/iotex-core/v2/action/protocol/staking"
 	"github.com/iotexproject/iotex-core/v2/blockchain/block"
 	"github.com/iotexproject/iotex-core/v2/db"
@@ -330,14 +327,20 @@
 	if blk.Height() > expectHeight {
 		return errors.Errorf("invalid block height %d, expect %d", blk.Height(), expectHeight)
 	}
-	handler, err := handleReceipts(ctx, blk.Height(), blk.Receipts, &s.config, s.cache)
+	handler, err := handleReceipts(ctx, blk.Height(), blk.Receipts, &s.config, cache)
 	if err != nil {
 		return errors.Wrapf(err, "failed to put block %d", blk.Height())
 	}
-	return s.commit(handler, blk.Height())
-}
-
-func handleReceipts(ctx context.Context, height uint64, receipts []*action.Receipt, cfg *Config, cache *contractStakingCache) (*contractStakingEventHandler, error) {
+	s.mu.Lock()
+	defer s.mu.Unlock()
+	// commit the result
+	if err := s.commit(handler, blk.Height()); err != nil {
+		return errors.Wrapf(err, "failed to commit block %d", blk.Height())
+	}
+	return nil
+}
+
+func handleReceipts(ctx context.Context, height uint64, receipts []*action.Receipt, cfg *Config, cache stakingCache) (*contractStakingEventHandler, error) {
 	// new event handler for this block
 	handler := newContractStakingEventHandler(cache)
 
@@ -355,18 +358,7 @@
 			}
 		}
 	}
-<<<<<<< HEAD
 	return handler, nil
-=======
-
-	s.mu.Lock()
-	defer s.mu.Unlock()
-	// commit the result
-	if err := s.commit(handler, blk.Height()); err != nil {
-		return errors.Wrapf(err, "failed to commit block %d", blk.Height())
-	}
-	return nil
->>>>>>> e179f9b9
 }
 
 func (s *Indexer) commit(handler *contractStakingEventHandler, height uint64) error {
