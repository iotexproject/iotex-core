--- conflicted
+++ resolved
@@ -5,16 +5,12 @@
 	"time"
 
 	"github.com/iotexproject/iotex-address/address"
-<<<<<<< HEAD
 	"github.com/iotexproject/iotex-proto/golang/iotextypes"
 	"github.com/pkg/errors"
 
-=======
->>>>>>> e179f9b9
 	"github.com/iotexproject/iotex-core/v2/action"
 	"github.com/iotexproject/iotex-core/v2/action/protocol"
 	"github.com/iotexproject/iotex-core/v2/action/protocol/staking"
-	"github.com/iotexproject/iotex-proto/golang/iotextypes"
 )
 
 type stakeView struct {
@@ -92,21 +88,13 @@
 }
 
 func (s *stakeView) Commit() {
-<<<<<<< HEAD
-	s.mu.Lock()
-	defer s.mu.Unlock()
-	if s.dirty != nil {
-		s.clean = s.dirty
-		s.dirty = nil
-	}
+	s.cache = s.cache.Commit()
 }
 
 func (s *stakeView) AddBlockReceipts(ctx context.Context, receipts []*action.Receipt) error {
-	s.mu.Lock()
-	defer s.mu.Unlock()
 	blkCtx := protocol.MustGetBlockCtx(ctx)
 	height := blkCtx.BlockHeight
-	expectHeight := s.clean.Height() + 1
+	expectHeight := s.height + 1
 	if expectHeight < s.helper.config.ContractDeployHeight {
 		expectHeight = s.helper.config.ContractDeployHeight
 	}
@@ -117,13 +105,11 @@
 		return errors.Errorf("invalid block height %d, expect %d", height, expectHeight)
 	}
 
-	handler, err := handleReceipts(ctx, height, receipts, &s.helper.config, s.clean)
+	handler, err := handleReceipts(ctx, height, receipts, &s.helper.config, s.cache)
 	if err != nil {
 		return err
 	}
 	_, delta := handler.Result()
-	return s.clean.Merge(delta, height)
-=======
-	s.cache = s.cache.Commit()
->>>>>>> e179f9b9
+	s.cache = delta.Commit()
+	return nil
 }