--- conflicted
+++ resolved
@@ -242,12 +242,7 @@
 	golang.org/x/oauth2 v0.8.0 // indirect
 	golang.org/x/sys v0.16.0 // indirect
 	golang.org/x/term v0.15.0 // indirect
-<<<<<<< HEAD
-	golang.org/x/time v0.1.0 // indirect
-	gopkg.in/natefinch/npipe.v2 v2.0.0-20160621034901-c1b8fa8bdcce // indirect
-=======
 	golang.org/x/time v0.3.0 // indirect
->>>>>>> 7837f22d
 	gopkg.in/square/go-jose.v2 v2.5.1 // indirect
 	gopkg.in/yaml.v3 v3.0.1 // indirect
 )
