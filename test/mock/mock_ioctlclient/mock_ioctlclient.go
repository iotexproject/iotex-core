// Code generated by MockGen. DO NOT EDIT.
// Source: ./ioctl/client.go

// Package mock_ioctlclient is a generated GoMock package.
package mock_ioctlclient

import (
	context "context"
	ecdsa "crypto/ecdsa"
	http "net/http"
	reflect "reflect"

	keystore "github.com/ethereum/go-ethereum/accounts/keystore"
	gomock "github.com/golang/mock/gomock"
	config "github.com/iotexproject/iotex-core/ioctl/config"
	iotexapi "github.com/iotexproject/iotex-proto/golang/iotexapi"
)

// MockClient is a mock of Client interface.
type MockClient struct {
	ctrl     *gomock.Controller
	recorder *MockClientMockRecorder
}

// MockClientMockRecorder is the mock recorder for MockClient.
type MockClientMockRecorder struct {
	mock *MockClient
}

// NewMockClient creates a new mock instance.
func NewMockClient(ctrl *gomock.Controller) *MockClient {
	mock := &MockClient{ctrl: ctrl}
	mock.recorder = &MockClientMockRecorder{mock}
	return mock
}

// EXPECT returns an object that allows the caller to indicate expected use.
func (m *MockClient) EXPECT() *MockClientMockRecorder {
	return m.recorder
}

// APIServiceClient mocks base method.
func (m *MockClient) APIServiceClient() (iotexapi.APIServiceClient, error) {
	m.ctrl.T.Helper()
	ret := m.ctrl.Call(m, "APIServiceClient")
	ret0, _ := ret[0].(iotexapi.APIServiceClient)
	ret1, _ := ret[1].(error)
	return ret0, ret1
}

// APIServiceClient indicates an expected call of APIServiceClient.
func (mr *MockClientMockRecorder) APIServiceClient() *gomock.Call {
	mr.mock.ctrl.T.Helper()
	return mr.mock.ctrl.RecordCallWithMethodType(mr.mock, "APIServiceClient", reflect.TypeOf((*MockClient)(nil).APIServiceClient))
}

// Address mocks base method.
func (m *MockClient) Address(in string) (string, error) {
	m.ctrl.T.Helper()
	ret := m.ctrl.Call(m, "Address", in)
	ret0, _ := ret[0].(string)
	ret1, _ := ret[1].(error)
	return ret0, ret1
}

// Address indicates an expected call of Address.
func (mr *MockClientMockRecorder) Address(in interface{}) *gomock.Call {
	mr.mock.ctrl.T.Helper()
	return mr.mock.ctrl.RecordCallWithMethodType(mr.mock, "Address", reflect.TypeOf((*MockClient)(nil).Address), in)
}

// AddressWithDefaultIfNotExist mocks base method.
func (m *MockClient) AddressWithDefaultIfNotExist(in string) (string, error) {
	m.ctrl.T.Helper()
	ret := m.ctrl.Call(m, "AddressWithDefaultIfNotExist", in)
	ret0, _ := ret[0].(string)
	ret1, _ := ret[1].(error)
	return ret0, ret1
}

// AddressWithDefaultIfNotExist indicates an expected call of AddressWithDefaultIfNotExist.
func (mr *MockClientMockRecorder) AddressWithDefaultIfNotExist(in interface{}) *gomock.Call {
	mr.mock.ctrl.T.Helper()
	return mr.mock.ctrl.RecordCallWithMethodType(mr.mock, "AddressWithDefaultIfNotExist", reflect.TypeOf((*MockClient)(nil).AddressWithDefaultIfNotExist), in)
}

// AliasMap mocks base method.
func (m *MockClient) AliasMap() map[string]string {
	m.ctrl.T.Helper()
	ret := m.ctrl.Call(m, "AliasMap")
	ret0, _ := ret[0].(map[string]string)
	return ret0
}

// AliasMap indicates an expected call of AliasMap.
func (mr *MockClientMockRecorder) AliasMap() *gomock.Call {
	mr.mock.ctrl.T.Helper()
	return mr.mock.ctrl.RecordCallWithMethodType(mr.mock, "AliasMap", reflect.TypeOf((*MockClient)(nil).AliasMap))
}

// AskToConfirm mocks base method.
func (m *MockClient) AskToConfirm(arg0 string) bool {
	m.ctrl.T.Helper()
	ret := m.ctrl.Call(m, "AskToConfirm", arg0)
	ret0, _ := ret[0].(bool)
	return ret0
}

// AskToConfirm indicates an expected call of AskToConfirm.
func (mr *MockClientMockRecorder) AskToConfirm(arg0 interface{}) *gomock.Call {
	mr.mock.ctrl.T.Helper()
	return mr.mock.ctrl.RecordCallWithMethodType(mr.mock, "AskToConfirm", reflect.TypeOf((*MockClient)(nil).AskToConfirm), arg0)
}

// Config mocks base method.
func (m *MockClient) Config() config.Config {
	m.ctrl.T.Helper()
	ret := m.ctrl.Call(m, "Config")
	ret0, _ := ret[0].(config.Config)
	return ret0
}

// Config indicates an expected call of Config.
func (mr *MockClientMockRecorder) Config() *gomock.Call {
	mr.mock.ctrl.T.Helper()
	return mr.mock.ctrl.RecordCallWithMethodType(mr.mock, "Config", reflect.TypeOf((*MockClient)(nil).Config))
}

// DecryptPrivateKey mocks base method.
func (m *MockClient) DecryptPrivateKey(arg0, arg1 string) (*ecdsa.PrivateKey, error) {
	m.ctrl.T.Helper()
	ret := m.ctrl.Call(m, "DecryptPrivateKey", arg0, arg1)
	ret0, _ := ret[0].(*ecdsa.PrivateKey)
	ret1, _ := ret[1].(error)
	return ret0, ret1
}

// DecryptPrivateKey indicates an expected call of DecryptPrivateKey.
func (mr *MockClientMockRecorder) DecryptPrivateKey(arg0, arg1 interface{}) *gomock.Call {
	mr.mock.ctrl.T.Helper()
	return mr.mock.ctrl.RecordCallWithMethodType(mr.mock, "DecryptPrivateKey", reflect.TypeOf((*MockClient)(nil).DecryptPrivateKey), arg0, arg1)
}

// DeleteAlias mocks base method.
func (m *MockClient) DeleteAlias(arg0 string) error {
	m.ctrl.T.Helper()
	ret := m.ctrl.Call(m, "DeleteAlias", arg0)
	ret0, _ := ret[0].(error)
	return ret0
}

// DeleteAlias indicates an expected call of DeleteAlias.
func (mr *MockClientMockRecorder) DeleteAlias(arg0 interface{}) *gomock.Call {
	mr.mock.ctrl.T.Helper()
	return mr.mock.ctrl.RecordCallWithMethodType(mr.mock, "DeleteAlias", reflect.TypeOf((*MockClient)(nil).DeleteAlias), arg0)
}

// Execute mocks base method.
func (m *MockClient) Execute(arg0 string) error {
	m.ctrl.T.Helper()
	ret := m.ctrl.Call(m, "Execute", arg0)
	ret0, _ := ret[0].(error)
	return ret0
}

// Execute indicates an expected call of Execute.
func (mr *MockClientMockRecorder) Execute(arg0 interface{}) *gomock.Call {
	mr.mock.ctrl.T.Helper()
	return mr.mock.ctrl.RecordCallWithMethodType(mr.mock, "Execute", reflect.TypeOf((*MockClient)(nil).Execute), arg0)
}

// HdwalletMnemonic mocks base method.
<<<<<<< HEAD
func (m *MockClient) HdwalletMnemonic(password string) (string, error) {
	m.ctrl.T.Helper()
	ret := m.ctrl.Call(m, "HdwalletMnemonic", password)
=======
func (m *MockClient) HdwalletMnemonic(arg0 string) (string, error) {
	m.ctrl.T.Helper()
	ret := m.ctrl.Call(m, "HdwalletMnemonic", arg0)
>>>>>>> ae9b4fd9
	ret0, _ := ret[0].(string)
	ret1, _ := ret[1].(error)
	return ret0, ret1
}

// HdwalletMnemonic indicates an expected call of HdwalletMnemonic.
<<<<<<< HEAD
func (mr *MockClientMockRecorder) HdwalletMnemonic(password interface{}) *gomock.Call {
	mr.mock.ctrl.T.Helper()
	return mr.mock.ctrl.RecordCallWithMethodType(mr.mock, "HdwalletMnemonic", reflect.TypeOf((*MockClient)(nil).HdwalletMnemonic), password)
=======
func (mr *MockClientMockRecorder) HdwalletMnemonic(arg0 interface{}) *gomock.Call {
	mr.mock.ctrl.T.Helper()
	return mr.mock.ctrl.RecordCallWithMethodType(mr.mock, "HdwalletMnemonic", reflect.TypeOf((*MockClient)(nil).HdwalletMnemonic), arg0)
>>>>>>> ae9b4fd9
}

// IsCryptoSm2 mocks base method.
func (m *MockClient) IsCryptoSm2() bool {
	m.ctrl.T.Helper()
	ret := m.ctrl.Call(m, "IsCryptoSm2")
	ret0, _ := ret[0].(bool)
	return ret0
}

// IsCryptoSm2 indicates an expected call of IsCryptoSm2.
func (mr *MockClientMockRecorder) IsCryptoSm2() *gomock.Call {
	mr.mock.ctrl.T.Helper()
	return mr.mock.ctrl.RecordCallWithMethodType(mr.mock, "IsCryptoSm2", reflect.TypeOf((*MockClient)(nil).IsCryptoSm2))
}

// IsHdWalletConfigFileExist mocks base method.
func (m *MockClient) IsHdWalletConfigFileExist() bool {
	m.ctrl.T.Helper()
	ret := m.ctrl.Call(m, "IsHdWalletConfigFileExist")
	ret0, _ := ret[0].(bool)
	return ret0
}

// IsHdWalletConfigFileExist indicates an expected call of IsHdWalletConfigFileExist.
func (mr *MockClientMockRecorder) IsHdWalletConfigFileExist() *gomock.Call {
	mr.mock.ctrl.T.Helper()
	return mr.mock.ctrl.RecordCallWithMethodType(mr.mock, "IsHdWalletConfigFileExist", reflect.TypeOf((*MockClient)(nil).IsHdWalletConfigFileExist))
}

// NewKeyStore mocks base method.
func (m *MockClient) NewKeyStore() *keystore.KeyStore {
	m.ctrl.T.Helper()
	ret := m.ctrl.Call(m, "NewKeyStore")
	ret0, _ := ret[0].(*keystore.KeyStore)
	return ret0
}

// NewKeyStore indicates an expected call of NewKeyStore.
func (mr *MockClientMockRecorder) NewKeyStore() *gomock.Call {
	mr.mock.ctrl.T.Helper()
	return mr.mock.ctrl.RecordCallWithMethodType(mr.mock, "NewKeyStore", reflect.TypeOf((*MockClient)(nil).NewKeyStore))
}

// QueryAnalyser mocks base method.
func (m *MockClient) QueryAnalyser(arg0 interface{}) (*http.Response, error) {
	m.ctrl.T.Helper()
	ret := m.ctrl.Call(m, "QueryAnalyser", arg0)
	ret0, _ := ret[0].(*http.Response)
	ret1, _ := ret[1].(error)
	return ret0, ret1
}

// QueryAnalyser indicates an expected call of QueryAnalyser.
func (mr *MockClientMockRecorder) QueryAnalyser(arg0 interface{}) *gomock.Call {
	mr.mock.ctrl.T.Helper()
	return mr.mock.ctrl.RecordCallWithMethodType(mr.mock, "QueryAnalyser", reflect.TypeOf((*MockClient)(nil).QueryAnalyser), arg0)
}

// ReadInput mocks base method.
func (m *MockClient) ReadInput() (string, error) {
	m.ctrl.T.Helper()
	ret := m.ctrl.Call(m, "ReadInput")
	ret0, _ := ret[0].(string)
	ret1, _ := ret[1].(error)
	return ret0, ret1
}

// ReadInput indicates an expected call of ReadInput.
func (mr *MockClientMockRecorder) ReadInput() *gomock.Call {
	mr.mock.ctrl.T.Helper()
	return mr.mock.ctrl.RecordCallWithMethodType(mr.mock, "ReadInput", reflect.TypeOf((*MockClient)(nil).ReadInput))
}

// ReadSecret mocks base method.
func (m *MockClient) ReadSecret() (string, error) {
	m.ctrl.T.Helper()
	ret := m.ctrl.Call(m, "ReadSecret")
	ret0, _ := ret[0].(string)
	ret1, _ := ret[1].(error)
	return ret0, ret1
}

// ReadSecret indicates an expected call of ReadSecret.
func (mr *MockClientMockRecorder) ReadSecret() *gomock.Call {
	mr.mock.ctrl.T.Helper()
	return mr.mock.ctrl.RecordCallWithMethodType(mr.mock, "ReadSecret", reflect.TypeOf((*MockClient)(nil).ReadSecret))
}

// SelectTranslation mocks base method.
func (m *MockClient) SelectTranslation(arg0 map[config.Language]string) (string, config.Language) {
	m.ctrl.T.Helper()
	ret := m.ctrl.Call(m, "SelectTranslation", arg0)
	ret0, _ := ret[0].(string)
	ret1, _ := ret[1].(config.Language)
	return ret0, ret1
}

// SelectTranslation indicates an expected call of SelectTranslation.
func (mr *MockClientMockRecorder) SelectTranslation(arg0 interface{}) *gomock.Call {
	mr.mock.ctrl.T.Helper()
	return mr.mock.ctrl.RecordCallWithMethodType(mr.mock, "SelectTranslation", reflect.TypeOf((*MockClient)(nil).SelectTranslation), arg0)
}

// SetAlias mocks base method.
func (m *MockClient) SetAlias(arg0, arg1 string) {
	m.ctrl.T.Helper()
	m.ctrl.Call(m, "SetAlias", arg0, arg1)
}

// SetAlias indicates an expected call of SetAlias.
func (mr *MockClientMockRecorder) SetAlias(arg0, arg1 interface{}) *gomock.Call {
	mr.mock.ctrl.T.Helper()
	return mr.mock.ctrl.RecordCallWithMethodType(mr.mock, "SetAlias", reflect.TypeOf((*MockClient)(nil).SetAlias), arg0, arg1)
}

// SetAliasAndSave mocks base method.
func (m *MockClient) SetAliasAndSave(arg0, arg1 string) error {
	m.ctrl.T.Helper()
	ret := m.ctrl.Call(m, "SetAliasAndSave", arg0, arg1)
	ret0, _ := ret[0].(error)
	return ret0
}

// SetAliasAndSave indicates an expected call of SetAliasAndSave.
func (mr *MockClientMockRecorder) SetAliasAndSave(arg0, arg1 interface{}) *gomock.Call {
	mr.mock.ctrl.T.Helper()
	return mr.mock.ctrl.RecordCallWithMethodType(mr.mock, "SetAliasAndSave", reflect.TypeOf((*MockClient)(nil).SetAliasAndSave), arg0, arg1)
}

// SetEndpointWithFlag mocks base method.
func (m *MockClient) SetEndpointWithFlag(arg0 func(*string, string, string, string)) {
	m.ctrl.T.Helper()
	m.ctrl.Call(m, "SetEndpointWithFlag", arg0)
}

// SetEndpointWithFlag indicates an expected call of SetEndpointWithFlag.
func (mr *MockClientMockRecorder) SetEndpointWithFlag(arg0 interface{}) *gomock.Call {
	mr.mock.ctrl.T.Helper()
	return mr.mock.ctrl.RecordCallWithMethodType(mr.mock, "SetEndpointWithFlag", reflect.TypeOf((*MockClient)(nil).SetEndpointWithFlag), arg0)
}

// SetInsecureWithFlag mocks base method.
func (m *MockClient) SetInsecureWithFlag(arg0 func(*bool, string, bool, string)) {
	m.ctrl.T.Helper()
	m.ctrl.Call(m, "SetInsecureWithFlag", arg0)
}

// SetInsecureWithFlag indicates an expected call of SetInsecureWithFlag.
func (mr *MockClientMockRecorder) SetInsecureWithFlag(arg0 interface{}) *gomock.Call {
	mr.mock.ctrl.T.Helper()
	return mr.mock.ctrl.RecordCallWithMethodType(mr.mock, "SetInsecureWithFlag", reflect.TypeOf((*MockClient)(nil).SetInsecureWithFlag), arg0)
}

// Start mocks base method.
func (m *MockClient) Start(arg0 context.Context) error {
	m.ctrl.T.Helper()
	ret := m.ctrl.Call(m, "Start", arg0)
	ret0, _ := ret[0].(error)
	return ret0
}

// Start indicates an expected call of Start.
func (mr *MockClientMockRecorder) Start(arg0 interface{}) *gomock.Call {
	mr.mock.ctrl.T.Helper()
	return mr.mock.ctrl.RecordCallWithMethodType(mr.mock, "Start", reflect.TypeOf((*MockClient)(nil).Start), arg0)
}

// Stop mocks base method.
func (m *MockClient) Stop(arg0 context.Context) error {
	m.ctrl.T.Helper()
	ret := m.ctrl.Call(m, "Stop", arg0)
	ret0, _ := ret[0].(error)
	return ret0
}

// Stop indicates an expected call of Stop.
func (mr *MockClientMockRecorder) Stop(arg0 interface{}) *gomock.Call {
	mr.mock.ctrl.T.Helper()
	return mr.mock.ctrl.RecordCallWithMethodType(mr.mock, "Stop", reflect.TypeOf((*MockClient)(nil).Stop), arg0)
}

// WriteConfig mocks base method.
func (m *MockClient) WriteConfig() error {
	m.ctrl.T.Helper()
	ret := m.ctrl.Call(m, "WriteConfig")
	ret0, _ := ret[0].(error)
	return ret0
}

// WriteConfig indicates an expected call of WriteConfig.
func (mr *MockClientMockRecorder) WriteConfig() *gomock.Call {
	mr.mock.ctrl.T.Helper()
	return mr.mock.ctrl.RecordCallWithMethodType(mr.mock, "WriteConfig", reflect.TypeOf((*MockClient)(nil).WriteConfig))
}

// WriteHdWalletConfigFile mocks base method.
func (m *MockClient) WriteHdWalletConfigFile(arg0, arg1 string) error {
	m.ctrl.T.Helper()
	ret := m.ctrl.Call(m, "WriteHdWalletConfigFile", arg0, arg1)
	ret0, _ := ret[0].(error)
	return ret0
}

// WriteHdWalletConfigFile indicates an expected call of WriteHdWalletConfigFile.
func (mr *MockClientMockRecorder) WriteHdWalletConfigFile(arg0, arg1 interface{}) *gomock.Call {
	mr.mock.ctrl.T.Helper()
	return mr.mock.ctrl.RecordCallWithMethodType(mr.mock, "WriteHdWalletConfigFile", reflect.TypeOf((*MockClient)(nil).WriteHdWalletConfigFile), arg0, arg1)
}<|MERGE_RESOLUTION|>--- conflicted
+++ resolved
@@ -170,30 +170,18 @@
 }
 
 // HdwalletMnemonic mocks base method.
-<<<<<<< HEAD
-func (m *MockClient) HdwalletMnemonic(password string) (string, error) {
-	m.ctrl.T.Helper()
-	ret := m.ctrl.Call(m, "HdwalletMnemonic", password)
-=======
 func (m *MockClient) HdwalletMnemonic(arg0 string) (string, error) {
 	m.ctrl.T.Helper()
 	ret := m.ctrl.Call(m, "HdwalletMnemonic", arg0)
->>>>>>> ae9b4fd9
 	ret0, _ := ret[0].(string)
 	ret1, _ := ret[1].(error)
 	return ret0, ret1
 }
 
 // HdwalletMnemonic indicates an expected call of HdwalletMnemonic.
-<<<<<<< HEAD
-func (mr *MockClientMockRecorder) HdwalletMnemonic(password interface{}) *gomock.Call {
-	mr.mock.ctrl.T.Helper()
-	return mr.mock.ctrl.RecordCallWithMethodType(mr.mock, "HdwalletMnemonic", reflect.TypeOf((*MockClient)(nil).HdwalletMnemonic), password)
-=======
 func (mr *MockClientMockRecorder) HdwalletMnemonic(arg0 interface{}) *gomock.Call {
 	mr.mock.ctrl.T.Helper()
 	return mr.mock.ctrl.RecordCallWithMethodType(mr.mock, "HdwalletMnemonic", reflect.TypeOf((*MockClient)(nil).HdwalletMnemonic), arg0)
->>>>>>> ae9b4fd9
 }
 
 // IsCryptoSm2 mocks base method.
