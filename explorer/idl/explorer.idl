--- conflicted
+++ resolved
@@ -305,13 +305,11 @@
     // sendSmartContract
     sendSmartContract(request Execution) SendSmartContractResponse
 
-<<<<<<< HEAD
     // buildIndex by block height range
     buildIndexByRange(from int, to int) int
-=======
+
     // putSubChainBlock
     putSubChainBlock(request PutSubChainBlockRequest) PutSubChainBlockResponse
->>>>>>> 99027b18
 
     // get list of peers
     getPeers() GetPeersResponse
