// Copyright (c) 2018 IoTeX
// This is an alpha (internal) release and is not suitable for production. This source code is provided 'as is' and no
// warranties are given as to title or non-infringement, merchantability or fitness for purpose and, to the extent
// permitted by law, all liability for your use of the code is disclaimed. This source code is governed by Apache
// License 2.0 that can be found in the LICENSE file.

package explorer

import (
	"context"
	"encoding/hex"
	"fmt"
	"math/big"
	"net"
	"testing"

	"github.com/golang/mock/gomock"
	"github.com/golang/protobuf/proto"
	"github.com/pkg/errors"
	"github.com/stretchr/testify/assert"
	"github.com/stretchr/testify/require"

	"strings"

	"github.com/iotexproject/iotex-core/action"
	"github.com/iotexproject/iotex-core/action/protocols/multichain/mainchain"
	"github.com/iotexproject/iotex-core/actpool"
	"github.com/iotexproject/iotex-core/address"
	"github.com/iotexproject/iotex-core/blockchain"
	"github.com/iotexproject/iotex-core/config"
	"github.com/iotexproject/iotex-core/consensus/scheme"
	"github.com/iotexproject/iotex-core/explorer/idl/explorer"
	"github.com/iotexproject/iotex-core/network/node"
	"github.com/iotexproject/iotex-core/pkg/hash"
	"github.com/iotexproject/iotex-core/pkg/keypair"
	"github.com/iotexproject/iotex-core/pkg/util/byteutil"
	"github.com/iotexproject/iotex-core/proto"
	"github.com/iotexproject/iotex-core/state"
	"github.com/iotexproject/iotex-core/test/mock/mock_blockchain"
	"github.com/iotexproject/iotex-core/test/mock/mock_consensus"
	"github.com/iotexproject/iotex-core/test/mock/mock_dispatcher"
	"github.com/iotexproject/iotex-core/test/mock/mock_network"
	ta "github.com/iotexproject/iotex-core/test/testaddress"
	"github.com/iotexproject/iotex-core/testutil"
)

const (
	testTriePath = "trie.test"
	testDBPath   = "db.test"
)

func addTestingBlocks(bc blockchain.Blockchain) error {
	// Add block 1
	// test --> A, B, C, D, E, F
	tsf, _ := action.NewTransfer(1, big.NewInt(10), ta.Addrinfo["producer"].RawAddress, ta.Addrinfo["charlie"].RawAddress, []byte{}, testutil.TestGasLimit, big.NewInt(testutil.TestGasPrice))
	if err := action.Sign(tsf, ta.Addrinfo["producer"].PrivateKey); err != nil {
		return err
	}
	blk, err := bc.MintNewBlock([]action.Action{tsf}, ta.Addrinfo["producer"],
		nil, nil, "")
	if err != nil {
		return err
	}
	if err := bc.ValidateBlock(blk, true); err != nil {
		return err
	}
	if err := bc.CommitBlock(blk); err != nil {
		return err
	}

	// Add block 2
	// Charlie --> A, B, D, E, test
	tsf1, _ := action.NewTransfer(1, big.NewInt(1), ta.Addrinfo["charlie"].RawAddress, ta.Addrinfo["alfa"].RawAddress, []byte{}, testutil.TestGasLimit, big.NewInt(testutil.TestGasPrice))
	_ = action.Sign(tsf1, ta.Addrinfo["charlie"].PrivateKey)
	tsf2, _ := action.NewTransfer(2, big.NewInt(1), ta.Addrinfo["charlie"].RawAddress, ta.Addrinfo["bravo"].RawAddress, []byte{}, testutil.TestGasLimit, big.NewInt(testutil.TestGasPrice))
	_ = action.Sign(tsf2, ta.Addrinfo["charlie"].PrivateKey)
	tsf3, _ := action.NewTransfer(3, big.NewInt(1), ta.Addrinfo["charlie"].RawAddress, ta.Addrinfo["delta"].RawAddress, []byte{}, testutil.TestGasLimit, big.NewInt(testutil.TestGasPrice))
	_ = action.Sign(tsf3, ta.Addrinfo["charlie"].PrivateKey)
	tsf4, _ := action.NewTransfer(4, big.NewInt(1), ta.Addrinfo["charlie"].RawAddress, ta.Addrinfo["producer"].RawAddress, []byte{}, testutil.TestGasLimit, big.NewInt(testutil.TestGasPrice))
	_ = action.Sign(tsf4, ta.Addrinfo["charlie"].PrivateKey)
	vote1, _ := action.NewVote(5, ta.Addrinfo["charlie"].RawAddress, ta.Addrinfo["delta"].RawAddress, testutil.TestGasLimit, big.NewInt(testutil.TestGasPrice))
	_ = action.Sign(vote1, ta.Addrinfo["charlie"].PrivateKey)
	execution1, _ := action.NewExecution(ta.Addrinfo["charlie"].RawAddress, ta.Addrinfo["delta"].RawAddress, 6, big.NewInt(1), testutil.TestGasLimit, big.NewInt(10), []byte{1})
	_ = action.Sign(execution1, ta.Addrinfo["charlie"].PrivateKey)
	if blk, err = bc.MintNewBlock([]action.Action{tsf1, tsf2, tsf3, tsf4, vote1, execution1}, ta.Addrinfo["producer"],
		nil, nil, ""); err != nil {
		return err
	}
	if err := bc.ValidateBlock(blk, true); err != nil {
		return err
	}
	if err := bc.CommitBlock(blk); err != nil {
		return err
	}

	// Add block 3
	if blk, err = bc.MintNewBlock(nil, ta.Addrinfo["producer"], nil,
		nil, ""); err != nil {
		return err
	}
	if err := bc.ValidateBlock(blk, true); err != nil {
		return err
	}
	if err := bc.CommitBlock(blk); err != nil {
		return err
	}

	// Add block 4
	vote1, _ = action.NewVote(7, ta.Addrinfo["charlie"].RawAddress, ta.Addrinfo["alfa"].RawAddress, testutil.TestGasLimit, big.NewInt(testutil.TestGasPrice))
	vote2, _ := action.NewVote(1, ta.Addrinfo["alfa"].RawAddress, ta.Addrinfo["charlie"].RawAddress, testutil.TestGasLimit, big.NewInt(testutil.TestGasPrice))
	_ = action.Sign(vote1, ta.Addrinfo["charlie"].PrivateKey)
	_ = action.Sign(vote2, ta.Addrinfo["alfa"].PrivateKey)
	execution1, _ = action.NewExecution(ta.Addrinfo["charlie"].RawAddress, ta.Addrinfo["delta"].RawAddress, 8, big.NewInt(2), testutil.TestGasLimit, big.NewInt(10), []byte{1})
	execution2, _ := action.NewExecution(ta.Addrinfo["alfa"].RawAddress, ta.Addrinfo["delta"].RawAddress, 2, big.NewInt(1), testutil.TestGasLimit, big.NewInt(10), []byte{1})
	_ = action.Sign(execution1, ta.Addrinfo["charlie"].PrivateKey)
	_ = action.Sign(execution2, ta.Addrinfo["alfa"].PrivateKey)
	if blk, err = bc.MintNewBlock([]action.Action{vote1, vote2, execution1, execution2}, ta.Addrinfo["producer"],
		nil, nil, ""); err != nil {
		return err
	}
	if err := bc.ValidateBlock(blk, true); err != nil {
		return err
	}
	return bc.CommitBlock(blk)
}

func addActsToActPool(ap actpool.ActPool) error {
	tsf1, _ := action.NewTransfer(2, big.NewInt(1), ta.Addrinfo["producer"].RawAddress, ta.Addrinfo["alfa"].RawAddress, []byte{}, testutil.TestGasLimit, big.NewInt(testutil.TestGasPrice))
	_ = action.Sign(tsf1, ta.Addrinfo["producer"].PrivateKey)
	vote1, _ := action.NewVote(3, ta.Addrinfo["producer"].RawAddress, ta.Addrinfo["producer"].RawAddress, testutil.TestGasLimit, big.NewInt(testutil.TestGasPrice))
	_ = action.Sign(vote1, ta.Addrinfo["producer"].PrivateKey)
	tsf2, _ := action.NewTransfer(4, big.NewInt(1), ta.Addrinfo["producer"].RawAddress, ta.Addrinfo["bravo"].RawAddress, []byte{}, testutil.TestGasLimit, big.NewInt(testutil.TestGasPrice))
	_ = action.Sign(tsf2, ta.Addrinfo["producer"].PrivateKey)
	execution1, _ := action.NewExecution(ta.Addrinfo["producer"].RawAddress, ta.Addrinfo["delta"].RawAddress, 5, big.NewInt(1), testutil.TestGasLimit, big.NewInt(10), []byte{1})
	_ = action.Sign(execution1, ta.Addrinfo["producer"].PrivateKey)
	if err := ap.Add(tsf1); err != nil {
		return err
	}
	if err := ap.Add(vote1); err != nil {
		return err
	}
	if err := ap.Add(tsf2); err != nil {
		return err
	}
	return ap.Add(execution1)
}

func TestExplorerApi(t *testing.T) {
	require := require.New(t)
	cfg := config.Default
	cfg.Chain.TrieDBPath = testTriePath
	cfg.Chain.ChainDBPath = testDBPath
	cfg.Explorer.Enabled = true

	testutil.CleanupPath(t, testTriePath)
	defer testutil.CleanupPath(t, testTriePath)
	testutil.CleanupPath(t, testDBPath)
	defer testutil.CleanupPath(t, testDBPath)

	sf, err := state.NewFactory(&cfg, state.InMemTrieOption())
	require.Nil(err)
	require.Nil(sf.Start(context.Background()))
	require.NoError(addCreatorToFactory(sf))
	// Disable block reward to make bookkeeping easier
	blockchain.Gen.BlockReward = big.NewInt(0)

	// create chain
	ctx := context.Background()
	bc := blockchain.NewBlockchain(&cfg, blockchain.PrecreatedStateFactoryOption(sf), blockchain.InMemDaoOption())
	require.NoError(bc.Start(ctx))
	require.NotNil(bc)
	ap, err := actpool.NewActPool(bc, cfg.ActPool)
	require.Nil(err)
	height := bc.TipHeight()
	fmt.Printf("Open blockchain pass, height = %d\n", height)
	require.Nil(addTestingBlocks(bc))
	err = bc.Stop(ctx)
	require.NoError(err)

	svc := Service{
		bc: bc,
		ap: ap,
		cfg: config.Explorer{
			TpsWindow:               10,
			MaxTransferPayloadBytes: 1024,
		},
	}

	transfers, err := svc.GetTransfersByAddress(ta.Addrinfo["charlie"].RawAddress, 0, 10)
	require.Nil(err)
	require.Equal(5, len(transfers))

	votes, err := svc.GetVotesByAddress(ta.Addrinfo["charlie"].RawAddress, 0, 10)
	require.Nil(err)
	require.Equal(3, len(votes))

	votes, err = svc.GetVotesByAddress(ta.Addrinfo["charlie"].RawAddress, 0, 2)
	require.Nil(err)
	require.Equal(2, len(votes))

	votes, err = svc.GetVotesByAddress(ta.Addrinfo["alfa"].RawAddress, 0, 10)
	require.Nil(err)
	require.Equal(2, len(votes))

	votes, err = svc.GetVotesByAddress(ta.Addrinfo["delta"].RawAddress, 0, 10)
	require.Nil(err)
	require.Equal(1, len(votes))

	executions, err := svc.GetExecutionsByAddress(ta.Addrinfo["charlie"].RawAddress, 0, 10)
	require.Nil(err)
	require.Equal(2, len(executions))

	executions, err = svc.GetExecutionsByAddress(ta.Addrinfo["alfa"].RawAddress, 0, 10)
	require.Nil(err)
	require.Equal(1, len(executions))

	transfers, err = svc.GetLastTransfersByRange(4, 1, 3, true)
	require.Equal(3, len(transfers))
	require.Nil(err)
	transfers, err = svc.GetLastTransfersByRange(4, 4, 5, true)
	require.Equal(5, len(transfers))
	require.Nil(err)

	transfers, err = svc.GetLastTransfersByRange(4, 1, 3, false)
	require.Equal(3, len(transfers))
	require.Nil(err)
	transfers, err = svc.GetLastTransfersByRange(4, 4, 5, false)
	require.Equal(5, len(transfers))
	require.Nil(err)

	votes, err = svc.GetLastVotesByRange(4, 0, 10)
	require.Equal(10, len(votes))
	require.Nil(err)
	votes, err = svc.GetLastVotesByRange(3, 0, 50)
	require.Equal(22, len(votes))
	require.Nil(err)

	executions, err = svc.GetLastExecutionsByRange(4, 0, 3)
	require.Equal(3, len(executions))
	require.Nil(err)
	executions, err = svc.GetLastExecutionsByRange(3, 0, 50)
	require.Equal(1, len(executions))
	require.Nil(err)

	blks, getBlkErr := svc.GetLastBlocksByRange(3, 4)
	require.Nil(getBlkErr)
	require.Equal(4, len(blks))

	transfers, err = svc.GetTransfersByBlockID(blks[2].ID, 0, 10)
	require.Nil(err)
	require.Equal(2, len(transfers))

	// fail
	_, err = svc.GetTransfersByBlockID("", 0, 10)
	require.Error(err)

	votes, err = svc.GetVotesByBlockID(blks[1].ID, 0, 0)
	require.Nil(err)
	require.Equal(0, len(votes))

	votes, err = svc.GetVotesByBlockID(blks[1].ID, 0, 10)
	require.Nil(err)
	require.Equal(1, len(votes))

	// fail
	_, err = svc.GetVotesByBlockID("", 0, 10)
	require.Error(err)

	// fail
	_, err = svc.GetExecutionsByBlockID("", 0, 10)
	require.Error(err)

	executions, err = svc.GetExecutionsByBlockID(blks[1].ID, 0, 10)
	require.Nil(err)
	require.Equal(1, len(executions))

	transfer, err := svc.GetTransferByID(transfers[0].ID)
	require.Nil(err)
	require.Equal(transfers[0].Sender, transfer.Sender)
	require.Equal(transfers[0].Recipient, transfer.Recipient)
	require.Equal(transfers[0].BlockID, transfer.BlockID)

	// error
	_, err = svc.GetTransferByID("")
	require.Error(err)

	vote, err := svc.GetVoteByID(votes[0].ID)
	require.Nil(err)
	require.Equal(votes[0].Nonce, vote.Nonce)
	require.Equal(votes[0].BlockID, vote.BlockID)
	require.Equal(votes[0].Timestamp, vote.Timestamp)
	require.Equal(votes[0].ID, vote.ID)
	require.Equal(votes[0].Votee, vote.Votee)
	require.Equal(votes[0].Voter, vote.Voter)

	// fail
	_, err = svc.GetVoteByID("")
	require.Error(err)

	execution, err := svc.GetExecutionByID(executions[0].ID)
	require.Nil(err)
	require.Equal(executions[0].Nonce, execution.Nonce)
	require.Equal(executions[0].BlockID, execution.BlockID)
	require.Equal(executions[0].Timestamp, execution.Timestamp)
	require.Equal(executions[0].ID, execution.ID)
	require.Equal(executions[0].Executor, execution.Executor)
	require.Equal(executions[0].Contract, execution.Contract)

	// fail
	_, err = svc.GetExecutionByID("")
	require.Error(err)

	blk, err := svc.GetBlockByID(blks[0].ID)
	require.Nil(err)
	require.Equal(blks[0].Height, blk.Height)
	require.Equal(blks[0].Timestamp, blk.Timestamp)
	require.Equal(blks[0].Size, blk.Size)
	require.Equal(int64(0), blk.Votes)
	require.Equal(int64(0), blk.Executions)
	require.Equal(int64(1), blk.Transfers)

	_, err = svc.GetBlockByID("")
	require.Error(err)

	stats, err := svc.GetCoinStatistic()
	require.Nil(err)
	require.Equal(blockchain.Gen.TotalSupply.String(), stats.Supply)
	require.Equal(int64(4), stats.Height)
	require.Equal(int64(32), stats.Transfers)
	require.Equal(int64(24), stats.Votes)
	require.Equal(int64(3), stats.Executions)
	require.Equal(int64(15), stats.Aps)

	// success
	balance, err := svc.GetAddressBalance(ta.Addrinfo["charlie"].RawAddress)
	require.Nil(err)
	require.Equal("6", balance)

	// error
	_, err = svc.GetAddressBalance("")
	require.Error(err)

	// success
	addressDetails, err := svc.GetAddressDetails(ta.Addrinfo["charlie"].RawAddress)
	require.Nil(err)
	require.Equal("6", addressDetails.TotalBalance)
	require.Equal(int64(8), addressDetails.Nonce)
	require.Equal(int64(9), addressDetails.PendingNonce)
	require.Equal(ta.Addrinfo["charlie"].RawAddress, addressDetails.Address)

	// error
	_, err = svc.GetAddressDetails("")
	require.Error(err)

	tip, err := svc.GetBlockchainHeight()
	require.Nil(err)
	require.Equal(4, int(tip))

	err = addActsToActPool(ap)
	require.Nil(err)

	// success
	transfers, err = svc.GetUnconfirmedTransfersByAddress(ta.Addrinfo["producer"].RawAddress, 0, 3)
	require.Nil(err)
	require.Equal(2, len(transfers))
	require.Equal(int64(2), transfers[0].Nonce)
	require.Equal(int64(4), transfers[1].Nonce)
	votes, err = svc.GetUnconfirmedVotesByAddress(ta.Addrinfo["producer"].RawAddress, 0, 3)
	require.Nil(err)
	require.Equal(1, len(votes))
	require.Equal(int64(3), votes[0].Nonce)
	executions, err = svc.GetUnconfirmedExecutionsByAddress(ta.Addrinfo["producer"].RawAddress, 0, 3)
	require.Nil(err)
	require.Equal(1, len(executions))
	require.Equal(int64(5), executions[0].Nonce)
	transfers, err = svc.GetUnconfirmedTransfersByAddress(ta.Addrinfo["producer"].RawAddress, 1, 1)
	require.Nil(err)
	require.Equal(1, len(transfers))
	require.Equal(int64(4), transfers[0].Nonce)
	votes, err = svc.GetUnconfirmedVotesByAddress(ta.Addrinfo["producer"].RawAddress, 1, 1)
	require.Nil(err)
	require.Equal(0, len(votes))
	executions, err = svc.GetUnconfirmedExecutionsByAddress(ta.Addrinfo["producer"].RawAddress, 1, 1)
	require.Nil(err)
	require.Equal(0, len(executions))

	// error
	_, err = svc.GetUnconfirmedTransfersByAddress("", 0, 3)
	require.Error(err)
	_, err = svc.GetUnconfirmedVotesByAddress("", 0, 3)
	require.Error(err)
	_, err = svc.GetUnconfirmedExecutionsByAddress("", 0, 3)
	require.Error(err)

	// test GetBlockOrActionByHash
	res, err := svc.GetBlockOrActionByHash("")
	require.NoError(err)
	require.Nil(res.Block)
	require.Nil(res.Transfer)
	require.Nil(res.Vote)
	require.Nil(res.Execution)

	res, err = svc.GetBlockOrActionByHash(blks[0].ID)
	require.NoError(err)
	require.Nil(res.Transfer)
	require.Nil(res.Vote)
	require.Nil(res.Execution)
	require.Equal(&blks[0], res.Block)

	res, err = svc.GetBlockOrActionByHash(transfers[0].ID)
	require.NoError(err)
	require.Nil(res.Block)
	require.Nil(res.Vote)
	require.Nil(res.Execution)
	require.Equal(&transfers[0], res.Transfer)

	votes, err = svc.GetLastVotesByRange(3, 0, 50)
	require.NoError(err)
	res, err = svc.GetBlockOrActionByHash(votes[0].ID)
	require.NoError(err)
	require.Nil(res.Block)
	require.Nil(res.Transfer)
	require.Nil(res.Execution)
	require.Equal(&votes[0], res.Vote)

	executions, err = svc.GetExecutionsByAddress(ta.Addrinfo["charlie"].RawAddress, 0, 10)
	require.NoError(err)
	res, err = svc.GetBlockOrActionByHash(executions[0].ID)
	require.NoError(err)
	require.Nil(res.Block)
	require.Nil(res.Transfer)
	require.Nil(res.Vote)
	require.Equal(&executions[0], res.Execution)
}

func TestService_StateByAddr(t *testing.T) {
	require := require.New(t)

	ctrl := gomock.NewController(t)
	defer ctrl.Finish()

	s := state.Account{
		Balance:      big.NewInt(46),
		Nonce:        uint64(0),
		IsCandidate:  false,
		VotingWeight: big.NewInt(100),
		Votee:        "456",
	}

	mBc := mock_blockchain.NewMockBlockchain(ctrl)
	mBc.EXPECT().StateByAddr("123").Times(1).Return(&s, nil)

	state, err := mBc.StateByAddr("123")
	require.Nil(err)
	require.Equal(big.NewInt(46), state.Balance)
	require.Equal(uint64(0), state.Nonce)
	require.Equal(false, state.IsCandidate)
	require.Equal(big.NewInt(100), state.VotingWeight)
	require.Equal("456", state.Votee)
}

func TestService_GetConsensusMetrics(t *testing.T) {
	ctrl := gomock.NewController(t)
	defer ctrl.Finish()

	candidates := []string{
		"io1qyqsyqcy6nm58gjd2wr035wz5eyd5uq47zyqpng3gxe7nh",
		"io1qyqsyqcy6m6hkqkj3f4w4eflm2gzydmvc0mumm7kgax4l3",
		"io1qyqsyqcyyu9pfazcx0wglp35h2h4fm0hl8p8z2u35vkcwc",
		"io1qyqsyqcyg9pk8zg8xzkmv6g3630xggvacq9e77cwtd4rkc",
		"io1qyqsyqcy8anpz644uhw85rpjplwfv80s687pvhch5ues2k",
		"io1qyqsyqcy65j0upntgz8wq8sum6chetur8ft68uwnfa2m3k",
		"io1qyqsyqcyvx7pmg9pq5kefh5mkxx7fxfmct2x9fpg080r7m",
	}
	c := mock_consensus.NewMockConsensus(ctrl)
	c.EXPECT().Metrics().Return(scheme.ConsensusMetrics{
		LatestEpoch:         1,
		LatestDelegates:     candidates[:4],
		LatestBlockProducer: candidates[3],
		Candidates:          candidates,
	}, nil)

	svc := Service{c: c}

	m, err := svc.GetConsensusMetrics()
	require.Nil(t, err)
	require.NotNil(t, m)
	require.Equal(t, int64(1), m.LatestEpoch)
	require.Equal(
		t,
		[]string{
			"io1qyqsyqcy6nm58gjd2wr035wz5eyd5uq47zyqpng3gxe7nh",
			"io1qyqsyqcy6m6hkqkj3f4w4eflm2gzydmvc0mumm7kgax4l3",
			"io1qyqsyqcyyu9pfazcx0wglp35h2h4fm0hl8p8z2u35vkcwc",
			"io1qyqsyqcyg9pk8zg8xzkmv6g3630xggvacq9e77cwtd4rkc",
		},
		m.LatestDelegates,
	)
	require.Equal(t, "io1qyqsyqcyg9pk8zg8xzkmv6g3630xggvacq9e77cwtd4rkc", m.LatestBlockProducer)
	require.Equal(
		t,
		[]string{
			"io1qyqsyqcy6nm58gjd2wr035wz5eyd5uq47zyqpng3gxe7nh",
			"io1qyqsyqcy6m6hkqkj3f4w4eflm2gzydmvc0mumm7kgax4l3",
			"io1qyqsyqcyyu9pfazcx0wglp35h2h4fm0hl8p8z2u35vkcwc",
			"io1qyqsyqcyg9pk8zg8xzkmv6g3630xggvacq9e77cwtd4rkc",
			"io1qyqsyqcy8anpz644uhw85rpjplwfv80s687pvhch5ues2k",
			"io1qyqsyqcy65j0upntgz8wq8sum6chetur8ft68uwnfa2m3k",
			"io1qyqsyqcyvx7pmg9pq5kefh5mkxx7fxfmct2x9fpg080r7m",
		},
		m.Candidates,
	)
}

func TestService_SendTransfer(t *testing.T) {
	require := require.New(t)

	ctrl := gomock.NewController(t)
	defer ctrl.Finish()

	chain := mock_blockchain.NewMockBlockchain(ctrl)
	mDp := mock_dispatcher.NewMockDispatcher(ctrl)
	p2p := mock_network.NewMockOverlay(ctrl)
	svc := Service{bc: chain, dp: mDp, p2p: p2p}

	request := explorer.SendTransferRequest{}
	response, err := svc.SendTransfer(request)
	require.Equal("", response.Hash)
	require.NotNil(err)

	chain.EXPECT().ChainID().Return(uint32(1)).Times(2)
	mDp.EXPECT().HandleBroadcast(gomock.Any(), gomock.Any(), gomock.Any()).Times(1)
	p2p.EXPECT().Broadcast(gomock.Any(), gomock.Any()).Times(1)

	r := explorer.SendTransferRequest{
		Version:      0x1,
		Nonce:        1,
		Sender:       ta.Addrinfo["producer"].RawAddress,
		Recipient:    ta.Addrinfo["alfa"].RawAddress,
		Amount:       big.NewInt(1).String(),
		GasPrice:     big.NewInt(0).String(),
		SenderPubKey: keypair.EncodePublicKey(ta.Addrinfo["producer"].PublicKey),
		Signature:    "",
		Payload:      "",
	}
	response, err = svc.SendTransfer(r)
	require.NotNil(response.Hash)
	require.Nil(err)
}

func TestService_SendVote(t *testing.T) {
	require := require.New(t)

	ctrl := gomock.NewController(t)
	defer ctrl.Finish()

	chain := mock_blockchain.NewMockBlockchain(ctrl)
	mDp := mock_dispatcher.NewMockDispatcher(ctrl)
	p2p := mock_network.NewMockOverlay(ctrl)
	svc := Service{bc: chain, dp: mDp, p2p: p2p}

	request := explorer.SendVoteRequest{}
	response, err := svc.SendVote(request)
	require.Equal("", response.Hash)
	require.NotNil(err)

	chain.EXPECT().ChainID().Return(uint32(1)).Times(2)
	mDp.EXPECT().HandleBroadcast(gomock.Any(), gomock.Any(), gomock.Any()).Times(1)
	p2p.EXPECT().Broadcast(gomock.Any(), gomock.Any()).Times(1)

	r := explorer.SendVoteRequest{
		Version:     0x1,
		Nonce:       1,
		Voter:       ta.Addrinfo["producer"].RawAddress,
		Votee:       ta.Addrinfo["alfa"].RawAddress,
		VoterPubKey: keypair.EncodePublicKey(ta.Addrinfo["producer"].PublicKey),
		GasPrice:    big.NewInt(0).String(),
		Signature:   "",
	}

	response, err = svc.SendVote(r)
	require.NotNil(response.Hash)
	require.Nil(err)
}

func TestService_SendSmartContract(t *testing.T) {
	require := require.New(t)

	ctrl := gomock.NewController(t)
	defer ctrl.Finish()

	chain := mock_blockchain.NewMockBlockchain(ctrl)
	mDp := mock_dispatcher.NewMockDispatcher(ctrl)
	p2p := mock_network.NewMockOverlay(ctrl)
	svc := Service{bc: chain, dp: mDp, p2p: p2p}

	execution, _ := action.NewExecution(ta.Addrinfo["producer"].RawAddress, ta.Addrinfo["delta"].RawAddress, 1, big.NewInt(1), testutil.TestGasLimit, big.NewInt(testutil.TestGasPrice), []byte{1})
	_ = action.Sign(execution, ta.Addrinfo["producer"].PrivateKey)
	explorerExecution, _ := convertExecutionToExplorerExecution(execution, true)
	explorerExecution.Version = int64(execution.Version())
	explorerExecution.ExecutorPubKey = keypair.EncodePublicKey(execution.ExecutorPublicKey())
	explorerExecution.Signature = hex.EncodeToString(execution.Signature())

	chain.EXPECT().ChainID().Return(uint32(1)).Times(2)
	mDp.EXPECT().HandleBroadcast(gomock.Any(), gomock.Any(), gomock.Any()).Times(1)
	p2p.EXPECT().Broadcast(gomock.Any(), gomock.Any()).Times(1)

	response, err := svc.SendSmartContract(explorerExecution)
	require.NotNil(response.Hash)
	require.Nil(err)
}

func TestServicePutSubChainBlock(t *testing.T) {
	require := require.New(t)

	ctrl := gomock.NewController(t)
	defer ctrl.Finish()

	chain := mock_blockchain.NewMockBlockchain(ctrl)
	mDp := mock_dispatcher.NewMockDispatcher(ctrl)
	p2p := mock_network.NewMockOverlay(ctrl)
	svc := Service{bc: chain, dp: mDp, p2p: p2p}

	request := explorer.PutSubChainBlockRequest{}
	response, err := svc.PutSubChainBlock(request)
	require.Equal("", response.Hash)
	require.NotNil(err)

	chain.EXPECT().ChainID().Return(uint32(1)).Times(2)
	mDp.EXPECT().HandleBroadcast(gomock.Any(), gomock.Any(), gomock.Any()).Times(1)
	p2p.EXPECT().Broadcast(gomock.Any(), gomock.Any()).Times(1)

	roots := []explorer.PutSubChainBlockMerkelRoot{
		explorer.PutSubChainBlockMerkelRoot{
			Name:  "a",
			Value: hex.EncodeToString([]byte("xddd")),
		},
	}
	r := explorer.PutSubChainBlockRequest{
		Version:       0x1,
		Nonce:         1,
		SenderAddress: ta.Addrinfo["producer"].RawAddress,
		SenderPubKey:  keypair.EncodePublicKey(ta.Addrinfo["producer"].PublicKey),
		GasPrice:      big.NewInt(0).String(),
		Signature:     "",
		Roots:         roots,
	}

	response, err = svc.PutSubChainBlock(r)
	require.NotNil(response.Hash)
	require.Nil(err)
}

func TestServiceSendAction(t *testing.T) {
	require := require.New(t)

	ctrl := gomock.NewController(t)
	defer ctrl.Finish()

	chain := mock_blockchain.NewMockBlockchain(ctrl)
	mDp := mock_dispatcher.NewMockDispatcher(ctrl)
	p2p := mock_network.NewMockOverlay(ctrl)
	svc := Service{bc: chain, dp: mDp, p2p: p2p}

	request := explorer.SendActionRequest{}
	_, err := svc.SendAction(request)
	require.NotNil(err)

	request.Payload = "abc"
	_, err = svc.SendAction(request)
	require.NotNil(err)

	roots := make(map[string]hash.Hash32B)
	roots["10002"] = byteutil.BytesTo32B([]byte("10002"))
	pb := action.NewPutBlock(
		1,
		"",
		ta.Addrinfo["producer"].RawAddress,
		100,
		roots,
		10000,
		big.NewInt(0),
	)
	pl := iproto.SendActionRequest{Action: pb.Proto()}
	d, err := proto.Marshal(&pl)
	require.NoError(err)
	request.Payload = hex.EncodeToString(d)

	chain.EXPECT().ChainID().Return(uint32(1)).Times(2)
	mDp.EXPECT().HandleBroadcast(gomock.Any(), gomock.Any(), gomock.Any()).Times(1)
	p2p.EXPECT().Broadcast(gomock.Any(), gomock.Any()).Times(1)

	_, err = svc.SendAction(request)
	require.NoError(err)
}

func TestServiceGetPeers(t *testing.T) {
	require := require.New(t)

	ctrl := gomock.NewController(t)
	defer ctrl.Finish()

	mDp := mock_dispatcher.NewMockDispatcher(ctrl)
	p2p := mock_network.NewMockOverlay(ctrl)
	svc := Service{dp: mDp, p2p: p2p}

	p2p.EXPECT().GetPeers().Return([]net.Addr{
		&node.Node{Addr: "127.0.0.1:10002"},
		&node.Node{Addr: "127.0.0.1:10003"},
		&node.Node{Addr: "127.0.0.1:10004"},
	})
	p2p.EXPECT().Self().Return(&node.Node{Addr: "127.0.0.1:10001"})

	response, err := svc.GetPeers()
	require.Nil(err)
	require.Equal("127.0.0.1:10001", response.Self.Address)
	require.Len(response.Peers, 3)
	require.Equal("127.0.0.1:10003", response.Peers[1].Address)
}

func TestTransferPayloadBytesLimit(t *testing.T) {
	ctrl := gomock.NewController(t)
	defer ctrl.Finish()

	mDp := mock_dispatcher.NewMockDispatcher(ctrl)
	p2p := mock_network.NewMockOverlay(ctrl)
	svc := Service{cfg: config.Explorer{MaxTransferPayloadBytes: 8}, dp: mDp, p2p: p2p}
	var payload [9]byte
	req := explorer.SendTransferRequest{
		Payload: hex.EncodeToString(payload[:]),
	}
	res, err := svc.SendTransfer(req)
	assert.Equal(t, explorer.SendTransferResponse{}, res)
	assert.Error(t, err)
	assert.Equal(
		t,
		"transfer payload contains 9 bytes, and is longer than 8 bytes limit: invalid transfer",
		err.Error(),
	)
	assert.Equal(t, ErrTransfer, errors.Cause(err))
}

func TestExplorerCandidateMetrics(t *testing.T) {
	require := require.New(t)
	ctrl := gomock.NewController(t)
	defer ctrl.Finish()

	candidates := []string{
		"io1qyqsyqcy6nm58gjd2wr035wz5eyd5uq47zyqpng3gxe7nh",
		"io1qyqsyqcy6m6hkqkj3f4w4eflm2gzydmvc0mumm7kgax4l3",
		"io1qyqsyqcyyu9pfazcx0wglp35h2h4fm0hl8p8z2u35vkcwc",
		"io1qyqsyqcyg9pk8zg8xzkmv6g3630xggvacq9e77cwtd4rkc",
		"io1qyqsyqcy8anpz644uhw85rpjplwfv80s687pvhch5ues2k",
		"io1qyqsyqcy65j0upntgz8wq8sum6chetur8ft68uwnfa2m3k",
		"io1qyqsyqcyvx7pmg9pq5kefh5mkxx7fxfmct2x9fpg080r7m",
	}
	c := mock_consensus.NewMockConsensus(ctrl)
	c.EXPECT().Metrics().Return(scheme.ConsensusMetrics{
		LatestEpoch:         1,
		LatestDelegates:     candidates[:4],
		LatestBlockProducer: candidates[3],
		Candidates:          candidates,
	}, nil)
	bc := mock_blockchain.NewMockBlockchain(ctrl)
	bc.EXPECT().CandidatesByHeight(gomock.Any()).Return([]*state.Candidate{
		{Address: candidates[0], Votes: big.NewInt(0)},
		{Address: candidates[1], Votes: big.NewInt(0)},
		{Address: candidates[2], Votes: big.NewInt(0)},
		{Address: candidates[3], Votes: big.NewInt(0)},
		{Address: candidates[4], Votes: big.NewInt(0)},
		{Address: candidates[5], Votes: big.NewInt(0)},
		{Address: candidates[6], Votes: big.NewInt(0)},
	}, nil)

	svc := Service{c: c, bc: bc}

	metrics, err := svc.GetCandidateMetrics()
	require.NoError(err)
	require.True(7 == len(metrics.Candidates))
	require.True(0 == metrics.LatestHeight)
	require.True(1 == metrics.LatestEpoch)
}

func TestExplorerGetReceiptByExecutionID(t *testing.T) {
	require := require.New(t)
	cfg := config.Default
	cfg.Chain.TrieDBPath = testTriePath
	cfg.Chain.ChainDBPath = testDBPath
	cfg.Explorer.Enabled = true

	testutil.CleanupPath(t, testTriePath)
	defer testutil.CleanupPath(t, testTriePath)
	testutil.CleanupPath(t, testDBPath)
	defer testutil.CleanupPath(t, testDBPath)

	sf, err := state.NewFactory(&cfg, state.InMemTrieOption())
	require.Nil(err)
	require.Nil(sf.Start(context.Background()))
	require.NoError(addCreatorToFactory(sf))
	// Disable block reward to make bookkeeping easier
	blockchain.Gen.BlockReward = big.NewInt(0)

	// create chain
	ctx := context.Background()
	bc := blockchain.NewBlockchain(&cfg, blockchain.PrecreatedStateFactoryOption(sf), blockchain.InMemDaoOption())
	require.NoError(bc.Start(ctx))
	require.NotNil(bc)
	require.Nil(err)
	err = bc.Stop(ctx)
	require.NoError(err)

	svc := Service{
		bc: bc,
		cfg: config.Explorer{
			TpsWindow:               10,
			MaxTransferPayloadBytes: 1024,
		},
	}

	data, _ := hex.DecodeString("608060405234801561001057600080fd5b5060df8061001f6000396000f3006080604052600436106049576000357c0100000000000000000000000000000000000000000000000000000000900463ffffffff16806360fe47b114604e5780636d4ce63c146078575b600080fd5b348015605957600080fd5b5060766004803603810190808035906020019092919050505060a0565b005b348015608357600080fd5b50608a60aa565b6040518082815260200191505060405180910390f35b8060008190555050565b600080549050905600a165627a7a7230582002faabbefbbda99b20217cf33cb8ab8100caf1542bf1f48117d72e2c59139aea0029")
	// data, _ := hex.DecodeString("6060604052600436106100565763ffffffff7c010000000000000000000000000000000000000000000000000000000060003504166341c0e1b581146100585780637bf786f81461006b578063fbf788d61461009c575b005b341561006357600080fd5b6100566100ca565b341561007657600080fd5b61008a600160a060020a03600435166100f1565b60405190815260200160405180910390f35b34156100a757600080fd5b610056600160a060020a036004351660243560ff60443516606435608435610103565b60005433600160a060020a03908116911614156100ef57600054600160a060020a0316ff5b565b60016020526000908152604090205481565b600160a060020a0385166000908152600160205260408120548190861161012957600080fd5b3087876040516c01000000000000000000000000600160a060020a03948516810282529290931690910260148301526028820152604801604051809103902091506001828686866040516000815260200160405260006040516020015260405193845260ff90921660208085019190915260408085019290925260608401929092526080909201915160208103908084039060008661646e5a03f115156101cf57600080fd5b505060206040510351600054600160a060020a039081169116146101f257600080fd5b50600160a060020a03808716600090815260016020526040902054860390301631811161026257600160a060020a0387166000818152600160205260409081902088905582156108fc0290839051600060405180830381858888f19350505050151561025d57600080fd5b6102b7565b6000547f2250e2993c15843b32621c89447cc589ee7a9f049c026986e545d3c2c0c6f97890600160a060020a0316604051600160a060020a03909116815260200160405180910390a186600160a060020a0316ff5b505050505050505600a165627a7a72305820533e856fc37e3d64d1706bcc7dfb6b1d490c8d566ea498d9d01ec08965a896ca0029")
	execution, err := action.NewExecution(
		ta.Addrinfo["producer"].RawAddress, action.EmptyAddress, 1, big.NewInt(0), testutil.TestGasLimit, big.NewInt(testutil.TestGasPrice), data)
	require.NoError(err)
	require.NoError(action.Sign(execution, ta.Addrinfo["producer"].PrivateKey))
	blk, err := bc.MintNewBlock([]action.Action{execution}, ta.Addrinfo["producer"], nil, nil, "")
	require.NoError(err)
	require.Nil(bc.CommitBlock(blk))

	eHash := execution.Hash()
	eHashStr := hex.EncodeToString(eHash[:])
	receipt, err := svc.GetReceiptByExecutionID(eHashStr)
	require.NoError(err)
	require.Equal(eHashStr, receipt.Hash)
}

func TestService_CreateDeposit(t *testing.T) {
	t.Parallel()

	require := require.New(t)

	ctrl := gomock.NewController(t)
	defer ctrl.Finish()

	cfg := config.Default
	bc := mock_blockchain.NewMockBlockchain(ctrl)
	bc.EXPECT().ChainID().Return(uint32(1)).Times(2)
	dp := mock_dispatcher.NewMockDispatcher(ctrl)
	dp.EXPECT().HandleBroadcast(gomock.Any(), gomock.Any(), gomock.Any()).Times(1)
	p2p := mock_network.NewMockOverlay(ctrl)
	p2p.EXPECT().Broadcast(gomock.Any(), gomock.Any()).Return(nil).Times(1)

	svc := Service{
		cfg: cfg.Explorer,
		bc:  bc,
		p2p: p2p,
		dp:  dp,
	}

	deposit := action.NewCreateDeposit(
		10,
		big.NewInt(10000),
		ta.Addrinfo["producer"].RawAddress,
		// Test explorer only, so that it doesn't matter the address is not on sub-chain
		ta.Addrinfo["alfa"].RawAddress,
		1000,
		big.NewInt(100),
	)
	require.NoError(action.Sign(deposit, ta.Addrinfo["producer"].PrivateKey))

	res, error := svc.CreateDeposit(explorer.CreateDepositRequest{
		Version:      int64(deposit.Version()),
		Nonce:        int64(deposit.Nonce()),
		Sender:       deposit.Sender(),
		SenderPubKey: keypair.EncodePublicKey(deposit.SenderPublicKey()),
		Recipient:    deposit.Recipient(),
		Amount:       deposit.Amount().String(),
		Signature:    hex.EncodeToString(deposit.Signature()),
		GasLimit:     int64(deposit.GasLimit()),
		GasPrice:     deposit.GasPrice().String(),
	})
	require.NoError(error)
	hash := deposit.Hash()
	require.Equal(hex.EncodeToString(hash[:]), res.Hash)
}

func TestService_GetDeposits(t *testing.T) {
	t.Parallel()

	require := require.New(t)
	assert := assert.New(t)

	ctrl := gomock.NewController(t)
	cfg := config.Default
	ctx := context.Background()
	bc := mock_blockchain.NewMockBlockchain(ctrl)
	sf, err := state.NewFactory(&cfg, state.InMemTrieOption())
	require.NoError(err)
	require.NoError(sf.Start(ctx))
	bc.EXPECT().GetFactory().Return(sf).AnyTimes()
	subChainAddr, err := address.IotxAddressToAddress(ta.Addrinfo["producer"].RawAddress)
	require.NoError(err)
	ws, err := sf.NewWorkingSet()
	require.NoError(err)
	require.NoError(ws.PutState(
		mainchain.SubChainsInOperationKey,
		&state.SortedSlice{
			mainchain.InOperation{
				ID:   2,
				Addr: subChainAddr.Bytes(),
			},
		},
	))
	require.NoError(ws.PutState(
		byteutil.BytesTo20B(subChainAddr.Payload()),
		&mainchain.SubChain{
			DepositCount: 2,
		},
	))
	depositAddr1, err := address.IotxAddressToAddress(ta.Addrinfo["alfa"].RawAddress)
	require.NoError(err)
	require.NoError(ws.PutState(
		mainchain.DepositAddress(subChainAddr.Bytes(), 0),
		&mainchain.Deposit{
			Amount:    big.NewInt(100),
			Addr:      depositAddr1.Bytes(),
			Confirmed: false,
		},
	))
	depositAddr2, err := address.IotxAddressToAddress(ta.Addrinfo["bravo"].RawAddress)
	require.NoError(err)
	require.NoError(ws.PutState(
		mainchain.DepositAddress(subChainAddr.Bytes(), 1),
		&mainchain.Deposit{
			Amount:    big.NewInt(200),
			Addr:      depositAddr2.Bytes(),
			Confirmed: false,
		},
	))
	require.NoError(sf.Commit(ws))

	defer func() {
		require.NoError(sf.Stop(ctx))
		ctrl.Finish()
	}()

	p := mainchain.NewProtocol(bc)
	svc := Service{
		mainChain: p,
	}

	_, err = svc.GetDeposits(3, 0, 1)
	assert.True(strings.Contains(err.Error(), "is not found in operation"))

	deposits, err := svc.GetDeposits(2, 0, 1)
	assert.NoError(err)
	assert.Equal(1, len(deposits))
	assert.Equal("100", deposits[0].Amount)

	deposits, err = svc.GetDeposits(2, 1, 2)
	assert.NoError(err)
	assert.Equal(2, len(deposits))
	assert.Equal("200", deposits[0].Amount)
	assert.Equal("100", deposits[1].Amount)

	deposits, err = svc.GetDeposits(2, 1, 3)
	assert.NoError(err)
	assert.Equal(2, len(deposits))

	deposits, err = svc.GetDeposits(2, 3, 2)
	assert.NoError(err)
	assert.Equal(2, len(deposits))

	deposits, err = svc.GetDeposits(2, 0, 2)
	assert.NoError(err)
	assert.Equal(1, len(deposits))
}

func addCreatorToFactory(sf state.Factory) error {
	ws, err := sf.NewWorkingSet()
	if err != nil {
		return err
	}
	if _, err = ws.LoadOrCreateAccountState(ta.Addrinfo["producer"].RawAddress, blockchain.Gen.TotalSupply); err != nil {
		return err
	}
<<<<<<< HEAD
	gasLimit := testutil.TestGasLimit
	ctx := state.Context{ta.Addrinfo["producer"].RawAddress, &gasLimit, testutil.EnableGasCharge}
	if _, err = ws.RunActions(0, nil, ctx); err != nil {
=======
	if _, _, err = ws.RunActions(0, nil); err != nil {
>>>>>>> b9e86a7c
		return err
	}
	if err = sf.Commit(ws); err != nil {
		return err
	}
	return nil
}<|MERGE_RESOLUTION|>--- conflicted
+++ resolved
@@ -984,13 +984,9 @@
 	if _, err = ws.LoadOrCreateAccountState(ta.Addrinfo["producer"].RawAddress, blockchain.Gen.TotalSupply); err != nil {
 		return err
 	}
-<<<<<<< HEAD
 	gasLimit := testutil.TestGasLimit
 	ctx := state.Context{ta.Addrinfo["producer"].RawAddress, &gasLimit, testutil.EnableGasCharge}
-	if _, err = ws.RunActions(0, nil, ctx); err != nil {
-=======
-	if _, _, err = ws.RunActions(0, nil); err != nil {
->>>>>>> b9e86a7c
+	if _, _, err = ws.RunActions(0, nil, ctx); err != nil {
 		return err
 	}
 	if err = sf.Commit(ws); err != nil {
