--- conflicted
+++ resolved
@@ -61,15 +61,10 @@
 		return err
 	}
 
-<<<<<<< HEAD
 	actionMap := make(map[string][]action.SealedEnvelope)
 	actionMap[tsf.SrcAddr()] = []action.SealedEnvelope{tsf}
-	blk, err := bc.MintNewBlock(actionMap, ta.IotxAddrinfo["producer"],
-		nil, nil, "")
-=======
-	blk, err := bc.MintNewBlock([]action.SealedEnvelope{tsf}, ta.IotxAddrinfo["producer"].PublicKey,
+	blk, err := bc.MintNewBlock(actionMap, ta.IotxAddrinfo["producer"].PublicKey,
 		ta.IotxAddrinfo["producer"].PrivateKey, ta.IotxAddrinfo["producer"].RawAddress, nil, nil, "")
->>>>>>> 4bb8029a
 	if err != nil {
 		return err
 	}
@@ -107,16 +102,11 @@
 	if err != nil {
 		return err
 	}
-<<<<<<< HEAD
 	actionMap = make(map[string][]action.SealedEnvelope)
 	actionMap[tsf1.SrcAddr()] = []action.SealedEnvelope{tsf1, tsf2, tsf3, tsf4, vote1, execution1}
-	if blk, err = bc.MintNewBlock(actionMap, ta.IotxAddrinfo["producer"],
-		nil, nil, ""); err != nil {
-=======
-	if blk, err = bc.MintNewBlock([]action.SealedEnvelope{tsf1, tsf2, tsf3, tsf4, vote1, execution1},
+	if blk, err = bc.MintNewBlock(actionMap,
 		ta.IotxAddrinfo["producer"].PublicKey, ta.IotxAddrinfo["producer"].PrivateKey,
 		ta.IotxAddrinfo["producer"].RawAddress, nil, nil, ""); err != nil {
->>>>>>> 4bb8029a
 		return err
 	}
 	if err := bc.ValidateBlock(blk, true); err != nil {
@@ -158,17 +148,12 @@
 	if err != nil {
 		return err
 	}
-<<<<<<< HEAD
 	actionMap = make(map[string][]action.SealedEnvelope)
 	actionMap[vote1.SrcAddr()] = []action.SealedEnvelope{vote1, execution1}
 	actionMap[vote2.SrcAddr()] = []action.SealedEnvelope{vote2, execution2}
-	if blk, err = bc.MintNewBlock(actionMap, ta.IotxAddrinfo["producer"],
-		nil, nil, ""); err != nil {
-=======
-	if blk, err = bc.MintNewBlock([]action.SealedEnvelope{vote1, vote2, execution1, execution2},
+	if blk, err = bc.MintNewBlock(actionMap,
 		ta.IotxAddrinfo["producer"].PublicKey, ta.IotxAddrinfo["producer"].PrivateKey,
 		ta.IotxAddrinfo["producer"].RawAddress, nil, nil, ""); err != nil {
->>>>>>> 4bb8029a
 		return err
 	}
 	if err := bc.ValidateBlock(blk, true); err != nil {
@@ -926,14 +911,10 @@
 	execution, err := testutil.SignedExecution(ta.IotxAddrinfo["producer"], action.EmptyAddress, 1,
 		big.NewInt(0), testutil.TestGasLimit, big.NewInt(testutil.TestGasPrice), data)
 	require.NoError(err)
-<<<<<<< HEAD
 	actionMap := make(map[string][]action.SealedEnvelope)
 	actionMap[execution.SrcAddr()] = []action.SealedEnvelope{execution}
-	blk, err := bc.MintNewBlock(actionMap, ta.IotxAddrinfo["producer"], nil, nil, "")
-=======
-	blk, err := bc.MintNewBlock([]action.SealedEnvelope{execution}, ta.IotxAddrinfo["producer"].PublicKey,
+	blk, err := bc.MintNewBlock(actionMap, ta.IotxAddrinfo["producer"].PublicKey,
 		ta.IotxAddrinfo["producer"].PrivateKey, ta.IotxAddrinfo["producer"].RawAddress, nil, nil, "")
->>>>>>> 4bb8029a
 	require.NoError(err)
 	require.Nil(bc.CommitBlock(blk))
 
