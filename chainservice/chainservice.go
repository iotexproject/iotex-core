package chainservice

import (
	"context"
	"os"

	"github.com/pkg/errors"

	"github.com/iotexproject/iotex-core/action"
	"github.com/iotexproject/iotex-core/action/subchain"
	"github.com/iotexproject/iotex-core/actpool"
	"github.com/iotexproject/iotex-core/blockchain"
	"github.com/iotexproject/iotex-core/blocksync"
	"github.com/iotexproject/iotex-core/config"
	"github.com/iotexproject/iotex-core/consensus"
	"github.com/iotexproject/iotex-core/dispatcher"
	"github.com/iotexproject/iotex-core/explorer"
	explorerapi "github.com/iotexproject/iotex-core/explorer/idl/explorer"
	"github.com/iotexproject/iotex-core/indexservice"
	"github.com/iotexproject/iotex-core/logger"
	"github.com/iotexproject/iotex-core/network"
	pb "github.com/iotexproject/iotex-core/proto"
)

// ChainService is a blockchain service with all blockchain components.
type ChainService struct {
	actpool      actpool.ActPool
	blocksync    blocksync.BlockSync
	consensus    consensus.Consensus
	chain        blockchain.Blockchain
	explorer     *explorer.Server
	indexservice *indexservice.Server
	protocols    []Protocol
}

type optionParams struct {
	rootChainAPI explorerapi.Explorer
	isTesting    bool
}

// Option sets ChainService construction parameter.
type Option func(ops *optionParams) error

// WithRootChainAPI is an option to add a root chain api to ChainService.
func WithRootChainAPI(exp explorerapi.Explorer) Option {
	return func(ops *optionParams) error {
		ops.rootChainAPI = exp
		return nil
	}
}

// WithTesting is an option to create a testing ChainService.
func WithTesting() Option {
	return func(ops *optionParams) error {
		ops.isTesting = true
		return nil
	}
}

// New creates a ChainService from config and network.Overlay and dispatcher.Dispatcher.
func New(cfg *config.Config, p2p network.Overlay, dispatcher dispatcher.Dispatcher, opts ...Option) (*ChainService, error) {
	var ops optionParams
	for _, opt := range opts {
		if err := opt(&ops); err != nil {
			return nil, err
		}
	}

	var chainOpts []blockchain.Option
	if ops.isTesting {
		chainOpts = []blockchain.Option{blockchain.InMemStateFactoryOption(), blockchain.InMemDaoOption()}
	} else {
		chainOpts = []blockchain.Option{blockchain.DefaultStateFactoryOption(), blockchain.BoltDBDaoOption()}
	}

	// create Blockchain
	chain := blockchain.NewBlockchain(cfg, chainOpts...)
	if chain == nil && cfg.Chain.EnableFallBackToFreshDB {
		logger.Warn().Msg("Chain db and trie db are falling back to fresh ones")
		if err := os.Rename(cfg.Chain.ChainDBPath, cfg.Chain.ChainDBPath+".old"); err != nil {
			return nil, errors.Wrap(err, "failed to rename old chain db")
		}
		if err := os.Rename(cfg.Chain.TrieDBPath, cfg.Chain.TrieDBPath+".old"); err != nil {
			return nil, errors.Wrap(err, "failed to rename old trie db")
		}
		chain = blockchain.NewBlockchain(cfg, blockchain.DefaultStateFactoryOption(), blockchain.BoltDBDaoOption())
	}

	// Create ActPool
	actPool, err := actpool.NewActPool(chain, cfg.ActPool)
	if err != nil {
		return nil, errors.Wrap(err, "failed to create actpool")
	}
	bs, err := blocksync.NewBlockSyncer(cfg, chain, actPool, p2p)
	if err != nil {
		return nil, errors.Wrap(err, "failed to create blockSyncer")
	}

	var copts []consensus.Option
	if ops.rootChainAPI != nil {
		copts = []consensus.Option{consensus.WithRootChainAPI(ops.rootChainAPI)}
	}
	consensus := consensus.NewConsensus(cfg, chain, actPool, p2p, copts...)
	if consensus == nil {
		return nil, errors.Wrap(err, "failed to create consensus")
	}

	var idx *indexservice.Server
	if cfg.Indexer.Enabled {
		idx = indexservice.NewServer(cfg, chain)
		if idx == nil {
			return nil, errors.Wrap(err, "failed to create index service")
		}
	} else {
		idx = nil
	}

	var exp *explorer.Server
	if cfg.Explorer.IsTest || os.Getenv("APP_ENV") == "development" {
		logger.Warn().Msg("Using test server with fake data...")
		exp = explorer.NewTestSever(cfg.Explorer)
	} else {
		exp = explorer.NewServer(cfg.Explorer, chain, consensus, dispatcher, actPool, p2p, idx)
	}

<<<<<<< HEAD
=======
	// Install protocols
	var protocols []Protocol
	subChainProtocol := subchain.NewProtocol(chain.GetFactory())
	protocols = append(protocols, subChainProtocol)

>>>>>>> 785953c9
	return &ChainService{
		actpool:      actPool,
		chain:        chain,
		blocksync:    bs,
		consensus:    consensus,
		indexservice: idx,
		explorer:     exp,
		protocols:    protocols,
	}, nil
}

// Start starts the server
func (cs *ChainService) Start(ctx context.Context) error {
	if err := cs.chain.Start(ctx); err != nil {
		return errors.Wrap(err, "error when starting blockchain")
	}
	if err := cs.consensus.Start(ctx); err != nil {
		return errors.Wrap(err, "error when starting consensus")
	}
	if err := cs.blocksync.Start(ctx); err != nil {
		return errors.Wrap(err, "error when starting blocksync")
	}

	if cs.indexservice != nil {
		if err := cs.indexservice.Start(ctx); err != nil {
			return errors.Wrap(err, "error when starting indexservice")
		}
	}

	if err := cs.explorer.Start(ctx); err != nil {
		return errors.Wrap(err, "error when starting explorer")
	}
	return nil
}

// Stop stops the server
func (cs *ChainService) Stop(ctx context.Context) error {
	if err := cs.explorer.Stop(ctx); err != nil {
		return errors.Wrap(err, "error when stopping explorer")
	}

	if cs.indexservice != nil {
		if err := cs.indexservice.Stop(ctx); err != nil {
			return errors.Wrap(err, "error when stopping indexservice")
		}
	}

	if err := cs.consensus.Stop(ctx); err != nil {
		return errors.Wrap(err, "error when stopping consensus")
	}
	if err := cs.blocksync.Stop(ctx); err != nil {
		return errors.Wrap(err, "error when stopping blocksync")
	}
	if err := cs.chain.Stop(ctx); err != nil {
		return errors.Wrap(err, "error when stopping blockchain")
	}
	return nil
}

// HandleAction handles incoming action request.
func (cs *ChainService) HandleAction(act *pb.ActionPb) error {
	if pbTsf := act.GetTransfer(); pbTsf != nil {
		tsf := &action.Transfer{}
		tsf.LoadProto(act)
		if err := cs.actpool.AddTsf(tsf); err != nil {
			logger.Debug().Err(err)
			return err
		}
	} else if pbVote := act.GetVote(); pbVote != nil {
		vote := &action.Vote{}
		vote.LoadProto(act)
		if err := cs.actpool.AddVote(vote); err != nil {
			logger.Debug().Err(err)
			return err
		}
	} else if pbExecution := act.GetExecution(); pbExecution != nil {
		execution := &action.Execution{}
		execution.LoadProto(act)
		if err := cs.actpool.AddExecution(execution); err != nil {
			logger.Debug().Err(err).Msg("Failed to add execution")
			return err
		}
	}
	return nil
}

// HandleBlock handles incoming block request.
func (cs *ChainService) HandleBlock(pbBlock *pb.BlockPb) error {
	blk := &blockchain.Block{}
	blk.ConvertFromBlockPb(pbBlock)
	return cs.blocksync.ProcessBlock(blk)
}

// HandleBlockSync handles incoming block sync request.
func (cs *ChainService) HandleBlockSync(pbBlock *pb.BlockPb) error {
	blk := &blockchain.Block{}
	blk.ConvertFromBlockPb(pbBlock)
	return cs.blocksync.ProcessBlockSync(blk)
}

// HandleSyncRequest handles incoming sync request.
func (cs *ChainService) HandleSyncRequest(sender string, sync *pb.BlockSync) error {
	return cs.blocksync.ProcessSyncRequest(sender, sync)
}

// HandleBlockPropose handles incoming block propose request.
func (cs *ChainService) HandleBlockPropose(propose *pb.ProposePb) error {
	return cs.consensus.HandleBlockPropose(propose)
}

// HandleEndorse handles incoming endorse request.
func (cs *ChainService) HandleEndorse(endorse *pb.EndorsePb) error {
	return cs.consensus.HandleEndorse(endorse)
}

// ChainID returns ChainID.
func (cs *ChainService) ChainID() uint32 { return cs.chain.ChainID() }

// Blockchain returns the Blockchain
func (cs *ChainService) Blockchain() blockchain.Blockchain {
	return cs.chain
}

// ActionPool returns the Action pool
func (cs *ChainService) ActionPool() actpool.ActPool {
	return cs.actpool
}

// Consensus returns the consensus instance
func (cs *ChainService) Consensus() consensus.Consensus {
	return cs.consensus
}

// BlockSync returns the block syncer
func (cs *ChainService) BlockSync() blocksync.BlockSync {
	return cs.blocksync
}

// IndexService returns the indexservice instance
func (cs *ChainService) IndexService() *indexservice.Server {
	return cs.indexservice
}

// Explorer returns the explorer instance
func (cs *ChainService) Explorer() *explorer.Server {
	return cs.explorer
}

// Protocols returns the protocols
func (cs *ChainService) Protocols() []Protocol {
	return cs.protocols
}<|MERGE_RESOLUTION|>--- conflicted
+++ resolved
@@ -123,14 +123,11 @@
 		exp = explorer.NewServer(cfg.Explorer, chain, consensus, dispatcher, actPool, p2p, idx)
 	}
 
-<<<<<<< HEAD
-=======
 	// Install protocols
 	var protocols []Protocol
 	subChainProtocol := subchain.NewProtocol(chain.GetFactory())
 	protocols = append(protocols, subChainProtocol)
 
->>>>>>> 785953c9
 	return &ChainService{
 		actpool:      actPool,
 		chain:        chain,
