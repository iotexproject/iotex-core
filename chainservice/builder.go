--- conflicted
+++ resolved
@@ -579,50 +579,6 @@
 	return nil
 }
 
-<<<<<<< HEAD
-=======
-func (builder *Builder) buildAPIServer() error {
-	if builder.cfg.API.GRPCPort == 0 && builder.cfg.API.HTTPPort == 0 {
-		return nil
-	}
-	p2pAgent := builder.cs.p2pAgent
-	apiServerOptions := []api.Option{
-		api.WithBroadcastOutbound(func(ctx context.Context, chainID uint32, msg proto.Message) error {
-			return p2pAgent.BroadcastOutbound(ctx, msg)
-		}),
-		api.WithNativeElection(builder.cs.electionCommittee),
-	}
-	_, gateway := builder.cfg.Plugins[config.GatewayPlugin]
-	if gateway {
-		apiServerOptions = append(apiServerOptions, api.WithActionIndex())
-	}
-
-	svr, err := api.NewServerV2(
-		builder.cfg.API,
-		builder.cs.chain,
-		builder.cs.blocksync,
-		builder.cs.factory,
-		builder.cs.blockdao,
-		builder.cs.indexer,
-		builder.cs.bfIndexer,
-		builder.cs.actpool,
-		builder.cs.registry,
-		apiServerOptions...,
-	)
-	if err != nil {
-		return errors.Wrap(err, "failed to create API server")
-	}
-	if err := builder.cs.chain.AddSubscriber(svr); err != nil {
-		return errors.Wrap(err, "failed to add api server as subscriber")
-	}
-	builder.cs.api = svr
-	// TODO: explorer dependency deleted at #1085, need to revive by migrating to api
-	builder.cs.lifecycle.Add(svr)
-
-	return nil
-}
-
->>>>>>> dc94dd3a
 func (builder *Builder) build(forSubChain, forTest bool) (*ChainService, error) {
 	builder.cs.registry = protocol.NewRegistry()
 	if builder.cs.p2pAgent == nil {
