--- conflicted
+++ resolved
@@ -250,12 +250,7 @@
 	} else {
 		dbConfig := builder.cfg.DB
 		dbConfig.DbPath = builder.cfg.Chain.ChainDBPath
-<<<<<<< HEAD
-		dbConfig.CompressLegacy = builder.cfg.Chain.CompressBlock
 		builder.cs.blockdao = blockdao.NewBlockDAO(indexers, builder.cfg.Chain.EVMNetworkID, dbConfig)
-=======
-		builder.cs.blockdao = blockdao.NewBlockDAO(indexers, dbConfig)
->>>>>>> ae9b4fd9
 	}
 
 	return nil
