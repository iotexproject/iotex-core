// Copyright (c) 2019 IoTeX Foundation
// This source code is provided 'as is' and no warranties are given as to title or non-infringement, merchantability
// or fitness for purpose and, to the extent permitted by law, all liability for your use of the code is disclaimed.
// This source code is governed by Apache License 2.0 that can be found in the LICENSE file.

package itx

import (
	"context"
	"testing"
	"time"

	"github.com/stretchr/testify/require"

	"github.com/iotexproject/iotex-core/config"
	"github.com/iotexproject/iotex-core/pkg/probe"
	"github.com/iotexproject/iotex-core/testutil"
)

func TestStop(t *testing.T) {
	require := require.New(t)
	cfg, cleanupPath := newConfig(t)
	defer cleanupPath()
	svr, err := NewServer(cfg)
	require.NoError(err)
	ctx := context.Background()
	err = svr.Start(ctx)
	require.NoError(err)
	err = testutil.WaitUntil(100*time.Millisecond, 3*time.Second, func() (bool, error) {
		err = svr.Stop(ctx)
		return err == nil, err
	})
	require.NoError(err)
}

func TestNewSubChainService(t *testing.T) {
	require := require.New(t)
	cfg, cleanupPath := newConfig(t)
	defer cleanupPath()
	svr, err := NewServer(cfg)
	require.NoError(err)
	err = svr.NewSubChainService(cfg)
	require.NoError(err)
	cs := svr.ChainService(1)
	require.NotNil(cs)
	ctx := context.Background()
	require.NoError(cs.Start(ctx))
	err = testutil.WaitUntil(100*time.Millisecond, 3*time.Second, func() (bool, error) {
		err = svr.StopChainService(ctx, 1)
		return err == nil, err
	})
	require.NoError(err)
}

func TestStartServer(t *testing.T) {
	require := require.New(t)
	cfg, cleanupPath := newConfig(t)
	defer cleanupPath()
	svr, err := NewServer(cfg)
	require.NoError(err)
	probeSvr := probe.New(cfg.System.HTTPStatsPort)
	ctx, cancel := context.WithCancel(context.Background())
	require.NoError(probeSvr.Start(ctx))
	go func() {
		testutil.WaitUntil(100*time.Millisecond, 3*time.Second, func() (bool, error) {
			cancel()
			return true, nil
		})
	}()
	StartServer(ctx, svr, probeSvr, cfg)
}

func newConfig(t *testing.T) (config.Config, func()) {
	require := require.New(t)
	dbPath, err := testutil.PathOfTempFile("chain.db")
	require.NoError(err)
	triePath, err := testutil.PathOfTempFile("trie.db")
	require.NoError(err)
<<<<<<< HEAD
	sgdPath, err := testutil.PathOfTempFile("sgdindex.db")
=======
	indexPath, err := testutil.PathOfTempFile("indxer.db")
	require.NoError(err)
	contractIndexPath, err := testutil.PathOfTempFile("contractindxer.db")
>>>>>>> 790c4f59
	require.NoError(err)
	cfg := config.Default
	cfg.API.GRPCPort = testutil.RandomPort()
	cfg.API.HTTPPort = testutil.RandomPort()
	cfg.API.WebSocketPort = testutil.RandomPort()
	cfg.Chain.ChainDBPath = dbPath
	cfg.Chain.TrieDBPath = triePath
	cfg.Chain.SGDIndexDBPath = sgdPath
	cfg.Chain.TrieDBPatchFile = ""
	cfg.Chain.ContractStakingIndexDBPath = contractIndexPath
	return cfg, func() {
		testutil.CleanupPath(dbPath)
		testutil.CleanupPath(triePath)
<<<<<<< HEAD
		testutil.CleanupPath(sgdPath)
=======
		testutil.CleanupPath(indexPath)
		testutil.CleanupPath(contractIndexPath)
>>>>>>> 790c4f59
	}
}<|MERGE_RESOLUTION|>--- conflicted
+++ resolved
@@ -76,13 +76,11 @@
 	require.NoError(err)
 	triePath, err := testutil.PathOfTempFile("trie.db")
 	require.NoError(err)
-<<<<<<< HEAD
-	sgdPath, err := testutil.PathOfTempFile("sgdindex.db")
-=======
 	indexPath, err := testutil.PathOfTempFile("indxer.db")
 	require.NoError(err)
 	contractIndexPath, err := testutil.PathOfTempFile("contractindxer.db")
->>>>>>> 790c4f59
+	require.NoError(err)
+	sgdPath, err := testutil.PathOfTempFile("sgdindex.db")
 	require.NoError(err)
 	cfg := config.Default
 	cfg.API.GRPCPort = testutil.RandomPort()
@@ -96,11 +94,8 @@
 	return cfg, func() {
 		testutil.CleanupPath(dbPath)
 		testutil.CleanupPath(triePath)
-<<<<<<< HEAD
-		testutil.CleanupPath(sgdPath)
-=======
 		testutil.CleanupPath(indexPath)
 		testutil.CleanupPath(contractIndexPath)
->>>>>>> 790c4f59
+		testutil.CleanupPath(sgdPath)
 	}
 }