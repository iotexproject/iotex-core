// Copyright (c) 2018 IoTeX
// This is an alpha (internal) release and is not suitable for production. This source code is provided 'as is' and no
// warranties are given as to title or non-infringement, merchantability or fitness for purpose and, to the extent
// permitted by law, all liability for your use of the code is disclaimed. This source code is governed by Apache
// License 2.0 that can be found in the LICENSE file.

package actpool

import (
	"context"
	"fmt"
	"sync"

	"github.com/pkg/errors"

	"github.com/iotexproject/iotex-core/action"
	"github.com/iotexproject/iotex-core/action/protocol"
	"github.com/iotexproject/iotex-core/blockchain"
	"github.com/iotexproject/iotex-core/config"
	"github.com/iotexproject/iotex-core/logger"
	"github.com/iotexproject/iotex-core/pkg/hash"
)

// ActPool is the interface of actpool
type ActPool interface {
	// Reset resets actpool state
	Reset()
	// PickActs returns all currently accepted actions in actpool
<<<<<<< HEAD
	PickActs() []action.Action
	// PendingActionMap returns an action map with all accepted actions
	PendingActionMap() map[string][]action.Action
=======
	PickActs() []action.SealedEnvelope
>>>>>>> 511e30bb
	// Add adds an action into the pool after passing validation
	Add(act action.SealedEnvelope) error
	// GetPendingNonce returns pending nonce in pool given an account address
	GetPendingNonce(addr string) (uint64, error)
	// GetUnconfirmedActs returns unconfirmed actions in pool given an account address
	GetUnconfirmedActs(addr string) []action.SealedEnvelope
	// GetActionByHash returns the pending action in pool given action's hash
	GetActionByHash(hash hash.Hash32B) (action.SealedEnvelope, error)
	// GetSize returns the act pool size
	GetSize() uint64
	// GetCapacity returns the act pool capacity
	GetCapacity() uint64
	// AddActionValidators add validators
	AddActionValidators(...protocol.ActionValidator)

	AddActionEnvelopeValidators(...protocol.ActionEnvelopeValidator)
}

// actPool implements ActPool interface
type actPool struct {
	mutex                    sync.RWMutex
	cfg                      config.ActPool
	bc                       blockchain.Blockchain
	accountActs              map[string]ActQueue
	allActions               map[hash.Hash32B]action.SealedEnvelope
	actionEnvelopeValidators []protocol.ActionEnvelopeValidator
	validators               []protocol.ActionValidator
}

// NewActPool constructs a new actpool
func NewActPool(bc blockchain.Blockchain, cfg config.ActPool) (ActPool, error) {
	if bc == nil {
		return nil, errors.New("Try to attach a nil blockchain")
	}
	ap := &actPool{
		cfg:         cfg,
		bc:          bc,
		accountActs: make(map[string]ActQueue),
		allActions:  make(map[hash.Hash32B]action.SealedEnvelope),
	}
	return ap, nil
}

// AddActionValidators add validators
func (ap *actPool) AddActionValidators(validators ...protocol.ActionValidator) {
	ap.validators = append(ap.validators, validators...)
}

func (ap *actPool) AddActionEnvelopeValidators(fs ...protocol.ActionEnvelopeValidator) {
	ap.actionEnvelopeValidators = append(ap.actionEnvelopeValidators, fs...)
}

// Reset resets actpool state
// Step I: remove all the actions in actpool that have already been committed to block
// Step II: update pending balance of each account if it still exists in pool
// Step III: update queue's status in each account and remove invalid actions following queue's update
// Specifically, first reset the pending nonce based on confirmed nonce in order to prevent omitting reevaluation of
// unconfirmed but pending actions in pool after update of pending balance
// Then starting from the current confirmed nonce, iteratively update pending nonce if nonces are consecutive and pending
// balance is sufficient, and remove all the subsequent actions once the pending balance becomes insufficient
func (ap *actPool) Reset() {
	ap.mutex.Lock()
	defer ap.mutex.Unlock()

	// Remove confirmed actions in actpool
	ap.removeConfirmedActs()
	for from, queue := range ap.accountActs {
		// Reset pending balance for each account
		balance, err := ap.bc.Balance(from)
		if err != nil {
			logger.Error().Err(err).Msg("Error when resetting actpool state")
			return
		}
		queue.SetPendingBalance(balance)

		// Reset pending nonce and remove invalid actions for each account
		confirmedNonce, err := ap.bc.Nonce(from)
		if err != nil {
			logger.Error().Err(err).Msg("Error when resetting actpool state")
			return
		}
		pendingNonce := confirmedNonce + 1
		queue.SetStartNonce(pendingNonce)
		queue.SetPendingNonce(pendingNonce)
		ap.updateAccount(from)
	}
}

// PickActs returns all currently accepted transfers and votes for all accounts
func (ap *actPool) PickActs() []action.SealedEnvelope {
	ap.mutex.RLock()
	defer ap.mutex.RUnlock()

	numActs := uint64(0)
	actions := make([]action.SealedEnvelope, 0)
	for _, queue := range ap.accountActs {
		for _, act := range queue.PendingActs() {
			actions = append(actions, act)
			numActs++
			if ap.cfg.MaxNumActsToPick > 0 && numActs >= ap.cfg.MaxNumActsToPick {
				logger.Debug().
					Uint64("limit", ap.cfg.MaxNumActsToPick).
					Msg("reach the max number of actions to pick")
				return actions
			}
		}
	}
	return actions
}

<<<<<<< HEAD
// PendingActionIterator returns an action interator with all accepted actions
func (ap *actPool) PendingActionMap() map[string][]action.Action {
	ap.mutex.RLock()
	defer ap.mutex.RUnlock()

	actionMap := make(map[string][]action.Action, 0)
	for from, queue := range ap.accountActs {
		actionMap[from] = queue.PendingActs()
	}
	return actionMap
}

func (ap *actPool) Add(act action.Action) error {
=======
func (ap *actPool) Add(act action.SealedEnvelope) error {
>>>>>>> 511e30bb
	ap.mutex.Lock()
	defer ap.mutex.Unlock()
	// Reject action if pool space is full
	if uint64(len(ap.allActions)) >= ap.cfg.MaxNumActsPerPool {
		return errors.Wrap(action.ErrActPool, "insufficient space for action")
	}
	hash := act.Hash()
	// Reject action if it already exists in pool
	if _, exist := ap.allActions[hash]; exist {
		return fmt.Errorf("reject existed action: %x", hash)
	}

	// envelope validation
	for _, validator := range ap.actionEnvelopeValidators {
		if err := validator.Validate(context.Background(), act); err != nil {
			return errors.Wrapf(err, "reject invalid action: %x", hash)
		}
	}
	// Reject action if it's invalid
	for _, validator := range ap.validators {
		if err := validator.Validate(context.Background(), act.Action()); err != nil {
			return errors.Wrapf(err, "reject invalid action: %x", hash)
		}
	}
	return ap.enqueueAction(act.SrcAddr(), act, hash, act.Nonce())
}

// GetPendingNonce returns pending nonce in pool or confirmed nonce given an account address
func (ap *actPool) GetPendingNonce(addr string) (uint64, error) {
	ap.mutex.RLock()
	defer ap.mutex.RUnlock()

	if queue, ok := ap.accountActs[addr]; ok {
		return queue.PendingNonce(), nil
	}
	confirmedNonce, err := ap.bc.Nonce(addr)
	pendingNonce := confirmedNonce + 1
	return pendingNonce, err
}

// GetUnconfirmedActs returns unconfirmed actions in pool given an account address
func (ap *actPool) GetUnconfirmedActs(addr string) []action.SealedEnvelope {
	ap.mutex.RLock()
	defer ap.mutex.RUnlock()

	if queue, ok := ap.accountActs[addr]; ok {
		return queue.AllActs()
	}
	return make([]action.SealedEnvelope, 0)
}

// GetActionByHash returns the pending action in pool given action's hash
func (ap *actPool) GetActionByHash(hash hash.Hash32B) (action.SealedEnvelope, error) {
	ap.mutex.RLock()
	defer ap.mutex.RUnlock()

	act, ok := ap.allActions[hash]
	if !ok {
		return action.SealedEnvelope{}, errors.Wrapf(action.ErrHash, "action hash %x does not exist in pool", hash)
	}
	return act, nil
}

// GetSize returns the act pool size
func (ap *actPool) GetSize() uint64 {
	ap.mutex.RLock()
	defer ap.mutex.RUnlock()

	return uint64(len(ap.allActions))
}

// GetCapacity returns the act pool capacity
func (ap *actPool) GetCapacity() uint64 {
	ap.mutex.RLock()
	defer ap.mutex.RUnlock()

	return ap.cfg.MaxNumActsPerPool
}

//======================================
// private functions
//======================================
func (ap *actPool) enqueueAction(sender string, act action.SealedEnvelope, hash hash.Hash32B, actNonce uint64) error {
	queue := ap.accountActs[sender]
	if queue == nil {
		queue = NewActQueue()
		ap.accountActs[sender] = queue
		confirmedNonce, err := ap.bc.Nonce(sender)
		if err != nil {
			return errors.Wrapf(err, "failed to get sender's nonce for action %x", hash)
		}
		// Initialize pending nonce for new account
		pendingNonce := confirmedNonce + 1
		queue.SetPendingNonce(pendingNonce)
		queue.SetStartNonce(pendingNonce)
		// Initialize balance for new account
		balance, err := ap.bc.Balance(sender)
		if err != nil {
			return errors.Wrapf(err, "failed to get sender's balance for action %x", hash)
		}
		queue.SetPendingBalance(balance)
	}
	if queue.Overlaps(act) {
		// Nonce already exists
		return errors.Wrapf(action.ErrNonce, "duplicate nonce for action %x", hash)
	}

	if actNonce-queue.StartNonce() >= ap.cfg.MaxNumActsPerAcct {
		// Nonce exceeds current range
		logger.Debug().
			Hex("hash", hash[:]).
			Uint64("startNonce", queue.StartNonce()).Uint64("actNonce", actNonce).
			Msg("Rejecting action because nonce is too large")
		return errors.Wrapf(action.ErrNonce, "nonce too large")
	}

	cost, err := act.Cost()
	if err != nil {
		return errors.Wrapf(err, "failed to get cost of action %x", hash)
	}
	if queue.PendingBalance().Cmp(cost) < 0 {
		// Pending balance is insufficient
		return errors.Wrapf(action.ErrBalance, "insufficient balance for action %x", hash)
	}

	if err := queue.Put(act); err != nil {
		return errors.Wrapf(err, "cannot put action %x into ActQueue", hash)
	}
	ap.allActions[hash] = act
	// If the pending nonce equals this nonce, update queue
	nonce := queue.PendingNonce()
	if actNonce == nonce {
		ap.updateAccount(sender)
	}
	return nil
}

// removeConfirmedActs removes processed (committed to block) actions from pool
func (ap *actPool) removeConfirmedActs() {
	for from, queue := range ap.accountActs {
		confirmedNonce, err := ap.bc.Nonce(from)
		if err != nil {
			logger.Error().Err(err).Msg("Error when removing confirmed actions")
			return
		}
		pendingNonce := confirmedNonce + 1
		// Remove all actions that are committed to new block
		acts := queue.FilterNonce(pendingNonce)
		ap.removeInvalidActs(acts)

		// Delete the queue entry if it becomes empty
		if queue.Empty() {
			delete(ap.accountActs, from)
		}
	}
}

func (ap *actPool) removeInvalidActs(acts []action.SealedEnvelope) {
	for _, act := range acts {
		hash := act.Hash()
		logger.Debug().
			Hex("hash", hash[:]).
			Msg("Removed invalidated action")
		delete(ap.allActions, hash)
	}
}

// updateAccount updates queue's status and remove invalidated actions from pool if necessary
func (ap *actPool) updateAccount(sender string) {
	queue := ap.accountActs[sender]
	acts := queue.UpdateQueue(queue.PendingNonce())
	if len(acts) > 0 {
		ap.removeInvalidActs(acts)
	}
	// Delete the queue entry if it becomes empty
	if queue.Empty() {
		delete(ap.accountActs, sender)
	}
}<|MERGE_RESOLUTION|>--- conflicted
+++ resolved
@@ -26,13 +26,9 @@
 	// Reset resets actpool state
 	Reset()
 	// PickActs returns all currently accepted actions in actpool
-<<<<<<< HEAD
-	PickActs() []action.Action
+	PickActs() []action.SealedEnvelope
 	// PendingActionMap returns an action map with all accepted actions
-	PendingActionMap() map[string][]action.Action
-=======
-	PickActs() []action.SealedEnvelope
->>>>>>> 511e30bb
+	PendingActionMap() map[string][]action.SealedEnvelope
 	// Add adds an action into the pool after passing validation
 	Add(act action.SealedEnvelope) error
 	// GetPendingNonce returns pending nonce in pool given an account address
@@ -143,23 +139,19 @@
 	return actions
 }
 
-<<<<<<< HEAD
 // PendingActionIterator returns an action interator with all accepted actions
-func (ap *actPool) PendingActionMap() map[string][]action.Action {
-	ap.mutex.RLock()
-	defer ap.mutex.RUnlock()
-
-	actionMap := make(map[string][]action.Action, 0)
+func (ap *actPool) PendingActionMap() map[string][]action.SealedEnvelope {
+	ap.mutex.Lock()
+	defer ap.mutex.Unlock()
+
+	actionMap := make(map[string][]action.SealedEnvelope)
 	for from, queue := range ap.accountActs {
-		actionMap[from] = queue.PendingActs()
+		actionMap[from] = append(actionMap[from], queue.PendingActs()...)
 	}
 	return actionMap
 }
 
-func (ap *actPool) Add(act action.Action) error {
-=======
 func (ap *actPool) Add(act action.SealedEnvelope) error {
->>>>>>> 511e30bb
 	ap.mutex.Lock()
 	defer ap.mutex.Unlock()
 	// Reject action if pool space is full
