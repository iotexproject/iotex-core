// Copyright (c) 2019 IoTeX Foundation
// This is an alpha (internal) release and is not suitable for production. This source code is provided 'as is' and no
// warranties are given as to title or non-infringement, merchantability or fitness for purpose and, to the extent
// permitted by law, all liability for your use of the code is disclaimed. This source code is governed by Apache
// License 2.0 that can be found in the LICENSE file.

package actpool

import (
	"bytes"
	"context"
	"math/big"
	"testing"
	"time"

	"github.com/iotexproject/iotex-core/actpool/actioniterator"
	"github.com/iotexproject/iotex-core/blockchain/genesis"
	"github.com/iotexproject/iotex-core/state"
	"github.com/iotexproject/iotex-core/test/mock/mock_chainmanager"
	"github.com/iotexproject/iotex-core/test/mock/mock_sealed_envelope_validator"

	"github.com/golang/mock/gomock"
	"github.com/pkg/errors"
	"github.com/stretchr/testify/require"

	"github.com/iotexproject/iotex-address/address"

	"github.com/iotexproject/iotex-core/action"
	"github.com/iotexproject/iotex-core/action/protocol"
	"github.com/iotexproject/iotex-core/action/protocol/account"
	accountutil "github.com/iotexproject/iotex-core/action/protocol/account/util"
	"github.com/iotexproject/iotex-core/action/protocol/rewarding"
	"github.com/iotexproject/iotex-core/blockchain"
	"github.com/iotexproject/iotex-core/config"
	"github.com/iotexproject/iotex-core/test/identityset"
	"github.com/iotexproject/iotex-core/testutil"
)

const (
	maxNumActsPerPool  = 8192
	maxGasLimitPerPool = 81920000
	maxNumActsPerAcct  = 256
)

var (
	addr1   = identityset.Address(28).String()
	pubKey1 = identityset.PrivateKey(28).PublicKey()
	priKey1 = identityset.PrivateKey(28)
	addr2   = identityset.Address(29).String()
	priKey2 = identityset.PrivateKey(29)
	addr3   = identityset.Address(30).String()
	priKey3 = identityset.PrivateKey(30)
	addr4   = identityset.Address(31).String()
	priKey4 = identityset.PrivateKey(31)
	addr5   = identityset.Address(32).String()
	priKey5 = identityset.PrivateKey(32)
	addr6   = identityset.Address(33).String()
	priKey6 = identityset.PrivateKey(33)
)

func TestActPool_NewActPool(t *testing.T) {
	ctrl := gomock.NewController(t)
	require := require.New(t)
	cfg := config.Default

	//error caused by nil blockchain
	_, err := NewActPool(nil, cfg.ActPool, nil)
	require.Error(err)

	// all good
	opt := EnableExperimentalActions()
	require.Panics(func() { blockchain.NewBlockchain(cfg, nil, nil, nil) }, "option is nil")
	sf := mock_chainmanager.NewMockStateReader(ctrl)
	act, err := NewActPool(sf, cfg.ActPool, opt)
	require.NoError(err)
	require.NotNil(act)

	// panic caused by option is nil
	require.Panics(func() { NewActPool(sf, cfg.ActPool, nil) }, "option is nil")

	// error caused by option
	opt2 := func(pool *actPool) error {
		return errors.New("test error")
	}
	_, err = NewActPool(sf, cfg.ActPool, opt2)
	require.Error(err)

	// test AddAction nil
	require.NotPanics(func() { act.AddActionEnvelopeValidators(nil) }, "option is nil")
}

func TestValidate(t *testing.T) {
	require := require.New(t)
	ctrl := gomock.NewController(t)
	cfg := config.Default
	cfg.Genesis.InitBalanceMap[addr1] = "100"
	re := protocol.NewRegistry()
	acc := account.NewProtocol(rewarding.DepositGas)
	require.NoError(acc.Register(re))
	ctx := genesis.WithGenesisContext(
		protocol.WithRegistry(context.Background(), re),
		cfg.Genesis,
	)
	sf := mock_chainmanager.NewMockStateReader(ctrl)
	sev := mock_sealed_envelope_validator.NewMockSealedEnvelopeValidator(ctrl)
	mockError := errors.New("mock error")
	sev.EXPECT().Validate(gomock.Any(), gomock.Any()).Return(mockError).Times(1)
	apConfig := getActPoolCfg()
	Ap, err := NewActPool(sf, apConfig, EnableExperimentalActions())
	require.NoError(err)
	ap, ok := Ap.(*actPool)
	require.True(ok)
	ap.AddActionEnvelopeValidators(sev)
	// Case 0: Blacklist
	tsfFromBL, err := action.SignedTransfer(addr6, priKey6, 1, big.NewInt(1), nil, 0, big.NewInt(0))
	require.NoError(err)
	require.Equal(action.ErrAddress, errors.Cause(ap.Validate(ctx, tsfFromBL)))
	// Case I: failed by sealed envelope validator
	tsf, err := action.SignedTransfer(addr1, priKey1, 1, big.NewInt(1), nil, 0, big.NewInt(0))
	require.NoError(err)
	require.Equal(mockError, errors.Cause(ap.Validate(ctx, tsf)))
}

func TestActPool_AddActs(t *testing.T) {
	ctrl := gomock.NewController(t)

	require := require.New(t)
	sf := mock_chainmanager.NewMockStateReader(ctrl)
	sf.EXPECT().State(gomock.Any(), gomock.Any()).DoAndReturn(func(account interface{}, opts ...protocol.StateOption) (uint64, error) {
		acct, ok := account.(*state.Account)
		require.True(ok)
		acct.Nonce = 0
		cfg := &protocol.StateConfig{}
		for _, opt := range opts {
			opt(cfg)
		}
		if bytes.Equal(cfg.Key, identityset.Address(28).Bytes()) {
			acct.Balance = big.NewInt(100)
		} else {
			acct.Balance = big.NewInt(10)
		}
		return 0, nil
	}).AnyTimes()
	// Create actpool
	apConfig := getActPoolCfg()
	Ap, err := NewActPool(sf, apConfig, EnableExperimentalActions())
	require.NoError(err)
	ap, ok := Ap.(*actPool)
	require.True(ok)
	ap.AddActionEnvelopeValidators(protocol.NewGenericValidator(sf, accountutil.AccountState))
	// Test actpool status after adding a sequence of Tsfs/votes: need to check confirmed nonce, pending nonce, and pending balance
	tsf1, err := action.SignedTransfer(addr1, priKey1, uint64(1), big.NewInt(10), []byte{}, uint64(100000), big.NewInt(0))
	require.NoError(err)
	tsf2, err := action.SignedTransfer(addr1, priKey1, uint64(2), big.NewInt(20), []byte{}, uint64(100000), big.NewInt(0))
	require.NoError(err)
	tsf3, err := action.SignedTransfer(addr1, priKey1, uint64(3), big.NewInt(30), []byte{}, uint64(100000), big.NewInt(0))
	require.NoError(err)
	tsf4, err := action.SignedTransfer(addr1, priKey1, uint64(4), big.NewInt(30), []byte{}, uint64(100000), big.NewInt(0))
	require.NoError(err)
	tsf5, err := action.SignedTransfer(addr1, priKey1, uint64(5), big.NewInt(50), []byte{}, uint64(100000), big.NewInt(0))
	require.NoError(err)
	tsf6, err := action.SignedTransfer(addr2, priKey2, uint64(1), big.NewInt(5), []byte{}, uint64(100000), big.NewInt(0))
	require.NoError(err)
	tsf7, err := action.SignedTransfer(addr2, priKey2, uint64(3), big.NewInt(1), []byte{}, uint64(100000), big.NewInt(0))
	require.NoError(err)
	tsf8, err := action.SignedTransfer(addr2, priKey2, uint64(4), big.NewInt(5), []byte{}, uint64(100000), big.NewInt(0))
	require.NoError(err)

	ctx := context.Background()
	require.NoError(ap.Add(ctx, tsf1))
	require.NoError(ap.Add(ctx, tsf2))
	require.NoError(ap.Add(ctx, tsf3))
	require.NoError(ap.Add(ctx, tsf4))
	require.Equal(action.ErrInsufficientFunds, errors.Cause(ap.Add(ctx, tsf5)))
	require.NoError(ap.Add(ctx, tsf6))
	require.NoError(ap.Add(ctx, tsf7))
	require.NoError(ap.Add(ctx, tsf8))

	pBalance1, _ := ap.getPendingBalance(addr1)
	require.Equal(uint64(10), pBalance1.Uint64())
	pNonce1, _ := ap.getPendingNonce(addr1)
	require.Equal(uint64(5), pNonce1)

	pBalance2, _ := ap.getPendingBalance(addr2)
	require.Equal(uint64(5), pBalance2.Uint64())
	pNonce2, _ := ap.getPendingNonce(addr2)
	require.Equal(uint64(2), pNonce2)

	tsf9, err := action.SignedTransfer(addr2, priKey2, uint64(2), big.NewInt(3), []byte{}, uint64(100000), big.NewInt(0))
	require.NoError(err)
	require.NoError(ap.Add(ctx, tsf9))
	pBalance2, _ = ap.getPendingBalance(addr2)
	require.Equal(uint64(1), pBalance2.Uint64())
	pNonce2, _ = ap.getPendingNonce(addr2)
	require.Equal(uint64(4), pNonce2)
	// Error Case Handling
	// Case I: Action source address is blacklisted
	bannedTsf, err := action.SignedTransfer(addr6, priKey6, uint64(1), big.NewInt(0), []byte{}, uint64(100000), big.NewInt(0))
	require.NoError(err)
	err = ap.Add(ctx, bannedTsf)
	require.Contains(err.Error(), "action source address is blacklisted")
	// Case II: Action already exists in pool
	require.Error(ap.Add(ctx, tsf1))
	require.Error(ap.Add(ctx, tsf4))
	// Case III: Pool space/gas space is full
	Ap2, err := NewActPool(sf, apConfig, EnableExperimentalActions())
	require.NoError(err)
	ap2, ok := Ap2.(*actPool)
	require.True(ok)
	for i := uint64(0); i < ap2.cfg.MaxNumActsPerPool; i++ {
		nTsf, err := action.SignedTransfer(addr2, priKey2, i, big.NewInt(50), nil, uint64(0), big.NewInt(0))
		require.NoError(err)
		nTsfHash, err := nTsf.Hash()
		require.NoError(err)
		ap2.allActions[nTsfHash] = nTsf
	}
	err = ap2.Add(ctx, tsf1)
	require.Equal(action.ErrTxPoolOverflow, errors.Cause(err))
	err = ap2.Add(ctx, tsf4)
	require.Equal(action.ErrTxPoolOverflow, errors.Cause(err))

	Ap3, err := NewActPool(sf, apConfig)
	require.NoError(err)
	ap3, ok := Ap3.(*actPool)
	require.True(ok)
	for i := uint64(1); i < apConfig.MaxGasLimitPerPool/10000; i++ {
		nTsf, err := action.SignedTransfer(addr2, priKey2, i, big.NewInt(50), nil, uint64(10000), big.NewInt(0))
		require.NoError(err)
		nTsfHash, err := nTsf.Hash()
		require.NoError(err)
		ap3.allActions[nTsfHash] = nTsf
		intrinsicGas, err := nTsf.IntrinsicGas()
		require.NoError(err)
		ap3.gasInPool += intrinsicGas
	}
	tsf10, err := action.SignedTransfer(addr2, priKey2, uint64(apConfig.MaxGasLimitPerPool/10000), big.NewInt(50), []byte{1, 2, 3}, uint64(20000), big.NewInt(0))
	require.NoError(err)
	err = ap3.Add(ctx, tsf10)
<<<<<<< HEAD
	require.Equal(action.ErrGasLimit, errors.Cause(err))
=======
	require.Contains(err.Error(), "insufficient gas space for action")
>>>>>>> 7b196b2b

	// Case IV: Nonce already exists
	replaceTsf, err := action.SignedTransfer(addr2, priKey1, uint64(1), big.NewInt(1), []byte{}, uint64(100000), big.NewInt(0))
	require.NoError(err)
	err = ap.Add(ctx, replaceTsf)
	require.Equal(action.ErrReplaceUnderpriced, errors.Cause(err))
	replaceTransfer, err := action.NewTransfer(uint64(4), big.NewInt(1), addr2, []byte{}, uint64(100000), big.NewInt(0))
	require.NoError(err)

	bd := &action.EnvelopeBuilder{}
	elp := bd.SetNonce(4).
		SetAction(replaceTransfer).
		SetGasLimit(100000).Build()
	selp, err := action.Sign(elp, priKey1)

	require.NoError(err)

	err = ap.Add(ctx, selp)
	require.Equal(action.ErrReplaceUnderpriced, errors.Cause(err))
	// Case V: Nonce is too large
	outOfBoundsTsf, err := action.SignedTransfer(addr1, priKey1, ap.cfg.MaxNumActsPerAcct+1, big.NewInt(1), []byte{}, uint64(100000), big.NewInt(0))
	require.NoError(err)
	err = ap.Add(ctx, outOfBoundsTsf)
	require.Equal(action.ErrNonceTooHigh, errors.Cause(err))
	// Case VI: Insufficient balance
	overBalTsf, err := action.SignedTransfer(addr2, priKey2, uint64(4), big.NewInt(20), []byte{}, uint64(100000), big.NewInt(0))
	require.NoError(err)
	err = ap.Add(ctx, overBalTsf)
	require.Equal(action.ErrInsufficientFunds, errors.Cause(err))
	// Case VII: insufficient gas
	tmpData := [1234]byte{}
	creationExecution, err := action.NewExecution(
		action.EmptyAddress,
		uint64(5),
		big.NewInt(int64(0)),
		10,
		big.NewInt(10),
		tmpData[:],
	)
	require.NoError(err)

	bd = &action.EnvelopeBuilder{}
	elp = bd.SetNonce(5).
		SetGasPrice(big.NewInt(10)).
		SetGasLimit(10).
		SetAction(creationExecution).Build()
	selp, err = action.Sign(elp, priKey1)
	require.NoError(err)

	err = ap.Add(ctx, selp)
	require.Equal(action.ErrIntrinsicGas, errors.Cause(err))
}

func TestActPool_PickActs(t *testing.T) {
	ctrl := gomock.NewController(t)
	require := require.New(t)
	sf := mock_chainmanager.NewMockStateReader(ctrl)
	createActPool := func(cfg config.ActPool) (*actPool, []action.SealedEnvelope, []action.SealedEnvelope, []action.SealedEnvelope) {
		// Create actpool
		Ap, err := NewActPool(sf, cfg, EnableExperimentalActions())
		require.NoError(err)
		ap, ok := Ap.(*actPool)
		require.True(ok)
		ap.AddActionEnvelopeValidators(protocol.NewGenericValidator(sf, accountutil.AccountState))

		tsf1, err := action.SignedTransfer(addr1, priKey1, uint64(1), big.NewInt(10), []byte{}, uint64(100000), big.NewInt(0))
		require.NoError(err)
		tsf2, err := action.SignedTransfer(addr1, priKey1, uint64(2), big.NewInt(20), []byte{}, uint64(100000), big.NewInt(0))
		require.NoError(err)
		tsf3, err := action.SignedTransfer(addr1, priKey1, uint64(3), big.NewInt(30), []byte{}, uint64(100000), big.NewInt(0))
		require.NoError(err)
		tsf4, err := action.SignedTransfer(addr1, priKey1, uint64(4), big.NewInt(40), []byte{}, uint64(100000), big.NewInt(0))
		require.NoError(err)
		tsf5, err := action.SignedTransfer(addr1, priKey1, uint64(5), big.NewInt(50), []byte{}, uint64(100000), big.NewInt(0))
		require.NoError(err)
		tsf6, err := action.SignedTransfer(addr1, priKey1, uint64(6), big.NewInt(50), []byte{}, uint64(100000), big.NewInt(0))
		require.NoError(err)
		tsf7, err := action.SignedTransfer(addr2, priKey2, uint64(1), big.NewInt(50), []byte{}, uint64(100000), big.NewInt(0))
		require.NoError(err)
		tsf8, err := action.SignedTransfer(addr2, priKey2, uint64(3), big.NewInt(5), []byte{}, uint64(100000), big.NewInt(0))
		require.NoError(err)
		tsf9, err := action.SignedTransfer(addr2, priKey2, uint64(4), big.NewInt(1), []byte{}, uint64(100000), big.NewInt(0))
		require.NoError(err)
		tsf10, err := action.SignedTransfer(addr2, priKey2, uint64(5), big.NewInt(5), []byte{}, uint64(100000), big.NewInt(0))
		require.NoError(err)

		sf.EXPECT().State(gomock.Any(), gomock.Any()).DoAndReturn(func(account interface{}, opts ...protocol.StateOption) (uint64, error) {
			acct, ok := account.(*state.Account)
			require.True(ok)
			acct.Nonce = 0
			cfg := &protocol.StateConfig{}
			for _, opt := range opts {
				opt(cfg)
			}
			if bytes.Equal(cfg.Key, identityset.Address(28).Bytes()) {
				acct.Balance = big.NewInt(100)
			} else {
				acct.Balance = big.NewInt(10)
			}
			return 0, nil
		}).AnyTimes()
		require.NoError(ap.Add(context.Background(), tsf1))
		require.NoError(ap.Add(context.Background(), tsf2))
		require.NoError(ap.Add(context.Background(), tsf3))
		require.NoError(ap.Add(context.Background(), tsf4))
		require.Equal(action.ErrInsufficientFunds, errors.Cause(ap.Add(context.Background(), tsf5)))
		require.Error(ap.Add(context.Background(), tsf6))

		require.Error(ap.Add(context.Background(), tsf7))
		require.NoError(ap.Add(context.Background(), tsf8))
		require.NoError(ap.Add(context.Background(), tsf9))
		require.NoError(ap.Add(context.Background(), tsf10))

		return ap, []action.SealedEnvelope{tsf1, tsf2, tsf3, tsf4}, []action.SealedEnvelope{}, []action.SealedEnvelope{}
	}

	t.Run("no-expiry", func(t *testing.T) {
		apConfig := getActPoolCfg()
		ap, transfers, _, executions := createActPool(apConfig)
		pickedActs := ap.PendingActionMap()
		require.Equal(len(transfers)+len(executions), lenPendingActionMap(pickedActs))
	})
	t.Run("expiry", func(t *testing.T) {
		apConfig := getActPoolCfg()
		apConfig.ActionExpiry = time.Second
		ap, _, _, _ := createActPool(apConfig)
		require.NoError(testutil.WaitUntil(100*time.Millisecond, 10*time.Second, func() (bool, error) {
			pickedActs := ap.PendingActionMap()
			return lenPendingActionMap(pickedActs) == 0, nil
		}))
	})
}

func TestActPool_removeConfirmedActs(t *testing.T) {
	ctrl := gomock.NewController(t)
	require := require.New(t)
	sf := mock_chainmanager.NewMockStateReader(ctrl)
	// Create actpool
	apConfig := getActPoolCfg()
	Ap, err := NewActPool(sf, apConfig, EnableExperimentalActions())
	require.NoError(err)
	ap, ok := Ap.(*actPool)
	require.True(ok)
	ap.AddActionEnvelopeValidators(protocol.NewGenericValidator(sf, accountutil.AccountState))

	tsf1, err := action.SignedTransfer(addr1, priKey1, uint64(1), big.NewInt(10), []byte{}, uint64(100000), big.NewInt(0))
	require.NoError(err)
	tsf2, err := action.SignedTransfer(addr1, priKey1, uint64(2), big.NewInt(20), []byte{}, uint64(100000), big.NewInt(0))
	require.NoError(err)
	tsf3, err := action.SignedTransfer(addr1, priKey1, uint64(3), big.NewInt(30), []byte{}, uint64(100000), big.NewInt(0))
	require.NoError(err)
	tsf4, err := action.SignedTransfer(addr1, priKey1, uint64(4), big.NewInt(30), []byte{}, uint64(100000), big.NewInt(0))
	require.NoError(err)

	sf.EXPECT().State(gomock.Any(), gomock.Any()).DoAndReturn(func(account interface{}, opts ...protocol.StateOption) (uint64, error) {
		acct, ok := account.(*state.Account)
		require.True(ok)
		acct.Nonce = 0
		acct.Balance = big.NewInt(100000000000000000)

		return 0, nil
	}).Times(9)
	require.NoError(ap.Add(context.Background(), tsf1))
	require.NoError(ap.Add(context.Background(), tsf2))
	require.NoError(ap.Add(context.Background(), tsf3))
	require.NoError(ap.Add(context.Background(), tsf4))

	require.Equal(4, len(ap.allActions))
	require.NotNil(ap.accountActs[addr1])
	sf.EXPECT().State(gomock.Any(), gomock.Any()).DoAndReturn(func(account interface{}, opts ...protocol.StateOption) (uint64, error) {
		acct, ok := account.(*state.Account)
		require.True(ok)
		acct.Nonce = 4
		acct.Balance = big.NewInt(100000000000000000)

		return 0, nil
	}).Times(1)
	ap.removeConfirmedActs()
	require.Equal(0, len(ap.allActions))
	require.Nil(ap.accountActs[addr1])
}

func TestActPool_Reset(t *testing.T) {
	ctrl := gomock.NewController(t)
	require := require.New(t)
	sf := mock_chainmanager.NewMockStateReader(ctrl)

	balances := []*big.Int{
		big.NewInt(100),
		big.NewInt(200),
		big.NewInt(300),
		big.NewInt(10),
		big.NewInt(20),
	}
	nonces := []uint64{0, 0, 0, 0, 0}
	sf.EXPECT().State(gomock.Any(), gomock.Any()).DoAndReturn(func(account interface{}, opts ...protocol.StateOption) (uint64, error) {
		acct, ok := account.(*state.Account)
		require.True(ok)
		cfg := &protocol.StateConfig{}
		for _, opt := range opts {
			opt(cfg)
		}
		switch {
		case bytes.Equal(cfg.Key, identityset.Address(28).Bytes()):
			acct.Balance = new(big.Int).Set(balances[0])
			acct.Nonce = nonces[0]
		case bytes.Equal(cfg.Key, identityset.Address(29).Bytes()):
			acct.Balance = new(big.Int).Set(balances[1])
			acct.Nonce = nonces[1]
		case bytes.Equal(cfg.Key, identityset.Address(30).Bytes()):
			acct.Balance = new(big.Int).Set(balances[2])
			acct.Nonce = nonces[2]
		case bytes.Equal(cfg.Key, identityset.Address(31).Bytes()):
			acct.Balance = new(big.Int).Set(balances[3])
			acct.Nonce = nonces[3]
		case bytes.Equal(cfg.Key, identityset.Address(32).Bytes()):
			acct.Balance = new(big.Int).Set(balances[4])
			acct.Nonce = nonces[4]
		}
		return 0, nil
	}).AnyTimes()

	apConfig := getActPoolCfg()
	Ap1, err := NewActPool(sf, apConfig, EnableExperimentalActions())
	require.NoError(err)
	ap1, ok := Ap1.(*actPool)
	require.True(ok)
	ap1.AddActionEnvelopeValidators(protocol.NewGenericValidator(sf, accountutil.AccountState))
	Ap2, err := NewActPool(sf, apConfig, EnableExperimentalActions())
	require.NoError(err)
	ap2, ok := Ap2.(*actPool)
	require.True(ok)
	ap2.AddActionEnvelopeValidators(protocol.NewGenericValidator(sf, accountutil.AccountState))

	// Tsfs to be added to ap1
	tsf1, err := action.SignedTransfer(addr2, priKey1, uint64(1), big.NewInt(50), []byte{}, uint64(20000), big.NewInt(0))
	require.NoError(err)
	tsf2, err := action.SignedTransfer(addr3, priKey1, uint64(2), big.NewInt(30), []byte{}, uint64(20000), big.NewInt(0))
	require.NoError(err)
	tsf3, err := action.SignedTransfer(addr2, priKey1, uint64(3), big.NewInt(60), []byte{}, uint64(20000), big.NewInt(0))
	require.NoError(err)
	tsf4, err := action.SignedTransfer(addr1, priKey2, uint64(1), big.NewInt(100), []byte{}, uint64(20000), big.NewInt(0))
	require.NoError(err)
	tsf5, err := action.SignedTransfer(addr3, priKey2, uint64(2), big.NewInt(50), []byte{}, uint64(20000), big.NewInt(0))
	require.NoError(err)
	tsf6, err := action.SignedTransfer(addr1, priKey2, uint64(3), big.NewInt(60), []byte{}, uint64(20000), big.NewInt(0))
	require.NoError(err)
	tsf7, err := action.SignedTransfer(addr1, priKey3, uint64(1), big.NewInt(100), []byte{}, uint64(20000), big.NewInt(0))
	require.NoError(err)
	tsf8, err := action.SignedTransfer(addr2, priKey3, uint64(2), big.NewInt(100), []byte{}, uint64(20000), big.NewInt(0))
	require.NoError(err)
	tsf9, err := action.SignedTransfer(addr1, priKey3, uint64(4), big.NewInt(100), []byte{}, uint64(20000), big.NewInt(0))
	require.NoError(err)

	ctx := context.Background()
	require.NoError(ap1.Add(ctx, tsf1))
	require.NoError(ap1.Add(ctx, tsf2))
	err = ap1.Add(ctx, tsf3)
	require.Equal(action.ErrInsufficientFunds, errors.Cause(err))
	require.NoError(ap1.Add(ctx, tsf4))
	require.NoError(ap1.Add(ctx, tsf5))
	err = ap1.Add(ctx, tsf6)
	require.Equal(action.ErrInsufficientFunds, errors.Cause(err))
	require.NoError(ap1.Add(ctx, tsf7))
	require.NoError(ap1.Add(ctx, tsf8))
	require.NoError(ap1.Add(ctx, tsf9))
	// Tsfs to be added to ap2 only
	tsf10, err := action.SignedTransfer(addr2, priKey1, uint64(3), big.NewInt(20), []byte{}, uint64(20000), big.NewInt(0))
	require.NoError(err)
	tsf11, err := action.SignedTransfer(addr3, priKey1, uint64(4), big.NewInt(10), []byte{}, uint64(20000), big.NewInt(0))
	require.NoError(err)
	tsf12, err := action.SignedTransfer(addr3, priKey2, uint64(2), big.NewInt(70), []byte{}, uint64(20000), big.NewInt(0))
	require.NoError(err)
	tsf13, err := action.SignedTransfer(addr1, priKey3, uint64(1), big.NewInt(200), []byte{}, uint64(20000), big.NewInt(0))
	require.NoError(err)
	tsf14, err := action.SignedTransfer(addr2, priKey3, uint64(2), big.NewInt(50), []byte{}, uint64(20000), big.NewInt(0))
	require.NoError(err)

	require.NoError(ap2.Add(ctx, tsf1))
	require.NoError(ap2.Add(ctx, tsf2))
	require.NoError(ap2.Add(ctx, tsf10))
	err = ap2.Add(ctx, tsf11)
	require.Equal(action.ErrInsufficientFunds, errors.Cause(err))
	require.NoError(ap2.Add(ctx, tsf4))
	require.NoError(ap2.Add(ctx, tsf12))
	require.NoError(ap2.Add(ctx, tsf13))
	require.NoError(ap2.Add(ctx, tsf14))
	err = ap2.Add(ctx, tsf9)
	require.Equal(action.ErrInsufficientFunds, errors.Cause(err))
	// Check confirmed nonce, pending nonce, and pending balance after adding Tsfs above for each account
	// ap1
	// Addr1
	ap1PNonce1, _ := ap1.getPendingNonce(addr1)
	require.Equal(uint64(3), ap1PNonce1)
	ap1PBalance1, _ := ap1.getPendingBalance(addr1)
	require.Equal(big.NewInt(20).Uint64(), ap1PBalance1.Uint64())
	// Addr2
	ap1PNonce2, _ := ap1.getPendingNonce(addr2)
	require.Equal(uint64(3), ap1PNonce2)
	ap1PBalance2, _ := ap1.getPendingBalance(addr2)
	require.Equal(big.NewInt(50).Uint64(), ap1PBalance2.Uint64())
	// Addr3
	ap1PNonce3, _ := ap1.getPendingNonce(addr3)
	require.Equal(uint64(3), ap1PNonce3)
	ap1PBalance3, _ := ap1.getPendingBalance(addr3)
	require.Equal(big.NewInt(100).Uint64(), ap1PBalance3.Uint64())
	// ap2
	// Addr1
	ap2PNonce1, _ := ap2.getPendingNonce(addr1)
	require.Equal(uint64(4), ap2PNonce1)
	ap2PBalance1, _ := ap2.getPendingBalance(addr1)
	require.Equal(big.NewInt(0).Uint64(), ap2PBalance1.Uint64())
	// Addr2
	ap2PNonce2, _ := ap2.getPendingNonce(addr2)
	require.Equal(uint64(3), ap2PNonce2)
	ap2PBalance2, _ := ap2.getPendingBalance(addr2)
	require.Equal(big.NewInt(30).Uint64(), ap2PBalance2.Uint64())
	// Addr3
	ap2PNonce3, _ := ap2.getPendingNonce(addr3)
	require.Equal(uint64(3), ap2PNonce3)
	ap2PBalance3, _ := ap2.getPendingBalance(addr3)
	require.Equal(big.NewInt(50).Uint64(), ap2PBalance3.Uint64())
	// Let ap1 be BP's actpool
	balances[0] = big.NewInt(220)
	nonces[0] = 2
	balances[1] = big.NewInt(200)
	nonces[1] = 2
	balances[2] = big.NewInt(180)
	nonces[2] = 2
	//Reset
	ap1.Reset()
	ap2.Reset()
	// Check confirmed nonce, pending nonce, and pending balance after resetting actpool for each account
	// ap1
	// Addr1
	ap1PNonce1, _ = ap1.getPendingNonce(addr1)
	require.Equal(uint64(3), ap1PNonce1)
	ap1PBalance1, _ = ap1.getPendingBalance(addr1)
	require.Equal(big.NewInt(220).Uint64(), ap1PBalance1.Uint64())
	// Addr2
	ap1PNonce2, _ = ap1.getPendingNonce(addr2)
	require.Equal(uint64(3), ap1PNonce2)
	ap1PBalance2, _ = ap1.getPendingBalance(addr2)
	require.Equal(big.NewInt(200).Uint64(), ap1PBalance2.Uint64())
	// Addr3
	ap1PNonce3, _ = ap1.getPendingNonce(addr3)
	require.Equal(uint64(3), ap1PNonce3)
	ap1PBalance3, _ = ap1.getPendingBalance(addr3)
	require.Equal(big.NewInt(180).Uint64(), ap1PBalance3.Uint64())
	// ap2
	// Addr1
	ap2PNonce1, _ = ap2.getPendingNonce(addr1)
	require.Equal(uint64(4), ap2PNonce1)
	ap2PBalance1, _ = ap2.getPendingBalance(addr1)
	require.Equal(big.NewInt(200).Uint64(), ap2PBalance1.Uint64())
	// Addr2
	ap2PNonce2, _ = ap2.getPendingNonce(addr2)
	require.Equal(uint64(3), ap2PNonce2)
	ap2PBalance2, _ = ap2.getPendingBalance(addr2)
	require.Equal(big.NewInt(200).Uint64(), ap2PBalance2.Uint64())
	// Addr3
	ap2PNonce3, _ = ap2.getPendingNonce(addr3)
	require.Equal(uint64(3), ap2PNonce3)
	ap2PBalance3, _ = ap2.getPendingBalance(addr3)
	require.Equal(big.NewInt(180).Uint64(), ap2PBalance3.Uint64())
	// Add more Tsfs after resetting
	// Tsfs To be added to ap1 only
	tsf15, err := action.SignedTransfer(addr2, priKey3, uint64(3), big.NewInt(80), []byte{}, uint64(20000), big.NewInt(0))
	require.NoError(err)
	// Tsfs To be added to ap2 only
	tsf16, err := action.SignedTransfer(addr2, priKey1, uint64(4), big.NewInt(150), []byte{}, uint64(20000), big.NewInt(0))
	require.NoError(err)
	tsf17, err := action.SignedTransfer(addr1, priKey2, uint64(3), big.NewInt(90), []byte{}, uint64(20000), big.NewInt(0))
	require.NoError(err)
	tsf18, err := action.SignedTransfer(addr3, priKey2, uint64(4), big.NewInt(100), []byte{}, uint64(20000), big.NewInt(0))
	require.NoError(err)
	tsf19, err := action.SignedTransfer(addr1, priKey2, uint64(5), big.NewInt(50), []byte{}, uint64(20000), big.NewInt(0))
	require.NoError(err)
	tsf20, err := action.SignedTransfer(addr2, priKey3, uint64(3), big.NewInt(200), []byte{}, uint64(20000), big.NewInt(0))
	require.NoError(err)

	require.NoError(ap1.Add(ctx, tsf15))
	require.NoError(ap2.Add(ctx, tsf16))
	require.NoError(ap2.Add(ctx, tsf17))
	require.NoError(ap2.Add(ctx, tsf18))
	err = ap2.Add(ctx, tsf19)
	require.Equal(action.ErrInsufficientFunds, errors.Cause(err))
	err = ap2.Add(ctx, tsf20)
	require.Equal(action.ErrInsufficientFunds, errors.Cause(err))
	// Check confirmed nonce, pending nonce, and pending balance after adding Tsfs above for each account
	// ap1
	// Addr1
	ap1PNonce1, _ = ap1.getPendingNonce(addr1)
	require.Equal(uint64(3), ap1PNonce1)
	ap1PBalance1, _ = ap1.getPendingBalance(addr1)
	require.Equal(big.NewInt(220).Uint64(), ap1PBalance1.Uint64())
	// Addr2
	ap1PNonce2, _ = ap1.getPendingNonce(addr2)
	require.Equal(uint64(3), ap1PNonce2)
	ap1PBalance2, _ = ap1.getPendingBalance(addr2)
	require.Equal(big.NewInt(200).Uint64(), ap1PBalance2.Uint64())
	// Addr3
	ap1PNonce3, _ = ap1.getPendingNonce(addr3)
	require.Equal(uint64(5), ap1PNonce3)
	ap1PBalance3, _ = ap1.getPendingBalance(addr3)
	require.Equal(big.NewInt(0).Uint64(), ap1PBalance3.Uint64())
	// ap2
	// Addr1
	ap2PNonce1, _ = ap2.getPendingNonce(addr1)
	require.Equal(uint64(5), ap2PNonce1)
	ap2PBalance1, _ = ap2.getPendingBalance(addr1)
	require.Equal(big.NewInt(50).Uint64(), ap2PBalance1.Uint64())
	// Addr2
	ap2PNonce2, _ = ap2.getPendingNonce(addr2)
	require.Equal(uint64(5), ap2PNonce2)
	ap2PBalance2, _ = ap2.getPendingBalance(addr2)
	require.Equal(big.NewInt(10).Uint64(), ap2PBalance2.Uint64())
	// Addr3
	ap2PNonce3, _ = ap2.getPendingNonce(addr3)
	require.Equal(uint64(3), ap2PNonce3)
	ap2PBalance3, _ = ap2.getPendingBalance(addr3)
	require.Equal(big.NewInt(180).Uint64(), ap2PBalance3.Uint64())
	// Let ap2 be BP's actpool
	balances[0] = big.NewInt(140)
	nonces[0] = 4
	balances[1] = big.NewInt(180)
	nonces[1] = 4
	balances[2] = big.NewInt(280)
	nonces[2] = 2

	//Reset
	ap1.Reset()
	ap2.Reset()
	// Check confirmed nonce, pending nonce, and pending balance after resetting actpool for each account
	// ap1
	// Addr1
	ap1PNonce1, _ = ap1.getPendingNonce(addr1)
	require.Equal(uint64(5), ap1PNonce1)
	ap1PBalance1, _ = ap1.getPendingBalance(addr1)
	require.Equal(big.NewInt(140).Uint64(), ap1PBalance1.Uint64())
	// Addr2
	ap1PNonce2, _ = ap1.getPendingNonce(addr2)
	require.Equal(uint64(5), ap1PNonce2)
	ap1PBalance2, _ = ap1.getPendingBalance(addr2)
	require.Equal(big.NewInt(180).Uint64(), ap1PBalance2.Uint64())
	// Addr3
	ap1PNonce3, _ = ap1.getPendingNonce(addr3)
	require.Equal(uint64(5), ap1PNonce3)
	ap1PBalance3, _ = ap1.getPendingBalance(addr3)
	require.Equal(big.NewInt(100).Uint64(), ap1PBalance3.Uint64())
	// ap2
	// Addr1
	ap2PNonce1, _ = ap2.getPendingNonce(addr1)
	require.Equal(uint64(5), ap2PNonce1)
	ap2PBalance1, _ = ap2.getPendingBalance(addr1)
	require.Equal(big.NewInt(140).Uint64(), ap2PBalance1.Uint64())
	// Addr2
	ap2PNonce2, _ = ap2.getPendingNonce(addr2)
	require.Equal(uint64(5), ap2PNonce2)
	ap2PBalance2, _ = ap2.getPendingBalance(addr2)
	require.Equal(big.NewInt(180).Uint64(), ap2PBalance2.Uint64())
	// Addr3
	ap2PNonce3, _ = ap2.getPendingNonce(addr3)
	require.Equal(uint64(3), ap2PNonce3)
	ap2PBalance3, _ = ap2.getPendingBalance(addr3)
	require.Equal(big.NewInt(280).Uint64(), ap2PBalance3.Uint64())

	// Add two more players
	tsf21, err := action.SignedTransfer(addr5, priKey4, uint64(1), big.NewInt(10), []byte{}, uint64(20000), big.NewInt(0))
	require.NoError(err)
	tsf22, err := action.SignedTransfer(addr5, priKey4, uint64(2), big.NewInt(10), []byte{}, uint64(20000), big.NewInt(0))
	require.NoError(err)
	tsf23, err := action.NewTransfer(uint64(3), big.NewInt(1), "", []byte{}, uint64(100000), big.NewInt(0))
	require.NoError(err)

	bd := &action.EnvelopeBuilder{}
	elp := bd.SetNonce(3).
		SetGasLimit(20000).
		SetAction(tsf23).Build()
	selp23, err := action.Sign(elp, priKey4)
	require.NoError(err)

	tsf24, err := action.SignedTransfer(addr5, priKey5, uint64(1), big.NewInt(10), []byte{}, uint64(20000), big.NewInt(0))
	require.NoError(err)
	tsf25, err := action.SignedTransfer(addr4, priKey5, uint64(2), big.NewInt(10), []byte{}, uint64(20000), big.NewInt(0))
	require.NoError(err)
	tsf26, err := action.NewTransfer(uint64(3), big.NewInt(1), addr4, []byte{}, uint64(20000), big.NewInt(0))
	require.NoError(err)

	bd = &action.EnvelopeBuilder{}
	elp = bd.SetNonce(3).
		SetGasLimit(20000).
		SetAction(tsf26).Build()
	selp26, err := action.Sign(elp, priKey5)
	require.NoError(err)

	require.NoError(ap1.Add(ctx, tsf21))
	require.Error(ap1.Add(ctx, tsf22))
	require.Error(ap1.Add(ctx, selp23))
	require.NoError(ap1.Add(ctx, tsf24))
	require.NoError(ap1.Add(ctx, tsf25))
	require.Error(ap1.Add(ctx, selp26))
	// Check confirmed nonce, pending nonce, and pending balance after adding actions above for account4 and account5
	// ap1
	// Addr4
	ap1PNonce4, _ := ap1.getPendingNonce(addr4)
	require.Equal(uint64(2), ap1PNonce4)
	ap1PBalance4, _ := ap1.getPendingBalance(addr4)
	require.Equal(big.NewInt(0).Uint64(), ap1PBalance4.Uint64())
	// Addr5
	ap1PNonce5, _ := ap1.getPendingNonce(addr5)
	require.Equal(uint64(3), ap1PNonce5)
	ap1PBalance5, _ := ap1.getPendingBalance(addr5)
	require.Equal(big.NewInt(0).Uint64(), ap1PBalance5.Uint64())
	// Let ap1 be BP's actpool
	balances[3] = big.NewInt(10)
	nonces[3] = 1
	balances[4] = big.NewInt(20)
	nonces[4] = 2
	//Reset
	ap1.Reset()
	// Check confirmed nonce, pending nonce, and pending balance after resetting actpool for each account
	// ap1
	// Addr4
	ap1PNonce4, _ = ap1.getPendingNonce(addr4)
	require.Equal(uint64(2), ap1PNonce4)
	ap1PBalance4, _ = ap1.getPendingBalance(addr4)
	require.Equal(big.NewInt(10).Uint64(), ap1PBalance4.Uint64())
	// Addr5
	ap1PNonce5, _ = ap1.getPendingNonce(addr5)
	require.Equal(uint64(3), ap1PNonce5)
	ap1PBalance5, _ = ap1.getPendingBalance(addr5)
	require.Equal(big.NewInt(20).Uint64(), ap1PBalance5.Uint64())
}

func TestActPool_removeInvalidActs(t *testing.T) {
	ctrl := gomock.NewController(t)
	require := require.New(t)
	sf := mock_chainmanager.NewMockStateReader(ctrl)
	// Create actpool
	apConfig := getActPoolCfg()
	Ap, err := NewActPool(sf, apConfig, EnableExperimentalActions())
	require.NoError(err)
	ap, ok := Ap.(*actPool)
	require.True(ok)
	ap.AddActionEnvelopeValidators(protocol.NewGenericValidator(sf, accountutil.AccountState))

	tsf1, err := action.SignedTransfer(addr1, priKey1, uint64(1), big.NewInt(10), []byte{}, uint64(100000), big.NewInt(0))
	require.NoError(err)
	tsf2, err := action.SignedTransfer(addr1, priKey1, uint64(2), big.NewInt(20), []byte{}, uint64(100000), big.NewInt(0))
	require.NoError(err)
	tsf3, err := action.SignedTransfer(addr1, priKey1, uint64(3), big.NewInt(30), []byte{}, uint64(100000), big.NewInt(0))
	require.NoError(err)
	tsf4, err := action.SignedTransfer(addr1, priKey1, uint64(4), big.NewInt(30), []byte{}, uint64(100000), big.NewInt(0))
	require.NoError(err)
	sf.EXPECT().State(gomock.Any(), gomock.Any()).DoAndReturn(func(account interface{}, opts ...protocol.StateOption) (uint64, error) {
		acct, ok := account.(*state.Account)
		require.True(ok)
		acct.Nonce = 0
		acct.Balance = big.NewInt(100000000000000000)

		return 0, nil
	}).Times(9)
	require.NoError(ap.Add(context.Background(), tsf1))
	require.NoError(ap.Add(context.Background(), tsf2))
	require.NoError(ap.Add(context.Background(), tsf3))
	require.NoError(ap.Add(context.Background(), tsf4))

	hash1, err := tsf1.Hash()
	require.NoError(err)
	hash2, err := tsf4.Hash()
	require.NoError(err)
	acts := []action.SealedEnvelope{tsf1, tsf4}
	require.NotNil(ap.allActions[hash1])
	require.NotNil(ap.allActions[hash2])
	ap.removeInvalidActs(acts)
	require.Equal(action.SealedEnvelope{}, ap.allActions[hash1])
	require.Equal(action.SealedEnvelope{}, ap.allActions[hash2])
}

func TestActPool_GetPendingNonce(t *testing.T) {
	ctrl := gomock.NewController(t)
	require := require.New(t)
	sf := mock_chainmanager.NewMockStateReader(ctrl)
	// Create actpool
	apConfig := getActPoolCfg()
	Ap, err := NewActPool(sf, apConfig, EnableExperimentalActions())
	require.NoError(err)
	ap, ok := Ap.(*actPool)
	require.True(ok)
	ap.AddActionEnvelopeValidators(protocol.NewGenericValidator(sf, accountutil.AccountState))

	tsf1, err := action.SignedTransfer(addr1, priKey1, uint64(1), big.NewInt(10), []byte{}, uint64(100000), big.NewInt(0))
	require.NoError(err)
	tsf3, err := action.SignedTransfer(addr1, priKey1, uint64(3), big.NewInt(30), []byte{}, uint64(100000), big.NewInt(0))
	require.NoError(err)
	tsf4, err := action.SignedTransfer(addr1, priKey1, uint64(4), big.NewInt(30), []byte{}, uint64(100000), big.NewInt(0))
	require.NoError(err)
	sf.EXPECT().State(gomock.Any(), gomock.Any()).DoAndReturn(func(account interface{}, opts ...protocol.StateOption) (uint64, error) {
		acct, ok := account.(*state.Account)
		require.True(ok)
		acct.Nonce = 0
		acct.Balance = big.NewInt(100000000000000000)

		return 0, nil
	}).Times(8)

	require.NoError(ap.Add(context.Background(), tsf1))
	require.NoError(ap.Add(context.Background(), tsf3))
	require.NoError(ap.Add(context.Background(), tsf4))

	nonce, err := ap.GetPendingNonce(addr2)
	require.NoError(err)
	require.Equal(uint64(1), nonce)

	nonce, err = ap.GetPendingNonce(addr1)
	require.NoError(err)
	require.Equal(uint64(2), nonce)
}

func TestActPool_GetUnconfirmedActs(t *testing.T) {
	ctrl := gomock.NewController(t)
	require := require.New(t)
	sf := mock_chainmanager.NewMockStateReader(ctrl)
	// Create actpool
	apConfig := getActPoolCfg()
	Ap, err := NewActPool(sf, apConfig, EnableExperimentalActions())
	require.NoError(err)
	ap, ok := Ap.(*actPool)
	require.True(ok)
	ap.AddActionEnvelopeValidators(protocol.NewGenericValidator(sf, accountutil.AccountState))

	tsf1, err := action.SignedTransfer(addr1, priKey1, uint64(1), big.NewInt(10), []byte{}, uint64(100000), big.NewInt(0))
	require.NoError(err)
	tsf3, err := action.SignedTransfer(addr1, priKey1, uint64(3), big.NewInt(30), []byte{}, uint64(100000), big.NewInt(0))
	require.NoError(err)
	tsf4, err := action.SignedTransfer(addr1, priKey1, uint64(4), big.NewInt(30), []byte{}, uint64(100000), big.NewInt(0))
	require.NoError(err)
	tsf5, err := action.SignedTransfer(addr1, priKey2, uint64(1), big.NewInt(30), []byte{}, uint64(100000), big.NewInt(0))
	require.NoError(err)

	sf.EXPECT().State(gomock.Any(), gomock.Any()).DoAndReturn(func(account interface{}, opts ...protocol.StateOption) (uint64, error) {
		acct, ok := account.(*state.Account)
		require.True(ok)
		acct.Nonce = 0
		acct.Balance = big.NewInt(100000000000000000)

		return 0, nil
	}).Times(10)
	require.NoError(ap.Add(context.Background(), tsf1))
	require.NoError(ap.Add(context.Background(), tsf3))
	require.NoError(ap.Add(context.Background(), tsf4))
	require.NoError(ap.Add(context.Background(), tsf5))

	acts := ap.GetUnconfirmedActs(addr3)
	require.Equal([]action.SealedEnvelope(nil), acts)

	acts = ap.GetUnconfirmedActs(addr1)
	require.Equal([]action.SealedEnvelope{tsf1, tsf3, tsf4, tsf5}, acts)
}

func TestActPool_GetActionByHash(t *testing.T) {
	ctrl := gomock.NewController(t)
	require := require.New(t)

	sf := mock_chainmanager.NewMockStateReader(ctrl)
	// Create actpool
	apConfig := getActPoolCfg()
	Ap, err := NewActPool(sf, apConfig, EnableExperimentalActions())
	require.NoError(err)
	ap, ok := Ap.(*actPool)
	require.True(ok)

	tsf1, err := action.SignedTransfer(addr1, priKey1, uint64(1), big.NewInt(10), []byte{}, uint64(100000), big.NewInt(0))
	require.NoError(err)
	hash1, err := tsf1.Hash()
	require.NoError(err)
	tsf2, err := action.SignedTransfer(addr1, priKey1, uint64(2), big.NewInt(10), []byte{}, uint64(100000), big.NewInt(0))
	require.NoError(err)
	hash2, err := tsf2.Hash()
	require.NoError(err)

	ap.allActions[hash1] = tsf1
	act, err := ap.GetActionByHash(hash1)
	require.NoError(err)
	require.Equal(tsf1, act)
	act, err = ap.GetActionByHash(hash2)
	require.Equal(action.ErrNotFound, errors.Cause(err))
	require.Equal(action.SealedEnvelope{}, act)

	ap.allActions[hash2] = tsf2
	act, err = ap.GetActionByHash(hash2)
	require.NoError(err)
	require.Equal(tsf2, act)
}

func TestActPool_GetCapacity(t *testing.T) {
	ctrl := gomock.NewController(t)
	require := require.New(t)
	sf := mock_chainmanager.NewMockStateReader(ctrl)
	// Create actpool
	apConfig := getActPoolCfg()
	Ap, err := NewActPool(sf, apConfig, EnableExperimentalActions())
	require.NoError(err)
	ap, ok := Ap.(*actPool)
	require.True(ok)
	require.Equal(uint64(maxNumActsPerPool), ap.GetCapacity())
	require.Equal(uint64(maxGasLimitPerPool), ap.GetGasCapacity())
}

func TestActPool_GetSize(t *testing.T) {
	ctrl := gomock.NewController(t)
	require := require.New(t)
	sf := mock_chainmanager.NewMockStateReader(ctrl)
	// Create actpool
	apConfig := getActPoolCfg()
	Ap, err := NewActPool(sf, apConfig, EnableExperimentalActions())
	require.NoError(err)
	ap, ok := Ap.(*actPool)
	require.True(ok)
	ap.AddActionEnvelopeValidators(protocol.NewGenericValidator(sf, accountutil.AccountState))
	require.Zero(ap.GetSize())
	require.Zero(ap.GetGasSize())

	tsf1, err := action.SignedTransfer(addr1, priKey1, uint64(1), big.NewInt(10), []byte{}, uint64(20000), big.NewInt(0))
	require.NoError(err)
	tsf2, err := action.SignedTransfer(addr1, priKey1, uint64(2), big.NewInt(20), []byte{}, uint64(20000), big.NewInt(0))
	require.NoError(err)
	tsf3, err := action.SignedTransfer(addr1, priKey1, uint64(3), big.NewInt(30), []byte{}, uint64(20000), big.NewInt(0))
	require.NoError(err)
	tsf4, err := action.SignedTransfer(addr1, priKey1, uint64(4), big.NewInt(30), []byte{}, uint64(20000), big.NewInt(0))
	require.NoError(err)

	sf.EXPECT().State(gomock.Any(), gomock.Any()).DoAndReturn(func(account interface{}, opts ...protocol.StateOption) (uint64, error) {
		acct, ok := account.(*state.Account)
		require.True(ok)
		acct.Nonce = 0
		acct.Balance = big.NewInt(100000000000000000)

		return 0, nil
	}).Times(9)
	require.NoError(ap.Add(context.Background(), tsf1))
	require.NoError(ap.Add(context.Background(), tsf2))
	require.NoError(ap.Add(context.Background(), tsf3))
	require.NoError(ap.Add(context.Background(), tsf4))
	require.Equal(uint64(4), ap.GetSize())
	require.Equal(uint64(40000), ap.GetGasSize())
	sf.EXPECT().State(gomock.Any(), gomock.Any()).DoAndReturn(func(account interface{}, opts ...protocol.StateOption) (uint64, error) {
		acct, ok := account.(*state.Account)
		require.True(ok)
		acct.Nonce = 4
		acct.Balance = big.NewInt(100000000000000000)

		return 0, nil
	}).Times(1)
	ap.removeConfirmedActs()
	require.Equal(uint64(0), ap.GetSize())
	require.Equal(uint64(0), ap.GetGasSize())
}

func TestActPool_AddActionNotEnoughGasPrice(t *testing.T) {
	ctrl := gomock.NewController(t)
	sf := mock_chainmanager.NewMockStateReader(ctrl)

	apConfig := config.Default.ActPool
	ap, err := NewActPool(sf, apConfig, EnableExperimentalActions())
	require.NoError(t, err)
	tsf, err := action.SignedTransfer(
		identityset.Address(0).String(),
		identityset.PrivateKey(1),
		uint64(1),
		big.NewInt(10),
		[]byte{},
		uint64(20000),
		big.NewInt(0),
	)
	require.NoError(t, err)

	ctx := protocol.WithBlockchainCtx(context.Background(), protocol.BlockchainCtx{})
	require.Error(t, ap.Add(ctx, tsf))
}

func TestActPool_SpeedUpAction(t *testing.T) {
	ctrl := gomock.NewController(t)
	require := require.New(t)
	sf := mock_chainmanager.NewMockStateReader(ctrl)
	sf.EXPECT().State(gomock.Any(), gomock.Any()).DoAndReturn(func(account interface{}, opts ...protocol.StateOption) (uint64, error) {
		acct, ok := account.(*state.Account)
		require.True(ok)
		acct.Nonce = 0
		cfg := &protocol.StateConfig{}
		for _, opt := range opts {
			opt(cfg)
		}
		acct.Balance = big.NewInt(10000000)
		return 0, nil
	}).AnyTimes()

	// Create actpool
	apConfig := getActPoolCfg()
	Ap, err := NewActPool(sf, apConfig, EnableExperimentalActions())
	require.NoError(err)
	ap, ok := Ap.(*actPool)
	require.True(ok)
	ap.AddActionEnvelopeValidators(protocol.NewGenericValidator(sf, accountutil.AccountState))

	tsf1, err := action.SignedTransfer(addr1, priKey1, uint64(1), big.NewInt(10), []byte{}, uint64(100000), big.NewInt(0))
	require.NoError(err)
	tsf2, err := action.SignedTransfer(addr2, priKey2, uint64(1), big.NewInt(5), []byte{}, uint64(100000), big.NewInt(1))
	require.NoError(err)
	tsf3, err := action.SignedTransfer(addr1, priKey1, uint64(1), big.NewInt(10), []byte{}, uint64(100000), big.NewInt(3))
	require.NoError(err)

	// A send action tsf1 with nonce 1, B send action tsf2 with nonce 1
	ctx := context.Background()
	require.NoError(ap.Add(ctx, tsf1))
	require.NoError(ap.Add(ctx, tsf2))

	// check account and actpool status
	pBalance1, _ := ap.getPendingBalance(addr1)
	require.Equal(uint64(10000000-10), pBalance1.Uint64())
	pNonce1, _ := ap.getPendingNonce(addr1)
	require.Equal(uint64(2), pNonce1)
	pBalance2, _ := ap.getPendingBalance(addr2)
	require.Equal(uint64(10000000-5-10000), pBalance2.Uint64())
	pNonce2, _ := ap.getPendingNonce(addr2)
	require.Equal(uint64(2), pNonce2)

	// A send action tsf3 with nonce 1 and higher gas price
	require.NoError(ap.Add(ctx, tsf3))

	// check account and actpool status again after new action is inserted
	pNonce3, _ := ap.getPendingNonce(addr1)
	require.Equal(uint64(2), pNonce3)

	ai := actioniterator.NewActionIterator(ap.PendingActionMap())
	appliedActionList := make([]action.SealedEnvelope, 0)
	for {
		bestAction, ok := ai.Next()
		if !ok {
			break
		}
		appliedActionList = append(appliedActionList, bestAction)
	}
	// tsf1 is replaced by tsf3 with higher gas price
	require.Equal(appliedActionList, []action.SealedEnvelope{tsf3, tsf2})
}

// Helper function to return the correct pending nonce just in case of empty queue
func (ap *actPool) getPendingNonce(addr string) (uint64, error) {
	if queue, ok := ap.accountActs[addr]; ok {
		return queue.PendingNonce(), nil
	}
	addr1, err := address.FromString(addr)
	if err != nil {
		return 0, err
	}
	committedState, err := accountutil.AccountState(ap.sf, addr1)
	return committedState.Nonce + 1, err
}

// Helper function to return the correct pending balance just in case of empty queue
func (ap *actPool) getPendingBalance(addr string) (*big.Int, error) {
	if queue, ok := ap.accountActs[addr]; ok {
		return queue.PendingBalance(), nil
	}
	addr1, err := address.FromString(addr)
	if err != nil {
		return nil, err
	}
	state, err := accountutil.AccountState(ap.sf, addr1)
	if err != nil {
		return nil, err
	}

	return state.Balance, nil
}

func getActPoolCfg() config.ActPool {
	return config.ActPool{
		MaxNumActsPerPool:  maxNumActsPerPool,
		MaxGasLimitPerPool: maxGasLimitPerPool,
		MaxNumActsPerAcct:  maxNumActsPerAcct,
		MinGasPriceStr:     "0",
		BlackList:          []string{addr6},
	}
}

func actionMap2Slice(actMap map[string][]action.SealedEnvelope) []action.SealedEnvelope {
	acts := make([]action.SealedEnvelope, 0)
	for _, parts := range actMap {
		acts = append(acts, parts...)
	}
	return acts
}

func lenPendingActionMap(acts map[string][]action.SealedEnvelope) int {
	l := 0
	for _, part := range acts {
		l += len(part)
	}
	return l
}<|MERGE_RESOLUTION|>--- conflicted
+++ resolved
@@ -236,11 +236,7 @@
 	tsf10, err := action.SignedTransfer(addr2, priKey2, uint64(apConfig.MaxGasLimitPerPool/10000), big.NewInt(50), []byte{1, 2, 3}, uint64(20000), big.NewInt(0))
 	require.NoError(err)
 	err = ap3.Add(ctx, tsf10)
-<<<<<<< HEAD
 	require.Equal(action.ErrGasLimit, errors.Cause(err))
-=======
-	require.Contains(err.Error(), "insufficient gas space for action")
->>>>>>> 7b196b2b
 
 	// Case IV: Nonce already exists
 	replaceTsf, err := action.SignedTransfer(addr2, priKey1, uint64(1), big.NewInt(1), []byte{}, uint64(100000), big.NewInt(0))
