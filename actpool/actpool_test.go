--- conflicted
+++ resolved
@@ -94,13 +94,9 @@
 	require.NotNil(sf)
 	ws, err := sf.NewWorkingSet()
 	require.NoError(err)
-<<<<<<< HEAD
 	gasLimit := testutil.TestGasLimit
 	ctx := state.Context{testaddress.Addrinfo["producer"].RawAddress, &gasLimit, testutil.EnableGasCharge}
-	_, err = ws.RunActions(0, []action.Action{prevTsf}, ctx)
-=======
-	_, _, err = ws.RunActions(0, []action.Action{prevTsf})
->>>>>>> b9e86a7c
+	_, _, err = ws.RunActions(0, []action.Action{prevTsf}, ctx)
 	require.NoError(err)
 	require.Nil(sf.Commit(ws))
 	ap.Reset()
@@ -387,13 +383,9 @@
 	require.NotNil(sf)
 	ws, err := sf.NewWorkingSet()
 	require.NoError(err)
-<<<<<<< HEAD
 	gasLimit := testutil.TestGasLimit
 	ctx := state.Context{testaddress.Addrinfo["producer"].RawAddress, &gasLimit, testutil.EnableGasCharge}
-	_, err = ws.RunActions(0, []action.Action{tsf1, tsf2, tsf3, vote4}, ctx)
-=======
-	_, _, err = ws.RunActions(0, []action.Action{tsf1, tsf2, tsf3, vote4})
->>>>>>> b9e86a7c
+	_, _, err = ws.RunActions(0, []action.Action{tsf1, tsf2, tsf3, vote4}, ctx)
 	require.NoError(err)
 	require.Nil(sf.Commit(ws))
 	ap.removeConfirmedActs()
@@ -549,13 +541,9 @@
 	require.NotNil(sf)
 	ws, err := sf.NewWorkingSet()
 	require.NoError(err)
-<<<<<<< HEAD
 	gasLimit := testutil.TestGasLimit
 	ctx := state.Context{testaddress.Addrinfo["producer"].RawAddress, &gasLimit, testutil.EnableGasCharge}
-	_, err = ws.RunActions(0, pickedActs, ctx)
-=======
-	_, _, err = ws.RunActions(0, pickedActs)
->>>>>>> b9e86a7c
+	_, _, err = ws.RunActions(0, pickedActs, ctx)
 	require.NoError(err)
 	require.Nil(sf.Commit(ws))
 	//Reset
@@ -666,12 +654,8 @@
 	// ap2 commits update of accounts to trie
 	ws, err = sf.NewWorkingSet()
 	require.NoError(err)
-<<<<<<< HEAD
 	ctx = state.Context{testaddress.Addrinfo["producer"].RawAddress, &gasLimit, testutil.EnableGasCharge}
-	_, err = ws.RunActions(0, pickedActs, ctx)
-=======
-	_, _, err = ws.RunActions(0, pickedActs)
->>>>>>> b9e86a7c
+	_, _, err = ws.RunActions(0, pickedActs, ctx)
 	require.NoError(err)
 	require.Nil(sf.Commit(ws))
 	//Reset
@@ -763,12 +747,8 @@
 	// ap1 commits update of accounts to trie
 	ws, err = sf.NewWorkingSet()
 	require.NoError(err)
-<<<<<<< HEAD
 	ctx = state.Context{testaddress.Addrinfo["producer"].RawAddress, &gasLimit, testutil.EnableGasCharge}
-	_, err = ws.RunActions(0, pickedActs, ctx)
-=======
-	_, _, err = ws.RunActions(0, pickedActs)
->>>>>>> b9e86a7c
+	_, _, err = ws.RunActions(0, pickedActs, ctx)
 	require.NoError(err)
 	require.Nil(sf.Commit(ws))
 	//Reset
@@ -996,13 +976,9 @@
 	require.NotNil(sf)
 	ws, err := sf.NewWorkingSet()
 	require.NoError(err)
-<<<<<<< HEAD
 	gasLimit := testutil.TestGasLimit
 	ctx := state.Context{testaddress.Addrinfo["producer"].RawAddress, &gasLimit, testutil.EnableGasCharge}
-	_, err = ws.RunActions(0, []action.Action{tsf1, tsf2, tsf3, vote4}, ctx)
-=======
-	_, _, err = ws.RunActions(0, []action.Action{tsf1, tsf2, tsf3, vote4})
->>>>>>> b9e86a7c
+	_, _, err = ws.RunActions(0, []action.Action{tsf1, tsf2, tsf3, vote4}, ctx)
 	require.NoError(err)
 	require.Nil(sf.Commit(ws))
 	ap.removeConfirmedActs()
