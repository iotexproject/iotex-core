// Copyright (c) 2019 IoTeX Foundation
// This is an alpha (internal) release and is not suitable for production. This source code is provided 'as is' and no
// warranties are given as to title or non-infringement, merchantability or fitness for purpose and, to the extent
// permitted by law, all liability for your use of the code is disclaimed. This source code is governed by Apache
// License 2.0 that can be found in the LICENSE file.

package rewarding

import (
	"context"
	"math/big"
	"testing"

	"github.com/golang/mock/gomock"
	"github.com/stretchr/testify/assert"
	"github.com/stretchr/testify/require"

	"github.com/iotexproject/go-pkgs/hash"
	"github.com/iotexproject/iotex-address/address"
	"github.com/iotexproject/iotex-proto/golang/iotextypes"

	"github.com/iotexproject/iotex-core/action"
	"github.com/iotexproject/iotex-core/action/protocol"
	"github.com/iotexproject/iotex-core/action/protocol/account"
	"github.com/iotexproject/iotex-core/action/protocol/poll"
	"github.com/iotexproject/iotex-core/action/protocol/rolldpos"
	"github.com/iotexproject/iotex-core/blockchain/genesis"
	"github.com/iotexproject/iotex-core/config"
	"github.com/iotexproject/iotex-core/db/batch"
	"github.com/iotexproject/iotex-core/pkg/unit"
	"github.com/iotexproject/iotex-core/state"
	"github.com/iotexproject/iotex-core/test/identityset"
	"github.com/iotexproject/iotex-core/test/mock/mock_chainmanager"
	"github.com/iotexproject/iotex-core/test/mock/mock_poll"
	"github.com/iotexproject/iotex-core/testutil/testdb"
)

func TestValidateExtension(t *testing.T) {
	r := require.New(t)

	g := config.Default.Genesis.Rewarding
	r.NoError(validateFoundationBonusExtension(g))

	last := g.FoundationBonusP2StartEpoch
	g.FoundationBonusP2StartEpoch = g.FoundationBonusLastEpoch - 1
	r.Equal(errInvalidEpoch, validateFoundationBonusExtension(g))
	g.FoundationBonusP2StartEpoch = last

	last = g.FoundationBonusP2EndEpoch
	g.FoundationBonusP2EndEpoch = g.FoundationBonusP2StartEpoch - 1
	r.Equal(errInvalidEpoch, validateFoundationBonusExtension(g))
	g.FoundationBonusP2EndEpoch = last

	for i, v := range g.FoundationBonusExtension {
		g.FoundationBonusExtension[i].Start = last - 1
		r.Equal(errInvalidEpoch, validateFoundationBonusExtension(g))
		g.FoundationBonusExtension[i].Start = v.Start
		g.FoundationBonusExtension[i].End = v.Start - 1
		r.Equal(errInvalidEpoch, validateFoundationBonusExtension(g))
		g.FoundationBonusExtension[i].End = v.End
		last = v.End
	}
}

func testProtocol(t *testing.T, test func(*testing.T, context.Context, protocol.StateManager, *Protocol), withExempt bool) {
	ctrl := gomock.NewController(t)

	registry := protocol.NewRegistry()
	sm := testdb.NewMockStateManager(ctrl)

	g := config.Default.Genesis
	// Create a test account with 1000 token
	g.InitBalanceMap[identityset.Address(28).String()] = "1000"
	g.Rewarding.InitBalanceStr = "0"
	g.Rewarding.ExemptAddrStrsFromEpochReward = []string{}
	g.Rewarding.BlockRewardStr = "10"
	g.Rewarding.EpochRewardStr = "100"
	g.Rewarding.NumDelegatesForEpochReward = 4
	g.Rewarding.FoundationBonusStr = "5"
	g.Rewarding.NumDelegatesForFoundationBonus = 5
	g.Rewarding.FoundationBonusLastEpoch = 365
	g.Rewarding.ProductivityThreshold = 50
	// Initialize the protocol
	if withExempt {
		g.Rewarding.ExemptAddrStrsFromEpochReward = []string{
			identityset.Address(31).String(),
		}
		g.Rewarding.NumDelegatesForEpochReward = 10
	}
	rp := rolldpos.NewProtocol(
		genesis.Default.NumCandidateDelegates,
		genesis.Default.NumDelegates,
		genesis.Default.NumSubEpochs,
	)
	p := NewProtocol(g.Rewarding)
	candidates := []*state.Candidate{
		{
			Address:       identityset.Address(27).String(),
			Votes:         unit.ConvertIotxToRau(4000000),
			RewardAddress: identityset.Address(0).String(),
		},
		{
			Address:       identityset.Address(28).String(),
			Votes:         unit.ConvertIotxToRau(3000000),
			RewardAddress: identityset.Address(28).String(),
		},
		{
			Address:       identityset.Address(29).String(),
			Votes:         unit.ConvertIotxToRau(2000000),
			RewardAddress: identityset.Address(29).String(),
		},
		{
			Address:       identityset.Address(30).String(),
			Votes:         unit.ConvertIotxToRau(1000000),
			RewardAddress: identityset.Address(30).String(),
		},
		{
			Address:       identityset.Address(31).String(),
			Votes:         unit.ConvertIotxToRau(500000),
			RewardAddress: identityset.Address(31).String(),
		},
		{
			Address:       identityset.Address(32).String(),
			Votes:         unit.ConvertIotxToRau(500000),
			RewardAddress: identityset.Address(32).String(),
		},
	}
	abps := []*state.Candidate{
		{
			Address:       identityset.Address(27).String(),
			Votes:         unit.ConvertIotxToRau(4000000),
			RewardAddress: identityset.Address(0).String(),
		},
		{
			Address:       identityset.Address(28).String(),
			Votes:         unit.ConvertIotxToRau(3000000),
			RewardAddress: identityset.Address(28).String(),
		},
		{
			Address:       identityset.Address(29).String(),
			Votes:         unit.ConvertIotxToRau(2000000),
			RewardAddress: identityset.Address(29).String(),
		},
		{
			Address:       identityset.Address(30).String(),
			Votes:         unit.ConvertIotxToRau(1000000),
			RewardAddress: identityset.Address(30).String(),
		},
		{
			Address:       identityset.Address(31).String(),
			Votes:         unit.ConvertIotxToRau(500000),
			RewardAddress: identityset.Address(31).String(),
		},
	}
	pp := mock_poll.NewMockProtocol(ctrl)
	pp.EXPECT().Candidates(gomock.Any(), gomock.Any()).Return(candidates, nil).AnyTimes()
	pp.EXPECT().Delegates(gomock.Any(), gomock.Any()).Return(abps, nil).AnyTimes()
	pp.EXPECT().Register(gomock.Any()).DoAndReturn(func(reg *protocol.Registry) error {
		return reg.Register("poll", pp)
	}).AnyTimes()
	pp.EXPECT().CalculateUnproductiveDelegates(gomock.Any(), gomock.Any()).Return(
		[]string{
			identityset.Address(29).String(),
			identityset.Address(31).String(),
		}, nil,
	).AnyTimes()
	require.NoError(t, rp.Register(registry))
	require.NoError(t, pp.Register(registry))
	require.NoError(t, p.Register(registry))

	ctx := protocol.WithBlockCtx(
		context.Background(),
		protocol.BlockCtx{
			BlockHeight: 0,
		},
	)
<<<<<<< HEAD
	ctx = genesis.WithGenesisContext(ctx, ge)
=======
	ctx = genesis.WithGenesisContext(ctx, g)
>>>>>>> 80018b2f
	ctx = protocol.WithFeatureCtx(ctx)
	ap := account.NewProtocol(DepositGas)
	require.NoError(t, ap.Register(registry))
	require.NoError(t, ap.CreateGenesisStates(ctx, sm))
	require.NoError(t, p.CreateGenesisStates(ctx, sm))

	ctx = protocol.WithBlockCtx(
		ctx, protocol.BlockCtx{
			Producer:    identityset.Address(27),
			BlockHeight: genesis.Default.NumDelegates * genesis.Default.NumSubEpochs,
		},
	)
	ctx = protocol.WithActionCtx(
		ctx, protocol.ActionCtx{
			Caller: identityset.Address(28),
		},
	)
	ctx = protocol.WithBlockchainCtx(
		protocol.WithRegistry(ctx, registry), protocol.BlockchainCtx{
			Tip: protocol.TipInfo{
				Height: 20,
			},
		},
	)
	blockReward, err := p.BlockReward(ctx, sm)
	require.NoError(t, err)
	assert.Equal(t, big.NewInt(10), blockReward)
	epochReward, err := p.EpochReward(ctx, sm)
	require.NoError(t, err)
	assert.Equal(t, big.NewInt(100), epochReward)
	fb, err := p.FoundationBonus(ctx, sm)
	require.NoError(t, err)
	assert.Equal(t, big.NewInt(5), fb)
	ndffb, err := p.NumDelegatesForFoundationBonus(ctx, sm)
	require.NoError(t, err)
	assert.Equal(t, uint64(5), ndffb)
	fble, err := p.FoundationBonusLastEpoch(ctx, sm)
	require.NoError(t, err)
	assert.Equal(t, uint64(365), fble)
	pt, err := p.ProductivityThreshold(ctx, sm)
	require.NoError(t, err)
	assert.Equal(t, uint64(50), pt)

	totalBalance, _, err := p.TotalBalance(ctx, sm)
	require.NoError(t, err)
	assert.Equal(t, big.NewInt(0), totalBalance)
	availableBalance, _, err := p.AvailableBalance(ctx, sm)
	require.NoError(t, err)
	assert.Equal(t, big.NewInt(0), availableBalance)

	test(t, ctx, sm, p)
}

func TestProtocol_Handle(t *testing.T) {
	ctrl := gomock.NewController(t)

	g := config.Default.Genesis
	registry := protocol.NewRegistry()
	sm := mock_chainmanager.NewMockStateManager(ctrl)
	cb := batch.NewCachedBatch()
	sm.EXPECT().State(gomock.Any(), gomock.Any()).DoAndReturn(
		func(account interface{}, opts ...protocol.StateOption) (uint64, error) {
			cfg, err := protocol.CreateStateConfig(opts...)
			if err != nil {
				return 0, err
			}
			val, err := cb.Get("state", cfg.Key)
			if err != nil {
				return 0, state.ErrStateNotExist
			}
			return 0, state.Deserialize(account, val)
		}).AnyTimes()
	sm.EXPECT().PutState(gomock.Any(), gomock.Any()).DoAndReturn(
		func(account interface{}, opts ...protocol.StateOption) (uint64, error) {
			cfg, err := protocol.CreateStateConfig(opts...)
			if err != nil {
				return 0, err
			}
			ss, err := state.Serialize(account)
			if err != nil {
				return 0, err
			}
			cb.Put("state", cfg.Key, ss, "failed to put state")
			return 0, nil
		}).AnyTimes()
	sm.EXPECT().Snapshot().Return(1).AnyTimes()
	sm.EXPECT().Revert(gomock.Any()).Return(nil).AnyTimes()

	g.Rewarding.InitBalanceStr = "1000000"
	g.Rewarding.BlockRewardStr = "10"
	g.Rewarding.EpochRewardStr = "100"
	g.Rewarding.NumDelegatesForEpochReward = 10
	g.Rewarding.ExemptAddrStrsFromEpochReward = []string{}
	g.Rewarding.FoundationBonusStr = "5"
	g.Rewarding.NumDelegatesForFoundationBonus = 5
	g.Rewarding.FoundationBonusLastEpoch = 0
	g.Rewarding.ProductivityThreshold = 50
	// Create a test account with 1000000 token
	g.InitBalanceMap[identityset.Address(0).String()] = "1000000"
	g.NumSubEpochs = 15
	rp := rolldpos.NewProtocol(
		g.NumCandidateDelegates,
		g.NumDelegates,
		g.NumSubEpochs,
		rolldpos.EnableDardanellesSubEpoch(g.DardanellesBlockHeight, g.DardanellesNumSubEpochs),
	)
	require.Equal(t, g.FairbankBlockHeight, rp.GetEpochHeight(g.FoundationBonusP2StartEpoch))
	require.Equal(t, g.FoundationBonusP2StartEpoch, rp.GetEpochNum(g.FairbankBlockHeight))
	require.Equal(t, g.FoundationBonusP2EndEpoch, g.FoundationBonusP2StartEpoch+24*365)
	require.NoError(t, rp.Register(registry))
	pp := poll.NewLifeLongDelegatesProtocol(g.Delegates)
	require.NoError(t, pp.Register(registry))
	p := NewProtocol(g.Rewarding)
	require.NoError(t, p.Register(registry))
	// Test for ForceRegister
	require.NoError(t, p.ForceRegister(registry))

	// address package also defined protocol address, make sure they match
	require.Equal(t, p.addr.Bytes(), address.RewardingProtocolAddrHash[:])

	ctx := protocol.WithBlockCtx(
		context.Background(),
		protocol.BlockCtx{
			BlockHeight: 0,
		},
	)

<<<<<<< HEAD
	ctx = genesis.WithGenesisContext(protocol.WithRegistry(ctx, registry), cfg.Genesis)
=======
	ctx = genesis.WithGenesisContext(protocol.WithRegistry(ctx, registry), g)
>>>>>>> 80018b2f
	ctx = protocol.WithFeatureCtx(ctx)
	ap := account.NewProtocol(DepositGas)
	require.NoError(t, ap.Register(registry))
	require.NoError(t, ap.CreateGenesisStates(ctx, sm))
	require.NoError(t, p.CreateGenesisStates(ctx, sm))

	ctx = protocol.WithBlockCtx(
		ctx,
		protocol.BlockCtx{
			Producer:    identityset.Address(0),
			BlockHeight: genesis.Default.NumDelegates * genesis.Default.NumSubEpochs,
		},
	)
	ctx = protocol.WithActionCtx(
		ctx,
		protocol.ActionCtx{
			Caller:   identityset.Address(0),
			GasPrice: big.NewInt(0),
		},
	)

	// Deposit
	db := action.DepositToRewardingFundBuilder{}
	deposit := db.SetAmount(big.NewInt(1000000)).Build()
	eb1 := action.EnvelopeBuilder{}
	e1 := eb1.SetNonce(0).
		SetGasPrice(big.NewInt(0)).
		SetGasLimit(deposit.GasLimit()).
		SetAction(&deposit).
		Build()
	se1, err := action.Sign(e1, identityset.PrivateKey(0))
	require.NoError(t, err)

	_, err = p.Handle(ctx, se1.Action(), sm)
	require.NoError(t, err)
	balance, _, err := p.TotalBalance(ctx, sm)
	require.NoError(t, err)
	assert.Equal(t, big.NewInt(2000000), balance)

	// Grant
	// Test for createGrantRewardAction
	e2 := createGrantRewardAction(0, uint64(0))
	se2, err := action.Sign(e2, identityset.PrivateKey(0))
	require.NoError(t, err)

	receipt, err := p.Handle(ctx, se2.Action(), sm)
	require.NoError(t, err)
	assert.Equal(t, uint64(iotextypes.ReceiptStatus_Success), receipt.Status)
	assert.Equal(t, 1, len(receipt.Logs()))
	// Grant the block reward again should fail
	receipt, err = p.Handle(ctx, se2.Action(), sm)
	require.NoError(t, err)
	assert.Equal(t, uint64(iotextypes.ReceiptStatus_Failure), receipt.Status)

	// Claim
	claimBuilder := action.ClaimFromRewardingFundBuilder{}
	claim := claimBuilder.SetAmount(big.NewInt(1000000)).Build()
	eb3 := action.EnvelopeBuilder{}
	e3 := eb3.SetNonce(0).
		SetGasPrice(big.NewInt(0)).
		SetGasLimit(claim.GasLimit()).
		SetAction(&claim).
		Build()
	se3, err := action.Sign(e3, identityset.PrivateKey(0))
	require.NoError(t, err)

	_, err = p.Handle(ctx, se3.Action(), sm)
	require.NoError(t, err)
	balance, _, err = p.TotalBalance(ctx, sm)
	require.NoError(t, err)
	assert.Equal(t, big.NewInt(1000000), balance)

	// Test CreatePreStates
	ctx = protocol.WithBlockCtx(
		ctx,
		protocol.BlockCtx{
			BlockHeight: 1816201,
		},
	)
	require.NoError(t, p.CreatePreStates(ctx, sm))
	blockReward, err := p.BlockReward(ctx, sm)
	require.NoError(t, err)
	assert.Equal(t, big.NewInt(8000000000000000000), blockReward)

	ctx = protocol.WithBlockCtx(
		ctx,
		protocol.BlockCtx{
			BlockHeight: 864001,
		},
	)
	require.NoError(t, p.CreatePreStates(ctx, sm))
	BlockReward, err := p.BlockReward(ctx, sm)
	require.NoError(t, err)
	assert.Equal(t, big.NewInt(8000000000000000000), BlockReward)

	// Test for CreatePostSystemActions
	grants, err := p.CreatePostSystemActions(ctx, sm)
	require.NoError(t, err)
	require.NotNil(t, grants)

	// Test for ReadState
	testMethods := []struct {
		input  string
		expect []byte
	}{
		{
			input:  "AvailableBalance",
			expect: []byte{49, 57, 57, 57, 57, 57, 48},
		},
		{
			input:  "TotalBalance",
			expect: []byte{49, 48, 48, 48, 48, 48, 48},
		},
		{
			input:  "UnclaimedBalance",
			expect: []byte{48},
		},
	}

	for _, ts := range testMethods {

		if ts.input == "UnclaimedBalance" {
			UnclaimedBalance, _, err := p.ReadState(ctx, sm, []byte(ts.input), nil)
			require.Nil(t, UnclaimedBalance)
			require.Error(t, err)

			arg1 := []byte("io1qqqqqqqqqqqqqqqqqqqqqqqqqqqqqqqqd39ym7")
			arg2 := []byte("io1qqqqqqqqqqqqqqqqqqqqqqqqqqqqqqqqd39ym8")
			UnclaimedBalance, _, err = p.ReadState(ctx, sm, []byte(ts.input), arg1, arg2)
			require.Nil(t, UnclaimedBalance)
			require.Error(t, err)

			UnclaimedBalance, _, err = p.ReadState(ctx, sm, []byte(ts.input), arg1)
			require.Equal(t, ts.expect, UnclaimedBalance)
			require.NoError(t, err)
			continue
		}

		output, _, err := p.ReadState(ctx, sm, []byte(ts.input), nil)
		require.NoError(t, err)
		require.Equal(t, ts.expect, output)
	}

	// Test for deleteState
	sm.EXPECT().DelState(gomock.Any()).DoAndReturn(func(addrHash hash.Hash160) error {
		cb.Delete("state", addrHash[:], "failed to delete state")
		return nil
	}).AnyTimes()
}

func TestStateCheckLegacy(t *testing.T) {
	require := require.New(t)

	ctrl := gomock.NewController(t)
	sm := testdb.NewMockStateManager(ctrl)
	p := NewProtocol(genesis.Default.Rewarding)
	chainCtx := genesis.WithGenesisContext(
		context.Background(),
		genesis.Genesis{
			Blockchain: genesis.Blockchain{GreenlandBlockHeight: 3},
		},
	)
	ctx := protocol.WithBlockCtx(chainCtx, protocol.BlockCtx{
		BlockHeight: 2,
	})
	ctx = protocol.WithFeatureCtx(ctx)

	tests := []struct {
		before, add *big.Int
		v1          [2]bool
	}{
		{
			big.NewInt(100), big.NewInt(20), [2]bool{true, true},
		},
		{
			big.NewInt(120), big.NewInt(30), [2]bool{true, false},
		},
	}

	// put V1 value
	addr := identityset.Address(1)
	acc := rewardAccount{
		balance: tests[0].before,
	}
	accKey := append(adminKey, addr.Bytes()...)
	require.NoError(p.putState(ctx, sm, accKey, &acc))

	for useV2 := 0; useV2 < 2; useV2++ {
		if useV2 == 0 {
			require.False(useV2Storage(ctx))
		} else {
			require.True(useV2Storage(ctx))
		}
		for i := 0; i < 2; i++ {
			_, v1, err := p.stateCheckLegacy(ctx, sm, accKey, &acc)
			require.Equal(tests[useV2].v1[i], v1)
			require.NoError(err)
			if i == 0 {
				require.Equal(tests[useV2].before, acc.balance)
			} else {
				require.Equal(tests[useV2].before.Add(tests[useV2].before, tests[useV2].add), acc.balance)
			}
			if i == 0 {
				require.NoError(p.grantToAccount(ctx, sm, addr, tests[useV2].add))
			}
		}

		if useV2 == 0 {
			// switch to test V2
			ctx = protocol.WithBlockCtx(chainCtx, protocol.BlockCtx{
				BlockHeight: 3,
			})
			ctx = protocol.WithFeatureCtx(ctx)
		}
	}

	// verify V1 deleted
	_, err := p.stateV1(sm, accKey, &acc)
	require.Equal(state.ErrStateNotExist, err)
	_, err = p.stateV2(sm, accKey, &acc)
	require.NoError(err)
	require.Equal(tests[1].before, acc.balance)
}

func TestMigrateValue(t *testing.T) {
	r := require.New(t)

	a1 := admin{
		blockReward:                    big.NewInt(10),
		epochReward:                    big.NewInt(100),
		numDelegatesForEpochReward:     10,
		foundationBonus:                big.NewInt(5),
		numDelegatesForFoundationBonus: 5,
		foundationBonusLastEpoch:       365,
		productivityThreshold:          50,
	}
	f1 := fund{
		totalBalance:     new(big.Int),
		unclaimedBalance: new(big.Int),
	}
	e1 := exempt{
		[]address.Address{identityset.Address(31)},
	}
	g := genesis.Default

	testProtocol(t, func(t *testing.T, ctx context.Context, sm protocol.StateManager, p *Protocol) {
		// verify v1 state
		a := admin{}
		_, err := p.stateV1(sm, adminKey, &a)
		r.NoError(err)
		r.Equal(a1, a)
		r.False(a.hasFoundationBonusExtension())

		f := fund{}
		_, err = p.stateV1(sm, fundKey, &f)
		r.NoError(err)
		r.Equal(f1, f)

		e := exempt{}
		_, err = p.stateV1(sm, exemptKey, &e)
		r.NoError(err)
		r.Equal(e1, e)

		for i, v := range []struct {
			height uint64
			err    error
		}{
			{g.GreenlandBlockHeight, nil},
			{g.KamchatkaBlockHeight, nil},
			{g.KamchatkaBlockHeight, errInvalidEpoch},
			{g.KamchatkaBlockHeight, errInvalidEpoch},
		} {
			if i == 3 {
				// test wrong vale (start < end)
				p.cfg.FoundationBonusExtension = append(p.cfg.FoundationBonusExtension,
					genesis.Period{18440, 20000})
			}
			blkCtx := protocol.MustGetBlockCtx(ctx)
			blkCtx.BlockHeight = v.height
			fCtx := protocol.WithFeatureCtx(protocol.WithBlockCtx(ctx, blkCtx))
			r.Equal(v.err, p.CreatePreStates(fCtx, sm))

			// verify v1 is deleted
			_, err = p.stateV1(sm, adminKey, &a)
			r.Equal(state.ErrStateNotExist, err)
			_, err = p.stateV1(sm, fundKey, &f)
			r.Equal(state.ErrStateNotExist, err)
			_, err = p.stateV1(sm, exemptKey, &e)
			r.Equal(state.ErrStateNotExist, err)

			// verify v2 exist
			_, err = p.stateV2(sm, adminKey, &a)
			r.NoError(err)
			_, err = p.stateV2(sm, fundKey, &f)
			r.NoError(err)
			r.Equal(f1, f)
			_, err = p.stateV2(sm, exemptKey, &e)
			r.NoError(err)
			r.Equal(e1, e)

			switch v.height {
			case g.GreenlandBlockHeight:
				r.False(a.hasFoundationBonusExtension())
				r.Equal(a1, a)
				// test migrate with no data
				r.NoError(p.migrateValueGreenland(ctx, sm))
			case g.KamchatkaBlockHeight:
				r.True(a.hasFoundationBonusExtension())
				r.Equal(a.foundationBonusExtension[0].Start, g.FoundationBonusP2StartEpoch)
				r.Equal(a.foundationBonusExtension[0].End, g.FoundationBonusP2EndEpoch)
				r.Equal(a.foundationBonusExtension[1:], g.FoundationBonusExtension)
				a.foundationBonusExtension = nil
				r.Equal(a1, a)
				// test migrate with no data
				r.NoError(p.migrateValueGreenland(ctx, sm))
			}
		}

		// verify grant foundation bonus epoch
		_, err = p.stateV2(sm, adminKey, &a)
		r.NoError(err)
		for _, v := range []struct {
			epoch uint64
			grant bool
		}{
			{365, true},
			{366, false},
			{g.Rewarding.FoundationBonusP2StartEpoch - 1, false},
			{g.Rewarding.FoundationBonusP2StartEpoch, true},
			{g.Rewarding.FoundationBonusP2EndEpoch, true},
			{g.Rewarding.FoundationBonusP2EndEpoch + 1, false},
			{g.Rewarding.FoundationBonusExtension[0].Start - 1, false},
			{g.Rewarding.FoundationBonusExtension[0].Start, true},
			{g.Rewarding.FoundationBonusExtension[0].End, true},
			{g.Rewarding.FoundationBonusExtension[0].End + 1, false},
		} {
			r.Equal(v.grant, a.grantFoundationBonus(v.epoch))
		}
	}, true)
}<|MERGE_RESOLUTION|>--- conflicted
+++ resolved
@@ -174,11 +174,7 @@
 			BlockHeight: 0,
 		},
 	)
-<<<<<<< HEAD
-	ctx = genesis.WithGenesisContext(ctx, ge)
-=======
 	ctx = genesis.WithGenesisContext(ctx, g)
->>>>>>> 80018b2f
 	ctx = protocol.WithFeatureCtx(ctx)
 	ap := account.NewProtocol(DepositGas)
 	require.NoError(t, ap.Register(registry))
@@ -306,11 +302,7 @@
 		},
 	)
 
-<<<<<<< HEAD
-	ctx = genesis.WithGenesisContext(protocol.WithRegistry(ctx, registry), cfg.Genesis)
-=======
 	ctx = genesis.WithGenesisContext(protocol.WithRegistry(ctx, registry), g)
->>>>>>> 80018b2f
 	ctx = protocol.WithFeatureCtx(ctx)
 	ap := account.NewProtocol(DepositGas)
 	require.NoError(t, ap.Register(registry))
