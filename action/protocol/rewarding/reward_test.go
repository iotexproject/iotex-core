--- conflicted
+++ resolved
@@ -425,13 +425,8 @@
 
 	availableBalance, _, err := p.AvailableBalance(ctx, sm)
 	require.NoError(t, err)
-<<<<<<< HEAD
 	assert.Equal(t, big.NewInt(190), availableBalance)
 	unclaimedBalance, err := p.UnclaimedBalance(ctx, sm, identityset.Address(0))
-=======
-	assert.Equal(t, big.NewInt(200), availableBalance)
-	unclaimedBalance, _, err := p.UnclaimedBalance(ctx, sm, identityset.Address(0))
->>>>>>> 234253fa
 	require.NoError(t, err)
 	assert.Equal(t, big.NewInt(10), unclaimedBalance)
 
@@ -442,13 +437,8 @@
 
 	availableBalance, _, err = p.AvailableBalance(ctx, sm)
 	require.NoError(t, err)
-<<<<<<< HEAD
 	assert.Equal(t, big.NewInt(80), availableBalance)
 	unclaimedBalance, err = p.UnclaimedBalance(ctx, sm, identityset.Address(0))
-=======
-	assert.Equal(t, big.NewInt(145), availableBalance)
-	unclaimedBalance, _, err = p.UnclaimedBalance(ctx, sm, identityset.Address(0))
->>>>>>> 234253fa
 	require.NoError(t, err)
 	assert.Equal(t, big.NewInt(65), unclaimedBalance)
 	// It doesn't affect others to get reward
