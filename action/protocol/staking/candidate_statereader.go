--- conflicted
+++ resolved
@@ -297,12 +297,8 @@
 	return &d, height, err
 }
 
-<<<<<<< HEAD
-func (c *candSR) getAllCandidates() (CandidateList, uint64, error) {
+func (c *candSR) CreateCandidateCenter() (*CandidateCenter, uint64, error) {
 	height, iter, err := c.States(protocol.NamespaceOption(_candidateNameSpace), protocol.ObjectOption(&Candidate{}))
-=======
-func (c *candSR) CreateCandidateCenter() (*CandidateCenter, uint64, error) {
-	height, iter, err := c.States(protocol.NamespaceOption(_candidateNameSpace))
 	var cands CandidateList
 	switch errors.Cause(err) {
 	case nil:
@@ -319,7 +315,6 @@
 		return nil, height, err
 	}
 	center, err := NewCandidateCenter(cands)
->>>>>>> 6fd19226
 	if err != nil {
 		return nil, height, err
 	}
