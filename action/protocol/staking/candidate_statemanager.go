--- conflicted
+++ resolved
@@ -158,11 +158,7 @@
 	}
 
 	// load change to sm
-<<<<<<< HEAD
 	return csm.Load(protocolID, stakingCandCenter, &delta)
-=======
-	return csm.StateManager.Load(protocolID, _stakingCandCenter, &delta)
->>>>>>> ae66d8bd
 }
 
 func (csm *candSM) CreditBucketPool(amount *big.Int) error {
