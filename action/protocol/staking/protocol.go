// Copyright (c) 2020 IoTeX Foundation
// This source code is provided 'as is' and no warranties are given as to title or non-infringement, merchantability
// or fitness for purpose and, to the extent permitted by law, all liability for your use of the code is disclaimed.
// This source code is governed by Apache License 2.0 that can be found in the LICENSE file.

package staking

import (
	"context"
	"encoding/hex"
	"math"
	"math/big"
	"time"

	"github.com/pkg/errors"
	"go.uber.org/zap"
	"google.golang.org/protobuf/proto"

	"github.com/iotexproject/go-pkgs/hash"
	"github.com/iotexproject/iotex-address/address"
	"github.com/iotexproject/iotex-proto/golang/iotexapi"
	"github.com/iotexproject/iotex-proto/golang/iotextypes"

	"github.com/iotexproject/iotex-core/v2/action"
	"github.com/iotexproject/iotex-core/v2/action/protocol"
	accountutil "github.com/iotexproject/iotex-core/v2/action/protocol/account/util"
	"github.com/iotexproject/iotex-core/v2/action/protocol/rolldpos"
	"github.com/iotexproject/iotex-core/v2/action/protocol/staking/contractstaking"
	"github.com/iotexproject/iotex-core/v2/blockchain/genesis"
	"github.com/iotexproject/iotex-core/v2/pkg/log"
	"github.com/iotexproject/iotex-core/v2/state"
)

const (
	// _protocolID is the protocol ID
	_protocolID = "staking"

	// _stakingNameSpace is the bucket name for staking state
	_stakingNameSpace = state.StakingNamespace

	// _candidateNameSpace is the bucket name for candidate state
	_candidateNameSpace = state.CandidateNamespace

	// CandsMapNS is the bucket name to store candidate map
<<<<<<< HEAD
	CandsMapNS = "CandsMap"

	// MaxDurationNumber is the maximum duration number
	MaxDurationNumber = math.MaxUint64
=======
	CandsMapNS = state.CandsMapNamespace
>>>>>>> dbf6b009
)

const (
	// keys in the namespace StakingNameSpace are prefixed with 1-byte tag, which serves 2 purposes:
	// 1. to be able to store multiple objects under the same key (like bucket index for voter and candidate)
	// 2. can call underlying KVStore's Filter() to retrieve a certain type of objects
	_const = byte(iota)
	_bucket
	_voterIndex
	_candIndex
	_endorsement
)

// Errors
var (
	ErrWithdrawnBucket     = errors.New("the bucket is already withdrawn")
	ErrEndorsementNotExist = errors.New("the endorsement does not exist")
	TotalBucketKey         = append([]byte{_const}, []byte("totalBucket")...)
)

var (
	_nameKey     = []byte("name")
	_operatorKey = []byte("operator")
	_ownerKey    = []byte("owner")
)

type (
	// ReceiptError indicates a non-critical error with corresponding receipt status
	ReceiptError interface {
		Error() string
		ReceiptStatus() uint64
	}

	ContractStakeViewBuilder interface {
		Build(ctx context.Context, target uint64) (ContractStakeView, error)
	}

	// Protocol defines the protocol of handling staking
	Protocol struct {
		addr                     address.Address
		config                   Configuration
		candBucketsIndexer       *CandidatesBucketsIndexer
		contractStakingIndexer   ContractStakingIndexerWithBucketType
		contractStakingIndexerV2 ContractStakingIndexer
		contractStakingIndexerV3 ContractStakingIndexer
		voteReviser              *VoteReviser
		patch                    *PatchStore
		helperCtx                HelperCtx
		blockStore               BlockStore
		blocksToDurationFn       func(startHeight, endHeight, currentHeight uint64) time.Duration
	}

	// Configuration is the staking protocol configuration.
	Configuration struct {
		VoteWeightCalConsts               genesis.VoteWeightCalConsts
		RegistrationConsts                RegistrationConsts
		WithdrawWaitingPeriod             time.Duration
		MinStakeAmount                    *big.Int
		BootstrapCandidates               []genesis.BootstrapCandidate
		PersistStakingPatchBlock          uint64
		FixAliasForNonStopHeight          uint64
		SkipContractStakingViewHeight     uint64
		EndorsementWithdrawWaitingBlocks  uint64
		MigrateContractAddress            string
		TimestampedMigrateContractAddress string
		MinSelfStakeToBeActive            *big.Int
	}
	// HelperCtx is the helper context for staking protocol
	HelperCtx struct {
		BlockInterval func(uint64) time.Duration
		DepositGas    protocol.DepositGas
	}
	// Option is the option to create a protocol
	Option func(*Protocol)
)

// WithContractStakingIndexerV3 sets the contract staking indexer v3
func WithContractStakingIndexerV3(indexer ContractStakingIndexer) Option {
	return func(p *Protocol) {
		p.contractStakingIndexerV3 = indexer
		p.config.TimestampedMigrateContractAddress = indexer.ContractAddress().String()
		return
	}
}

// WithBlockStore sets the block store
func WithBlockStore(bs BlockStore) Option {
	return func(p *Protocol) {
		p.blockStore = bs
	}
}

// FindProtocol return a registered protocol from registry
func FindProtocol(registry *protocol.Registry) *Protocol {
	if registry == nil {
		return nil
	}
	p, ok := registry.Find(_protocolID)
	if !ok {
		return nil
	}
	rp, ok := p.(*Protocol)
	if !ok {
		log.S().Panic("fail to cast rolldpos protocol")
	}
	return rp
}

// NewProtocol instantiates the protocol of staking
func NewProtocol(
	helperCtx HelperCtx,
	cfg *BuilderConfig,
	blocksToDurationFn func(startHeight, endHeight, currentHeight uint64) time.Duration,
	candBucketsIndexer *CandidatesBucketsIndexer,
	contractStakingIndexer ContractStakingIndexerWithBucketType,
	contractStakingIndexerV2 ContractStakingIndexer,
	opts ...Option,
) (*Protocol, error) {
	h := hash.Hash160b([]byte(_protocolID))
	addr, err := address.FromBytes(h[:])
	if err != nil {
		return nil, err
	}

	minStakeAmount, ok := new(big.Int).SetString(cfg.Staking.MinStakeAmount, 10)
	if !ok {
		return nil, action.ErrInvalidAmount
	}

	minSelfStakeToBeActive, ok := new(big.Int).SetString(cfg.Staking.MinSelfStakeToBeActive, 10)
	if !ok {
		return nil, errors.Wrapf(action.ErrInvalidAmount, "invalid min self stake to be active: %s", cfg.Staking.MinSelfStakeToBeActive)
	}

	regFee, ok := new(big.Int).SetString(cfg.Staking.RegistrationConsts.Fee, 10)
	if !ok {
		return nil, action.ErrInvalidAmount
	}

	minSelfStake, ok := new(big.Int).SetString(cfg.Staking.RegistrationConsts.MinSelfStake, 10)
	if !ok {
		return nil, action.ErrInvalidAmount
	}

	// new vote reviser, revise at greenland
	voteReviser := NewVoteReviser(cfg.Revise)
	migrateContractAddress := ""
	if contractStakingIndexerV2 != nil {
		migrateContractAddress = contractStakingIndexerV2.ContractAddress().String()
	}
	p := &Protocol{
		addr: addr,
		config: Configuration{
			VoteWeightCalConsts: cfg.Staking.VoteWeightCalConsts,
			RegistrationConsts: RegistrationConsts{
				Fee:          regFee,
				MinSelfStake: minSelfStake,
			},
			WithdrawWaitingPeriod:            cfg.Staking.WithdrawWaitingPeriod,
			MinStakeAmount:                   minStakeAmount,
			MinSelfStakeToBeActive:           minSelfStakeToBeActive,
			BootstrapCandidates:              cfg.Staking.BootstrapCandidates,
			PersistStakingPatchBlock:         cfg.PersistStakingPatchBlock,
			FixAliasForNonStopHeight:         cfg.FixAliasForNonStopHeight,
			SkipContractStakingViewHeight:    cfg.SkipContractStakingViewHeight,
			EndorsementWithdrawWaitingBlocks: cfg.Staking.EndorsementWithdrawWaitingBlocks,
			MigrateContractAddress:           migrateContractAddress,
		},
		blocksToDurationFn:       blocksToDurationFn,
		candBucketsIndexer:       candBucketsIndexer,
		voteReviser:              voteReviser,
		patch:                    NewPatchStore(cfg.StakingPatchDir),
		contractStakingIndexer:   contractStakingIndexer,
		helperCtx:                helperCtx,
		contractStakingIndexerV2: contractStakingIndexerV2,
	}
	for _, opt := range opts {
		opt(p)
	}
	return p, nil
}

// ProtocolAddr returns the address generated from protocol id
func ProtocolAddr() address.Address {
	return protocol.HashStringToAddress(_protocolID)
}

// Start starts the protocol
func (p *Protocol) Start(ctx context.Context, sr protocol.StateReader) (protocol.View, error) {
	featureCtx := protocol.MustGetFeatureWithHeightCtx(ctx)
	height, err := sr.Height()
	if err != nil {
		return nil, err
	}

	// load view from SR
	c, _, err := CreateBaseView(sr, featureCtx.ReadStateFromDB(height))
	if err != nil {
		return nil, errors.Wrap(err, "failed to start staking protocol")
	}

	if p.needToReadCandsMap(ctx, height) {
		name, operator, owners, err := readCandCenterStateFromStateDB(sr)
		if err != nil {
			// stateDB does not have name/operator map yet
			if name, operator, owners, err = p.patch.Read(height); err != nil {
				return nil, errors.Wrap(err, "failed to read name/operator map")
			}
		}
		if err = c.candCenter.base.loadNameOperatorMapOwnerList(name, operator, owners); err != nil {
			return nil, errors.Wrap(err, "failed to load name/operator map to cand center")
		}
	}
	if p.skipContractStakingView(height) {
		return c, nil
	}
	c.contractsStake = &contractStakeView{}
	if p.contractStakingIndexer != nil {
		view, err := NewContractStakeViewBuilder(p.contractStakingIndexer, p.blockStore).Build(ctx, sr, height)
		if err != nil {
			return nil, errors.Wrapf(err, "failed to create stake view for contract %s", p.contractStakingIndexer.ContractAddress())
		}
		c.contractsStake.v1 = view
	}
	if p.contractStakingIndexerV2 != nil {
		view, err := NewContractStakeViewBuilder(p.contractStakingIndexerV2, p.blockStore).Build(ctx, sr, height)
		if err != nil {
			return nil, errors.Wrapf(err, "failed to create stake view for contract %s", p.contractStakingIndexerV2.ContractAddress())
		}
		c.contractsStake.v2 = view
	}
	if p.contractStakingIndexerV3 != nil {
		view, err := NewContractStakeViewBuilder(p.contractStakingIndexerV3, p.blockStore).Build(ctx, sr, height)
		if err != nil {
			return nil, errors.Wrapf(err, "failed to create stake view for contract %s", p.contractStakingIndexerV3.ContractAddress())
		}
		c.contractsStake.v3 = view
	}
	return c, nil
}

// CreateGenesisStates is used to setup BootstrapCandidates from genesis config.
func (p *Protocol) CreateGenesisStates(
	ctx context.Context,
	sm protocol.StateManager,
) error {
	if len(p.config.BootstrapCandidates) == 0 {
		return nil
	}
	// TODO: set init values based on ctx
	csm, err := NewCandidateStateManager(sm)
	if err != nil {
		return err
	}

	for _, bc := range p.config.BootstrapCandidates {
		owner, err := address.FromString(bc.OwnerAddress)
		if err != nil {
			return err
		}

		operator, err := address.FromString(bc.OperatorAddress)
		if err != nil {
			return err
		}

		reward, err := address.FromString(bc.RewardAddress)
		if err != nil {
			return err
		}

		selfStake, ok := new(big.Int).SetString(bc.SelfStakingTokens, 10)
		if !ok {
			return action.ErrInvalidAmount
		}
		bucket := NewVoteBucket(owner, owner, selfStake, 7, time.Now(), true)
		bucketIdx, err := csm.putBucketAndIndex(bucket)
		if err != nil {
			return err
		}
		c := &Candidate{
			Owner:              owner,
			Operator:           operator,
			Reward:             reward,
			Name:               bc.Name,
			Votes:              p.calculateVoteWeight(bucket, true),
			SelfStakeBucketIdx: bucketIdx,
			SelfStake:          selfStake,
		}

		// put in statedb and cand center
		if err := csm.Upsert(c); err != nil {
			return err
		}
		if err := csm.DebitBucketPool(selfStake, true); err != nil {
			return err
		}
	}

	// commit updated view
	return errors.Wrap(csm.Commit(ctx), "failed to commit candidate change in CreateGenesisStates")
}

func (p *Protocol) SlashCandidate(
	ctx context.Context,
	sm protocol.StateManager,
	owner address.Address,
	amount *big.Int,
) error {
	if amount == nil || amount.Sign() <= 0 {
		return errors.New("nil or non-positive amount")
	}
	csm, err := NewCandidateStateManager(sm)
	if err != nil {
		return errors.Wrap(err, "failed to create candidate state manager")
	}
	candidate := csm.GetByIdentifier(owner)
	if candidate == nil {
		return errors.Wrapf(state.ErrStateNotExist, "candidate %s does not exist", owner.String())
	}
	bucket, err := p.fetchBucket(csm, candidate.SelfStakeBucketIdx)
	if err != nil {
		return errors.Wrap(err, "failed to fetch bucket")
	}
	prevWeightedVotes := p.calculateVoteWeight(bucket, true)
	if bucket.StakedAmount.Cmp(amount) < 0 {
		return errors.Errorf("amount %s is greater than staked amount %s", amount.String(), bucket.StakedAmount.String())
	}
	bucket.StakedAmount.Sub(bucket.StakedAmount, amount)
	if err := csm.updateBucket(bucket.Index, bucket); err != nil {
		return errors.Wrapf(err, "failed to update bucket %d", bucket.Index)
	}
	if err := candidate.SubVote(prevWeightedVotes); err != nil {
		return errors.Wrapf(err, "failed to sub candidate votes")
	}
	weightedVotes := p.calculateVoteWeight(bucket, true)
	if err := candidate.AddVote(weightedVotes); err != nil {
		return errors.Wrapf(err, "failed to add candidate votes")
	}
	if err := candidate.SubSelfStake(amount); err != nil {
		return errors.Wrap(err, "failed to update self stake")
	}
	if err := csm.Upsert(candidate); err != nil {
		return errors.Wrap(err, "failed to upsert candidate")
	}
	return csm.CreditBucketPool(amount)
}

// CreatePreStates updates state manager
func (p *Protocol) CreatePreStates(ctx context.Context, sm protocol.StateManager) error {
	var (
		g          = genesis.MustExtractGenesisContext(ctx)
		blkCtx     = protocol.MustGetBlockCtx(ctx)
		featureCtx = protocol.MustGetFeatureCtx(ctx)
	)
	if blkCtx.BlockHeight == g.GreenlandBlockHeight {
		csr, err := ConstructBaseView(sm)
		if err != nil {
			return err
		}
		view := csr.BaseView()
		if _, err = sm.PutState(view.bucketPool.total, protocol.NamespaceOption(_stakingNameSpace), protocol.KeyOption(_bucketPoolAddrKey)); err != nil {
			return err
		}
		view.bucketPool.EnableSMStorage()
		if err := sm.WriteView(_protocolID, view); err != nil {
			return err
		}
	}
	if blkCtx.BlockHeight == p.config.FixAliasForNonStopHeight {
		csm, err := NewCandidateStateManager(sm)
		if err != nil {
			return err
		}
		base := csm.DirtyView().candCenter.base
		owners := base.all()
		if err := base.loadNameOperatorMapOwnerList(owners, owners, nil); err != nil {
			return err
		}
	}
	if p.voteReviser.NeedRevise(blkCtx.BlockHeight) {
		csm, err := NewCandidateStateManager(sm)
		if err != nil {
			return err
		}
		if err := p.voteReviser.Revise(featureCtx, csm, blkCtx.BlockHeight); err != nil {
			return err
		}
	}
	// create pre-states for contract staking
	v, err := sm.ReadView(_protocolID)
	if err != nil {
		return err
	}
	vd := v.(*viewData)
	if blkCtx.BlockHeight == g.ToBeEnabledBlockHeight {
		handler, err := newNFTBucketEventHandler(sm, func(bucket *contractstaking.Bucket, height uint64) *big.Int {
			vb := p.convertToVoteBucket(bucket, height)
			return p.calculateVoteWeight(vb, false)
		})
		if err != nil {
			return err
		}
		if err := vd.contractsStake.Migrate(handler); err != nil {
			return errors.Wrap(err, "failed to flush buckets for contract staking")
		}
	}
	if featureCtx.StoreVoteOfNFTBucketIntoView {
		if err := vd.contractsStake.CreatePreStates(ctx); err != nil {
			return err
		}
	}

	if p.candBucketsIndexer == nil {
		return nil
	}
	rp := rolldpos.FindProtocol(protocol.MustGetRegistry(ctx))
	if rp == nil {
		return nil
	}
	currentEpochNum := rp.GetEpochNum(blkCtx.BlockHeight)
	if currentEpochNum == 0 {
		return nil
	}
	epochStartHeight := rp.GetEpochHeight(currentEpochNum)
	if epochStartHeight != blkCtx.BlockHeight || featureCtx.SkipStakingIndexer {
		return nil
	}
	return p.handleStakingIndexer(ctx, rp.GetEpochHeight(currentEpochNum-1), sm)
}

func (p *Protocol) handleStakingIndexer(ctx context.Context, epochStartHeight uint64, sm protocol.StateManager) error {
	csr, err := ConstructBaseView(sm)
	if err != nil {
		return err
	}
	allBuckets, _, err := csr.NativeBuckets()
	if err != nil && errors.Cause(err) != state.ErrStateNotExist {
		return err
	}
	buckets, err := toIoTeXTypesVoteBucketList(sm, allBuckets)
	if err != nil {
		return err
	}
	err = p.candBucketsIndexer.PutBuckets(epochStartHeight, buckets)
	if err != nil {
		return err
	}
	cc, _, err := csr.CreateCandidateCenter()
	if err != nil {
		return err
	}
	candidateList, err := toIoTeXTypesCandidateListV2(csr, cc.All(), protocol.MustGetFeatureCtx(ctx))
	if err != nil {
		return err
	}
	return p.candBucketsIndexer.PutCandidates(epochStartHeight, candidateList)
}

// PreCommit performs pre-commit
func (p *Protocol) PreCommit(ctx context.Context, sm protocol.StateManager) error {
	height, err := sm.Height()
	if err != nil {
		return err
	}
	if !p.needToWriteCandsMap(ctx, height) {
		return nil
	}
	view, err := sm.ReadView(_protocolID)
	if err != nil {
		return err
	}
	vd := view.(*viewData)
	if !vd.IsDirty() {
		return nil
	}
	if err := vd.Commit(ctx, sm); err != nil {
		return err
	}
	return vd.candCenter.WriteToStateDB(sm)
}

// Commit commits the last change
func (p *Protocol) Commit(ctx context.Context, sm protocol.StateManager) error {
	view, err := sm.ReadView(_protocolID)
	if err != nil {
		return err
	}
	if !view.(*viewData).IsDirty() {
		return nil
	}

	csm, err := NewCandidateStateManager(sm)
	if err != nil {
		return err
	}

	// commit updated view
	return errors.Wrap(csm.Commit(ctx), "failed to commit candidate change in Commit")
}

// Handle handles a staking message
func (p *Protocol) Handle(ctx context.Context, elp action.Envelope, sm protocol.StateManager) (*action.Receipt, error) {
	csm, err := NewCandidateStateManager(sm)
	if err != nil {
		return nil, err
	}
	view, err := sm.ReadView(_protocolID)
	if err != nil {
		return nil, err
	}
	snapshot := view.Snapshot()
	receipt, err := p.handle(ctx, elp, csm)
	if err != nil {
		if err := view.Revert(snapshot); err != nil {
			return nil, errors.Wrap(err, "failed to revert view")
		}
		return receipt, err
	}

	return receipt, nil
}

func (p *Protocol) handle(ctx context.Context, elp action.Envelope, csm CandidateStateManager) (*action.Receipt, error) {
	var (
		rLog              *receiptLog
		tLogs             []*action.TransactionLog
		err               error
		logs              []*action.Log
		nonceUpdateOption = updateNonce
		actionCtx         = protocol.MustGetActionCtx(ctx)
		gasConsumed       = actionCtx.IntrinsicGas
		gasToBeDeducted   = gasConsumed
	)
	switch act := elp.Action().(type) {
	case *action.CreateStake:
		rLog, tLogs, err = p.handleCreateStake(ctx, act, csm)
	case *action.Unstake:
		rLog, err = p.handleUnstake(ctx, act, csm)
	case *action.WithdrawStake:
		rLog, tLogs, err = p.handleWithdrawStake(ctx, act, csm)
	case *action.ChangeCandidate:
		rLog, err = p.handleChangeCandidate(ctx, act, csm)
	case *action.TransferStake:
		rLog, err = p.handleTransferStake(ctx, act, csm)
	case *action.DepositToStake:
		rLog, tLogs, err = p.handleDepositToStake(ctx, act, csm)
	case *action.Restake:
		rLog, err = p.handleRestake(ctx, act, csm)
	case *action.CandidateRegister:
		rLog, tLogs, err = p.handleCandidateRegister(ctx, act, csm)
	case *action.CandidateUpdate:
		rLog, err = p.handleCandidateUpdate(ctx, act, csm)
	case *action.CandidateActivate:
		rLog, tLogs, err = p.handleCandidateActivate(ctx, act, csm)
	case *action.CandidateEndorsement:
		rLog, tLogs, err = p.handleCandidateEndorsement(ctx, act, csm)
	case *action.CandidateTransferOwnership:
		rLog, tLogs, err = p.handleCandidateTransferOwnership(ctx, act, csm)
	case *action.MigrateStake:
		logs, tLogs, gasConsumed, gasToBeDeducted, err = p.handleStakeMigrate(ctx, elp, csm)
		if err == nil {
			nonceUpdateOption = noUpdateNonce
		}
	default:
		return nil, nil
	}
	if rLog != nil {
		if l := rLog.Build(ctx, err); l != nil {
			logs = append(logs, l...)
		}
	}
	if err == nil {
		return p.settleAction(ctx, csm.SM(), elp, uint64(iotextypes.ReceiptStatus_Success), logs, tLogs, gasConsumed, gasToBeDeducted, nonceUpdateOption)
	}

	if receiptErr, ok := err.(ReceiptError); ok {
		actionCtx := protocol.MustGetActionCtx(ctx)
		log.L().With(
			zap.String("actionHash", hex.EncodeToString(actionCtx.ActionHash[:]))).Debug("Failed to commit staking action", zap.Error(err))
		return p.settleAction(ctx, csm.SM(), elp, receiptErr.ReceiptStatus(), logs, tLogs, gasConsumed, gasToBeDeducted, nonceUpdateOption)
	}
	return nil, err
}

// HandleReceipt handles a receipt
func (p *Protocol) HandleReceipt(ctx context.Context, elp action.Envelope, sm protocol.StateManager, receipt *action.Receipt) error {
	featureCtx, ok := protocol.GetFeatureCtx(ctx)
	if !ok {
		return errors.New("failed to get feature context from action context")
	}
	if featureCtx.StoreVoteOfNFTBucketIntoView {
		v, err := sm.ReadView(_protocolID)
		if err != nil {
			return err
		}
		return v.(*viewData).contractsStake.Handle(ctx, receipt)
	}
	handler, err := newNFTBucketEventHandler(sm, func(bucket *contractstaking.Bucket, height uint64) *big.Int {
		vb := p.convertToVoteBucket(bucket, height)
		return p.calculateVoteWeight(vb, false)
	})
	if err != nil {
		return err
	}
	if p.contractStakingIndexer != nil {
		processor := p.contractStakingIndexer.CreateEventProcessor(ctx, handler)
		if err := processor.ProcessReceipts(ctx, receipt); err != nil {
			return errors.Wrap(err, "failed to process receipt for contract staking indexer")
		}
	}
	if p.contractStakingIndexerV2 != nil {
		processor := p.contractStakingIndexerV2.CreateEventProcessor(ctx, handler)
		if err := processor.ProcessReceipts(ctx, receipt); err != nil {
			return errors.Wrap(err, "failed to process receipt for contract staking indexer v2")
		}
	}
	if p.contractStakingIndexerV3 != nil {
		processor := p.contractStakingIndexerV3.CreateEventProcessor(ctx, handler)
		if err := processor.ProcessReceipts(ctx, receipt); err != nil {
			return errors.Wrap(err, "failed to process receipt for contract staking indexer v3")
		}
	}
	return nil
}

// Validate validates a staking message
func (p *Protocol) Validate(ctx context.Context, elp action.Envelope, sr protocol.StateReader) error {
	if elp == nil || elp.Action() == nil {
		return action.ErrNilAction
	}
	switch act := elp.Action().(type) {
	case *action.CreateStake:
		return p.validateCreateStake(ctx, act)
	case *action.Unstake:
		return p.validateUnstake(ctx, act)
	case *action.WithdrawStake:
		return p.validateWithdrawStake(ctx, act)
	case *action.ChangeCandidate:
		return p.validateChangeCandidate(ctx, act)
	case *action.TransferStake:
		return p.validateTransferStake(ctx, act)
	case *action.DepositToStake:
		return p.validateDepositToStake(ctx, act)
	case *action.Restake:
		return p.validateRestake(ctx, act)
	case *action.CandidateRegister:
		return p.validateCandidateRegister(ctx, act)
	case *action.CandidateUpdate:
		return p.validateCandidateUpdate(ctx, act)
	case *action.CandidateActivate:
		return p.validateCandidateActivate(ctx, act)
	case *action.CandidateEndorsement:
		return p.validateCandidateEndorsement(ctx, act)
	case *action.CandidateTransferOwnership:
		return p.validateCandidateTransferOwnershipAction(ctx, act)
	case *action.MigrateStake:
		return p.validateMigrateStake(ctx, act)
	}
	return nil
}

func (p *Protocol) isActiveCandidate(ctx context.Context, csr CandidiateStateCommon, cand *Candidate) (bool, error) {
	featureCtx := protocol.MustGetFeatureCtx(ctx)
	if featureCtx.NotUseMinSelfStakeToBeActive {
		if cand.SelfStake.Cmp(p.config.RegistrationConsts.MinSelfStake) < 0 {
			return false, nil
		}
	} else {
		if cand.SelfStake.Cmp(p.config.MinSelfStakeToBeActive) < 0 {
			return false, nil
		}
	}
	if featureCtx.DisableDelegateEndorsement {
		// before endorsement feature, candidates with enough amount must be active
		return true, nil
	}
	bucket, err := csr.NativeBucket(cand.SelfStakeBucketIdx)
	switch {
	case errors.Cause(err) == state.ErrStateNotExist:
		// endorse bucket has been withdrawn
		return false, nil
	case err != nil:
		return false, errors.Wrapf(err, "failed to get bucket %d", cand.SelfStakeBucketIdx)
	default:
	}
	selfStake, err := isSelfStakeBucket(featureCtx, csr, bucket)
	if err != nil {
		return false, errors.Wrapf(err, "failed to check self-stake bucket %d", cand.SelfStakeBucketIdx)
	}
	return selfStake, nil
}

// ActiveCandidates returns all active candidates in candidate center
func (p *Protocol) ActiveCandidates(ctx context.Context, sr protocol.StateReader, height uint64) (state.CandidateList, error) {
	srHeight, err := sr.Height()
	if err != nil {
		return nil, errors.Wrap(err, "failed to get StateReader height")
	}
	c, err := ConstructBaseView(sr)
	if err != nil {
		return nil, errors.Wrap(err, "failed to get ActiveCandidates")
	}
	list := c.AllCandidates()
	cand := make(CandidateList, 0, len(list))
	for i := range list {
		if protocol.MustGetFeatureCtx(ctx).StoreVoteOfNFTBucketIntoView {
			var csVotes *big.Int
			if protocol.MustGetFeatureCtx(ctx).CreatePostActionStates {
				csVotes, err = p.contractStakingVotesFromView(ctx, list[i].GetIdentifier(), c.BaseView())
				if err != nil {
					return nil, err
				}
			} else {
				// specifying the height param instead of query latest from indexer directly, aims to cause error when indexer falls behind.
				// the reason of using srHeight-1 is contract indexer is not updated before the block is committed.
				csVotes, err = p.contractStakingVotesFromIndexer(ctx, list[i].GetIdentifier(), srHeight-1)
				if err != nil {
					return nil, err
				}
			}

			list[i].Votes.Add(list[i].Votes, csVotes)
		}
		active, err := p.isActiveCandidate(ctx, c, list[i])
		if err != nil {
			return nil, err
		}
		if active {
			cand = append(cand, list[i])
		}
	}
	return cand.toStateCandidateList()
}

// ReadState read the state on blockchain via protocol
func (p *Protocol) ReadState(ctx context.Context, sr protocol.StateReader, method []byte, args ...[]byte) ([]byte, uint64, error) {
	m := iotexapi.ReadStakingDataMethod{}
	if err := proto.Unmarshal(method, &m); err != nil {
		return nil, uint64(0), errors.Wrap(err, "failed to unmarshal method name")
	}
	if len(args) != 1 {
		return nil, uint64(0), errors.Errorf("invalid number of arguments %d", len(args))
	}
	r := iotexapi.ReadStakingDataRequest{}
	if err := proto.Unmarshal(args[0], &r); err != nil {
		return nil, uint64(0), errors.Wrap(err, "failed to unmarshal request")
	}

	// stakeSR is the stake state reader including native and contract staking
	indexers := []ContractStakingIndexer{}
	if p.contractStakingIndexer != nil {
		indexers = append(indexers, NewDelayTolerantIndexerWithBucketType(p.contractStakingIndexer, time.Second))
	}
	if p.contractStakingIndexerV2 != nil {
		indexers = append(indexers, NewDelayTolerantIndexer(p.contractStakingIndexerV2, time.Second))
	}
	if p.contractStakingIndexerV3 != nil {
		indexers = append(indexers, NewDelayTolerantIndexer(p.contractStakingIndexerV3, time.Second))
	}
	stakeSR, err := newCompositeStakingStateReader(p.candBucketsIndexer, sr, p.calculateVoteWeight, indexers...)
	if err != nil {
		return nil, 0, err
	}

	// get height arg
	inputHeight, err := sr.Height()
	if err != nil {
		return nil, 0, err
	}
	epochStartHeight := inputHeight
	if rp := rolldpos.FindProtocol(protocol.MustGetRegistry(ctx)); rp != nil {
		epochStartHeight = rp.GetEpochHeight(rp.GetEpochNum(inputHeight))
	}
	nativeSR, err := ConstructBaseView(sr)
	if err != nil {
		return nil, 0, err
	}

	var (
		height uint64
		resp   proto.Message
	)
	switch m.GetMethod() {
	case iotexapi.ReadStakingDataMethod_BUCKETS:
		if epochStartHeight != 0 && p.candBucketsIndexer != nil {
			resp, height, err = p.candBucketsIndexer.GetBuckets(epochStartHeight, r.GetBuckets().GetPagination().GetOffset(), r.GetBuckets().GetPagination().GetLimit())
		} else {
			resp, height, err = nativeSR.readStateBuckets(ctx, r.GetBuckets())
		}
	case iotexapi.ReadStakingDataMethod_BUCKETS_BY_VOTER:
		resp, height, err = nativeSR.readStateBucketsByVoter(ctx, r.GetBucketsByVoter())
	case iotexapi.ReadStakingDataMethod_BUCKETS_BY_CANDIDATE:
		resp, height, err = nativeSR.readStateBucketsByCandidate(ctx, r.GetBucketsByCandidate())
	case iotexapi.ReadStakingDataMethod_BUCKETS_BY_INDEXES:
		resp, height, err = nativeSR.readStateBucketByIndices(ctx, r.GetBucketsByIndexes())
	case iotexapi.ReadStakingDataMethod_BUCKETS_COUNT:
		resp, height, err = nativeSR.readStateBucketCount(ctx, r.GetBucketsCount())
	case iotexapi.ReadStakingDataMethod_CANDIDATES:
		resp, height, err = stakeSR.readStateCandidates(ctx, r.GetCandidates())
	case iotexapi.ReadStakingDataMethod_CANDIDATE_BY_NAME:
		resp, height, err = stakeSR.readStateCandidateByName(ctx, r.GetCandidateByName())
	case iotexapi.ReadStakingDataMethod_CANDIDATE_BY_ADDRESS:
		resp, height, err = stakeSR.readStateCandidateByAddress(ctx, r.GetCandidateByAddress())
	case iotexapi.ReadStakingDataMethod_TOTAL_STAKING_AMOUNT:
		resp, height, err = nativeSR.readStateTotalStakingAmount(ctx, r.GetTotalStakingAmount())
	case iotexapi.ReadStakingDataMethod_COMPOSITE_BUCKETS:
		resp, height, err = stakeSR.readStateBuckets(ctx, r.GetBuckets())
	case iotexapi.ReadStakingDataMethod_COMPOSITE_BUCKETS_BY_VOTER:
		resp, height, err = stakeSR.readStateBucketsByVoter(ctx, r.GetBucketsByVoter())
	case iotexapi.ReadStakingDataMethod_COMPOSITE_BUCKETS_BY_CANDIDATE:
		resp, height, err = stakeSR.readStateBucketsByCandidate(ctx, r.GetBucketsByCandidate())
	case iotexapi.ReadStakingDataMethod_COMPOSITE_BUCKETS_BY_INDEXES:
		resp, height, err = stakeSR.readStateBucketByIndices(ctx, r.GetBucketsByIndexes())
	case iotexapi.ReadStakingDataMethod_COMPOSITE_BUCKETS_COUNT:
		resp, height, err = stakeSR.readStateBucketCount(ctx, r.GetBucketsCount())
	case iotexapi.ReadStakingDataMethod_COMPOSITE_TOTAL_STAKING_AMOUNT:
		resp, height, err = stakeSR.readStateTotalStakingAmount(ctx, r.GetTotalStakingAmount())
	case iotexapi.ReadStakingDataMethod_CONTRACT_STAKING_BUCKET_TYPES:
		resp, height, err = stakeSR.readStateContractStakingBucketTypes(ctx, r.GetContractStakingBucketTypes())
	default:
		err = errors.New("corresponding method isn't found")
	}
	if err != nil {
		return nil, height, err
	}
	data, err := proto.Marshal(resp)
	if err != nil {
		return nil, height, err
	}
	return data, height, nil
}

// Register registers the protocol with a unique ID
func (p *Protocol) Register(r *protocol.Registry) error {
	return r.Register(_protocolID, p)
}

// ForceRegister registers the protocol with a unique ID and force replacing the previous protocol if it exists
func (p *Protocol) ForceRegister(r *protocol.Registry) error {
	return r.ForceRegister(_protocolID, p)
}

// Name returns the name of protocol
func (p *Protocol) Name() string {
	return _protocolID
}

func (p *Protocol) convertToVoteBucket(bkt *contractstaking.Bucket, height uint64) *VoteBucket {
	vb := VoteBucket{
		Index:           0,
		StakedAmount:    bkt.StakedAmount,
		AutoStake:       bkt.UnlockedAt == MaxDurationNumber,
		Candidate:       bkt.Candidate,
		Owner:           bkt.Owner,
		ContractAddress: "",
		Timestamped:     bkt.IsTimestampBased,
	}
	if bkt.IsTimestampBased {
		vb.StakedDuration = time.Duration(bkt.StakedDuration) * time.Second
		vb.StakeStartTime = time.Unix(int64(bkt.CreatedAt), 0)
		vb.CreateTime = time.Unix(int64(bkt.CreatedAt), 0)
		if bkt.UnlockedAt != MaxDurationNumber {
			vb.StakeStartTime = time.Unix(int64(bkt.UnlockedAt), 0)
		}
		if bkt.UnstakedAt == MaxDurationNumber {
			vb.UnstakeStartTime = time.Unix(0, 0)
		} else {
			vb.UnstakeStartTime = time.Unix(int64(bkt.UnstakedAt), 0)
		}
	} else {
		vb.StakedDuration = p.blocksToDurationFn(bkt.CreatedAt, bkt.CreatedAt+bkt.StakedDuration, height)
		vb.StakedDurationBlockNumber = bkt.StakedDuration
		vb.CreateBlockHeight = bkt.CreatedAt
		vb.StakeStartBlockHeight = bkt.CreatedAt
		vb.UnstakeStartBlockHeight = bkt.UnstakedAt
		if bkt.UnlockedAt != MaxDurationNumber {
			vb.StakeStartBlockHeight = bkt.UnlockedAt
		}
	}
	if bkt.Muted {
		vb.Candidate, _ = address.FromString(address.ZeroAddress)
	}
	return &vb
}

func (p *Protocol) calculateVoteWeight(v *VoteBucket, selfStake bool) *big.Int {
	return CalculateVoteWeight(p.config.VoteWeightCalConsts, v, selfStake)
}

type nonceUpdateType bool

const (
	updateNonce   nonceUpdateType = true
	noUpdateNonce nonceUpdateType = false
)

// settleAction deposits gas fee and updates caller's nonce
func (p *Protocol) settleAction(
	ctx context.Context,
	sm protocol.StateManager,
	act action.TxDynamicGas,
	status uint64,
	logs []*action.Log,
	tLogs []*action.TransactionLog,
	gasConsumed uint64,
	gasToBeDeducted uint64,
	updateNonce nonceUpdateType,
) (*action.Receipt, error) {
	var (
		actionCtx = protocol.MustGetActionCtx(ctx)
		blkCtx    = protocol.MustGetBlockCtx(ctx)
	)
	priorityFee, baseFee, err := protocol.SplitGas(ctx, act, gasToBeDeducted)
	if err != nil {
		return nil, errors.Wrapf(err, "failed to split gas")
	}
	depositLog, err := p.helperCtx.DepositGas(ctx, sm, baseFee, protocol.PriorityFeeOption(priorityFee))
	if err != nil {
		return nil, errors.Wrap(err, "failed to deposit gas")
	}
	if updateNonce {
		accountCreationOpts := []state.AccountCreationOption{}
		if protocol.MustGetFeatureCtx(ctx).CreateLegacyNonceAccount {
			accountCreationOpts = append(accountCreationOpts, state.LegacyNonceAccountTypeOption())
		}
		acc, err := accountutil.LoadAccount(sm, actionCtx.Caller, accountCreationOpts...)
		if err != nil {
			return nil, err
		}
		if err := acc.SetPendingNonce(actionCtx.Nonce + 1); err != nil {
			return nil, errors.Wrap(err, "failed to set nonce")
		}
		if err := accountutil.StoreAccount(sm, actionCtx.Caller, acc); err != nil {
			return nil, errors.Wrap(err, "failed to update nonce")
		}
	}
	r := action.Receipt{
		Status:            status,
		BlockHeight:       blkCtx.BlockHeight,
		ActionHash:        actionCtx.ActionHash,
		GasConsumed:       gasConsumed,
		ContractAddress:   p.addr.String(),
		EffectiveGasPrice: protocol.EffectiveGasPrice(ctx, act),
	}
	r.AddLogs(logs...).AddTransactionLogs(depositLog...).AddTransactionLogs(tLogs...)
	return &r, nil
}

func (p *Protocol) skipContractStakingView(height uint64) bool {
	return height >= p.config.SkipContractStakingViewHeight
}

func (p *Protocol) needToReadCandsMap(ctx context.Context, height uint64) bool {
	fCtx := protocol.MustGetFeatureWithHeightCtx(ctx)
	return height > p.config.PersistStakingPatchBlock && fCtx.CandCenterHasAlias(height)
}

func (p *Protocol) needToWriteCandsMap(ctx context.Context, height uint64) bool {
	fCtx := protocol.MustGetFeatureWithHeightCtx(ctx)
	return height >= p.config.PersistStakingPatchBlock && fCtx.CandCenterHasAlias(height)
}

func (p *Protocol) contractStakingVotesFromIndexer(ctx context.Context, candidate address.Address, height uint64) (*big.Int, error) {
	featureCtx := protocol.MustGetFeatureCtx(ctx)
	votes := big.NewInt(0)
	indexers := []ContractStakingIndexer{}
	if p.contractStakingIndexer != nil && featureCtx.AddContractStakingVotes {
		indexers = append(indexers, p.contractStakingIndexer)
	}
	if p.contractStakingIndexerV2 != nil && !featureCtx.LimitedStakingContract {
		indexers = append(indexers, p.contractStakingIndexerV2)
	}
	if p.contractStakingIndexerV3 != nil && featureCtx.TimestampedStakingContract {
		indexers = append(indexers, p.contractStakingIndexerV3)
	}

	for _, indexer := range indexers {
		btks, err := indexer.BucketsByCandidate(candidate, height)
		if err != nil {
			return nil, errors.Wrap(err, "failed to get BucketsByCandidate from contractStakingIndexer")
		}
		for _, b := range btks {
			votes.Add(votes, p.contractBucketVotes(featureCtx, b))
		}
	}
	return votes, nil
}

func (p *Protocol) contractStakingVotesFromView(ctx context.Context, candidate address.Address, view *viewData) (*big.Int, error) {
	featureCtx := protocol.MustGetFeatureCtx(ctx)
	votes := big.NewInt(0)
	views := []ContractStakeView{}
	if p.contractStakingIndexer != nil && featureCtx.AddContractStakingVotes {
		views = append(views, view.contractsStake.v1)
	}
	if p.contractStakingIndexerV2 != nil && !featureCtx.LimitedStakingContract {
		views = append(views, view.contractsStake.v2)
	}
	if p.contractStakingIndexerV3 != nil && featureCtx.TimestampedStakingContract {
		views = append(views, view.contractsStake.v3)
	}
	for _, cv := range views {
		btks, err := cv.BucketsByCandidate(candidate)
		if err != nil {
			return nil, errors.Wrap(err, "failed to get BucketsByCandidate from contractStakingIndexer")
		}
		for _, b := range btks {
			votes.Add(votes, p.contractBucketVotes(featureCtx, b))
		}
	}
	return votes, nil
}

func (p *Protocol) contractBucketVotes(fCtx protocol.FeatureCtx, bkt *VoteBucket) *big.Int {
	votes := big.NewInt(0)
	if bkt.isUnstaked() {
		return votes
	}
	if fCtx.FixContractStakingWeightedVotes {
		votes.Add(votes, p.calculateVoteWeight(bkt, false))
	} else {
		votes.Add(votes, bkt.StakedAmount)
	}
	return votes
}

func readCandCenterStateFromStateDB(sr protocol.StateReader) (CandidateList, CandidateList, CandidateList, error) {
	var (
		name, operator, owner CandidateList
	)
	if _, err := sr.State(&name, protocol.NamespaceOption(CandsMapNS), protocol.KeyOption(_nameKey)); err != nil {
		return nil, nil, nil, err
	}
	if _, err := sr.State(&operator, protocol.NamespaceOption(CandsMapNS), protocol.KeyOption(_operatorKey)); err != nil {
		return nil, nil, nil, err
	}
	if _, err := sr.State(&owner, protocol.NamespaceOption(CandsMapNS), protocol.KeyOption(_ownerKey)); err != nil {
		return nil, nil, nil, err
	}
	return name, operator, owner, nil
}<|MERGE_RESOLUTION|>--- conflicted
+++ resolved
@@ -42,14 +42,10 @@
 	_candidateNameSpace = state.CandidateNamespace
 
 	// CandsMapNS is the bucket name to store candidate map
-<<<<<<< HEAD
-	CandsMapNS = "CandsMap"
+	CandsMapNS = state.CandsMapNamespace
 
 	// MaxDurationNumber is the maximum duration number
 	MaxDurationNumber = math.MaxUint64
-=======
-	CandsMapNS = state.CandsMapNamespace
->>>>>>> dbf6b009
 )
 
 const (
