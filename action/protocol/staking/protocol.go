--- conflicted
+++ resolved
@@ -505,8 +505,6 @@
 		return nil, 0, err
 	}
 
-<<<<<<< HEAD
-=======
 	// get height arg
 	inputHeight, err := sr.Height()
 	if err != nil {
@@ -519,21 +517,16 @@
 		return nil, 0, err
 	}
 
->>>>>>> f4e6be37
 	var (
 		height uint64
 		resp   proto.Message
 	)
 	switch m.GetMethod() {
 	case iotexapi.ReadStakingDataMethod_BUCKETS:
-<<<<<<< HEAD
-		resp, height, err = stakeSR.readStateBuckets(ctx, r.GetBuckets())
-=======
 		if epochStartHeight != 0 && p.candBucketsIndexer != nil {
 			return p.candBucketsIndexer.GetBuckets(epochStartHeight, r.GetBuckets().GetPagination().GetOffset(), r.GetBuckets().GetPagination().GetLimit())
 		}
 		resp, height, err = nativeSR.readStateBuckets(ctx, r.GetBuckets())
->>>>>>> f4e6be37
 	case iotexapi.ReadStakingDataMethod_BUCKETS_BY_VOTER:
 		resp, height, err = nativeSR.readStateBucketsByVoter(ctx, r.GetBucketsByVoter())
 	case iotexapi.ReadStakingDataMethod_BUCKETS_BY_CANDIDATE:
