--- conflicted
+++ resolved
@@ -73,11 +73,7 @@
 		}
 	}
 	// read LSD buckets
-<<<<<<< HEAD
-	lsdBuckets, err := c.liquidIndexer.Buckets()
-=======
 	lsdBuckets, err := c.contractIndexer.Buckets()
->>>>>>> f4e6be37
 	if err != nil {
 		return nil, 0, err
 	}
@@ -100,11 +96,7 @@
 	}
 
 	// read LSD buckets
-<<<<<<< HEAD
-	lsdBuckets, err := c.liquidIndexer.Buckets()
-=======
 	lsdBuckets, err := c.contractIndexer.Buckets()
->>>>>>> f4e6be37
 	if err != nil {
 		return nil, 0, err
 	}
@@ -127,25 +119,14 @@
 		return nil, 0, err
 	}
 	// read LSD buckets
-<<<<<<< HEAD
-	lsdBuckets, err := c.liquidIndexer.Buckets()
-	if err != nil {
-		return nil, 0, err
-	}
-=======
->>>>>>> f4e6be37
 	candidate := c.nativeSR.GetCandidateByName(req.GetCandName())
 	if candidate == nil {
 		return &iotextypes.VoteBucketList{}, height, nil
 	}
-<<<<<<< HEAD
-	lsdBuckets = filterBucketsByCandidate(lsdBuckets, candidate.Owner)
-=======
 	lsdBuckets, err := c.contractIndexer.BucketsByCandidate(candidate.Owner)
 	if err != nil {
 		return nil, 0, err
 	}
->>>>>>> f4e6be37
 	lsdIoTeXBuckets, err := toIoTeXTypesVoteBucketList(lsdBuckets)
 	if err != nil {
 		return nil, 0, err
@@ -163,11 +144,7 @@
 		return nil, 0, err
 	}
 	// read LSD buckets
-<<<<<<< HEAD
-	lsdBuckets, err := c.liquidIndexer.BucketsByIndices(req.GetIndex())
-=======
 	lsdBuckets, err := c.contractIndexer.BucketsByIndices(req.GetIndex())
->>>>>>> f4e6be37
 	if err != nil {
 		return nil, 0, err
 	}
@@ -185,20 +162,12 @@
 	if err != nil {
 		return nil, 0, err
 	}
-<<<<<<< HEAD
-	buckets, err := c.liquidIndexer.Buckets()
-=======
 	buckets, err := c.contractIndexer.Buckets()
->>>>>>> f4e6be37
 	if err != nil {
 		return nil, 0, err
 	}
 	bucketCnt.Active += uint64(len(buckets))
-<<<<<<< HEAD
-	bucketCnt.Total += c.liquidIndexer.TotalBucketCount()
-=======
 	bucketCnt.Total += c.contractIndexer.TotalBucketCount()
->>>>>>> f4e6be37
 	return bucketCnt, height, nil
 }
 
@@ -282,13 +251,8 @@
 		return nil, 0, errors.Errorf("invalid balance %s", accountMeta.Balance)
 	}
 
-<<<<<<< HEAD
-	// add liquid staking amount
-	buckets, err := c.liquidIndexer.Buckets()
-=======
 	// add contract staking amount
 	buckets, err := c.contractIndexer.Buckets()
->>>>>>> f4e6be37
 	if err != nil {
 		return nil, 0, err
 	}
@@ -298,8 +262,6 @@
 
 	accountMeta.Balance = amount.String()
 	return accountMeta, height, nil
-<<<<<<< HEAD
-=======
 }
 
 func (c *compositeStakingStateReader) readStateContractStakingBucketTypes(ctx context.Context, _ *iotexapi.ReadStakingDataRequest_ContractStakingBucketTypes) (*iotextypes.ContractStakingBucketTypeList, uint64, error) {
@@ -315,7 +277,6 @@
 		})
 	}
 	return &iotextypes.ContractStakingBucketTypeList{BucketTypes: pbBts}, c.nativeSR.Height(), nil
->>>>>>> f4e6be37
 }
 
 func addContractStakingVotes(candidate *iotextypes.CandidateV2, contractStakingSR ContractStakingIndexer) error {
@@ -340,17 +301,4 @@
 		}
 	}
 	return filtered
-<<<<<<< HEAD
-}
-
-func filterBucketsByCandidate(buckets []*VoteBucket, candidate address.Address) []*VoteBucket {
-	var filtered []*VoteBucket
-	for _, bucket := range buckets {
-		if bucket.Candidate.String() == candidate.String() {
-			filtered = append(filtered, bucket)
-		}
-	}
-	return filtered
-=======
->>>>>>> f4e6be37
 }