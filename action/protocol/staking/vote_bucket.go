--- conflicted
+++ resolved
@@ -39,14 +39,11 @@
 		UnstakeStartTime time.Time
 		AutoStake        bool
 		ContractAddress  string // Corresponding contract address; Empty if it's native staking
-<<<<<<< HEAD
-=======
 		// only used for contract staking buckets
 		StakedDurationBlockNumber uint64
 		CreateBlockHeight         uint64
 		StakeStartBlockHeight     uint64
 		UnstakeStartBlockHeight   uint64
->>>>>>> f4e6be37
 	}
 
 	// totalBucketCount stores the total bucket count
@@ -123,13 +120,10 @@
 	vb.UnstakeStartTime = unstakeTime
 	vb.AutoStake = pb.GetAutoStake()
 	vb.ContractAddress = pb.GetContractAddress()
-<<<<<<< HEAD
-=======
 	vb.StakedDurationBlockNumber = pb.GetStakedDurationBlockNumber()
 	vb.CreateBlockHeight = pb.GetCreateBlockHeight()
 	vb.StakeStartBlockHeight = pb.GetStakeStartBlockHeight()
 	vb.UnstakeStartBlockHeight = pb.GetUnstakeStartBlockHeight()
->>>>>>> f4e6be37
 	return nil
 }
 
@@ -142,18 +136,6 @@
 	unstakeTime := timestamppb.New(vb.UnstakeStartTime)
 
 	return &stakingpb.Bucket{
-<<<<<<< HEAD
-		Index:            vb.Index,
-		CandidateAddress: vb.Candidate.String(),
-		Owner:            vb.Owner.String(),
-		StakedAmount:     vb.StakedAmount.String(),
-		StakedDuration:   uint32(vb.StakedDuration / 24 / time.Hour),
-		CreateTime:       createTime,
-		StakeStartTime:   stakeTime,
-		UnstakeStartTime: unstakeTime,
-		AutoStake:        vb.AutoStake,
-		ContractAddress:  vb.ContractAddress,
-=======
 		Index:                     vb.Index,
 		CandidateAddress:          vb.Candidate.String(),
 		Owner:                     vb.Owner.String(),
@@ -168,7 +150,6 @@
 		CreateBlockHeight:         vb.CreateBlockHeight,
 		StakeStartBlockHeight:     vb.StakeStartBlockHeight,
 		UnstakeStartBlockHeight:   vb.UnstakeStartBlockHeight,
->>>>>>> f4e6be37
 	}, nil
 }
 
@@ -178,18 +159,6 @@
 	unstakeTime := timestamppb.New(vb.UnstakeStartTime)
 
 	return &iotextypes.VoteBucket{
-<<<<<<< HEAD
-		Index:            vb.Index,
-		CandidateAddress: vb.Candidate.String(),
-		Owner:            vb.Owner.String(),
-		StakedAmount:     vb.StakedAmount.String(),
-		StakedDuration:   uint32(vb.StakedDuration / 24 / time.Hour),
-		CreateTime:       createTime,
-		StakeStartTime:   stakeTime,
-		UnstakeStartTime: unstakeTime,
-		AutoStake:        vb.AutoStake,
-		ContractAddress:  vb.ContractAddress,
-=======
 		Index:                     vb.Index,
 		CandidateAddress:          vb.Candidate.String(),
 		Owner:                     vb.Owner.String(),
@@ -204,7 +173,6 @@
 		CreateBlockHeight:         vb.CreateBlockHeight,
 		StakeStartBlockHeight:     vb.StakeStartBlockHeight,
 		UnstakeStartBlockHeight:   vb.UnstakeStartBlockHeight,
->>>>>>> f4e6be37
 	}, nil
 }
 
