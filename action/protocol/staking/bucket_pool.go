// Copyright (c) 2022 IoTeX Foundation
// This is an alpha (internal) release and is not suitable for production. This source code is provided 'as is' and no
// warranties are given as to title or non-infringement, merchantability or fitness for purpose and, to the extent
// permitted by law, all liability for your use of the code is disclaimed. This source code is governed by Apache
// License 2.0 that can be found in the LICENSE file.

package staking

import (
	"math/big"

	"github.com/iotexproject/go-pkgs/hash"
	"google.golang.org/protobuf/proto"

	"github.com/iotexproject/iotex-core/action/protocol"
	"github.com/iotexproject/iotex-core/action/protocol/staking/stakingpb"
	"github.com/iotexproject/iotex-core/state"
)

// const
const (
	_stakingBucketPool = "bucketPool"
)

var (
	_bucketPoolAddr    = hash.Hash160b([]byte(_stakingBucketPool))
	_bucketPoolAddrKey = append([]byte{_const}, _bucketPoolAddr[:]...)
)

// when a bucket is created, the amount of staked IOTX token is deducted from user, but does not transfer to any address
// in the same way when a bucket are withdrawn, bucket amount is added back to user, but does not come out of any address
//
// for better accounting/auditing, we take protocol's address as the 'bucket pool' address
// 1. at Greenland height we sum up all existing bucket's amount and set the total amount to bucket pool address
// 2. for future bucket creation/deposit/registration, the amount of staked IOTX token will be added to bucket pool (so
//    the pool is 'receiving' token)
// 3. for future bucket withdrawal, the bucket amount will be deducted from bucket pool (so the pool is 'releasing' token)

type (
	// BucketPool implements the bucket pool
	BucketPool struct {
		enableSMStorage bool
		total           *totalAmount
	}

	totalAmount struct {
		amount *big.Int
		count  uint64
	}
)

func (t *totalAmount) Serialize() ([]byte, error) {
	gen := stakingpb.TotalAmount{
		Amount: t.amount.String(),
		Count:  t.count,
	}
	return proto.Marshal(&gen)
}

func (t *totalAmount) Deserialize(data []byte) error {
	gen := stakingpb.TotalAmount{}
	if err := proto.Unmarshal(data, &gen); err != nil {
		return err
	}

	var ok bool
	if t.amount, ok = new(big.Int).SetString(gen.Amount, 10); !ok {
		return state.ErrStateDeserialization
	}

	if t.amount.Cmp(big.NewInt(0)) == -1 {
		return state.ErrNotEnoughBalance
	}
	t.count = gen.Count
	return nil
}

func (t *totalAmount) AddBalance(amount *big.Int, newBucket bool) {
	t.amount.Add(t.amount, amount)
	if newBucket {
		t.count++
	}
}

func (t *totalAmount) SubBalance(amount *big.Int) error {
	if amount.Cmp(t.amount) == 1 || t.count == 0 {
		return state.ErrNotEnoughBalance
	}
	t.amount.Sub(t.amount, amount)
	t.count--
	return nil
}

// NewBucketPool creates an instance of BucketPool
<<<<<<< HEAD
func NewBucketPool(csr CandidateStateReader, enableSMStorage bool) (*BucketPool, error) {
	return csr.NewBucketPool(enableSMStorage)
=======
func NewBucketPool(sr protocol.StateReader, enableSMStorage bool) (*BucketPool, error) {
	bp := BucketPool{
		enableSMStorage: enableSMStorage,
		total: &totalAmount{
			amount: big.NewInt(0),
		},
	}

	if bp.enableSMStorage {
		switch _, err := sr.State(bp.total, protocol.NamespaceOption(StakingNameSpace), protocol.KeyOption(_bucketPoolAddrKey)); errors.Cause(err) {
		case nil:
			return &bp, nil
		case state.ErrStateNotExist:
			// fall back to load all buckets
		default:
			return nil, err
		}
	}

	// sum up all existing buckets
	all, _, err := getAllBuckets(sr)
	if err != nil && errors.Cause(err) != state.ErrStateNotExist {
		return nil, err
	}

	for _, v := range all {
		if v.StakedAmount.Cmp(big.NewInt(0)) <= 0 {
			return nil, state.ErrNotEnoughBalance
		}
		bp.total.amount.Add(bp.total.amount, v.StakedAmount)
	}
	bp.total.count = uint64(len(all))
	return &bp, nil
>>>>>>> ae66d8bd
}

// Total returns the total amount staked in bucket pool
func (bp *BucketPool) Total() *big.Int {
	return new(big.Int).Set(bp.total.amount)
}

// Count returns the total number of buckets in bucket pool
func (bp *BucketPool) Count() uint64 {
	return bp.total.count
}

// Copy returns a copy of the bucket pool
func (bp *BucketPool) Copy(enableSMStorage bool) *BucketPool {
	pool := BucketPool{}
	pool.enableSMStorage = enableSMStorage
	pool.total = &totalAmount{
		amount: new(big.Int).Set(bp.total.amount),
		count:  bp.total.count,
	}
	return &pool
}

// Sync syncs the data from state manager
func (bp *BucketPool) Sync(sm protocol.StateManager) error {
	if bp.enableSMStorage {
		_, err := sm.State(bp.total, protocol.NamespaceOption(StakingNameSpace), protocol.KeyOption(_bucketPoolAddrKey))
		return err
	}
	// get stashed total amount
	err := sm.Unload(protocolID, _stakingBucketPool, bp.total)
	if err != nil && err != protocol.ErrNoName {
		return err
	}
	return nil
}

// Commit is called upon workingset commit
func (bp *BucketPool) Commit(sr protocol.StateReader) error {
	return nil
}

// CreditPool subtracts staked amount out of the pool
func (bp *BucketPool) CreditPool(sm protocol.StateManager, amount *big.Int) error {
	if err := bp.total.SubBalance(amount); err != nil {
		return err
	}

	if bp.enableSMStorage {
		_, err := sm.PutState(bp.total, protocol.NamespaceOption(StakingNameSpace), protocol.KeyOption(_bucketPoolAddrKey))
		return err
	}
	return sm.Load(protocolID, _stakingBucketPool, bp.total)
}

// DebitPool adds staked amount into the pool
func (bp *BucketPool) DebitPool(sm protocol.StateManager, amount *big.Int, newBucket bool) error {
	bp.total.AddBalance(amount, newBucket)
	if bp.enableSMStorage {
		_, err := sm.PutState(bp.total, protocol.NamespaceOption(StakingNameSpace), protocol.KeyOption(_bucketPoolAddrKey))
		return err
	}
	return sm.Load(protocolID, _stakingBucketPool, bp.total)
}<|MERGE_RESOLUTION|>--- conflicted
+++ resolved
@@ -92,44 +92,8 @@
 }
 
 // NewBucketPool creates an instance of BucketPool
-<<<<<<< HEAD
 func NewBucketPool(csr CandidateStateReader, enableSMStorage bool) (*BucketPool, error) {
 	return csr.NewBucketPool(enableSMStorage)
-=======
-func NewBucketPool(sr protocol.StateReader, enableSMStorage bool) (*BucketPool, error) {
-	bp := BucketPool{
-		enableSMStorage: enableSMStorage,
-		total: &totalAmount{
-			amount: big.NewInt(0),
-		},
-	}
-
-	if bp.enableSMStorage {
-		switch _, err := sr.State(bp.total, protocol.NamespaceOption(StakingNameSpace), protocol.KeyOption(_bucketPoolAddrKey)); errors.Cause(err) {
-		case nil:
-			return &bp, nil
-		case state.ErrStateNotExist:
-			// fall back to load all buckets
-		default:
-			return nil, err
-		}
-	}
-
-	// sum up all existing buckets
-	all, _, err := getAllBuckets(sr)
-	if err != nil && errors.Cause(err) != state.ErrStateNotExist {
-		return nil, err
-	}
-
-	for _, v := range all {
-		if v.StakedAmount.Cmp(big.NewInt(0)) <= 0 {
-			return nil, state.ErrNotEnoughBalance
-		}
-		bp.total.amount.Add(bp.total.amount, v.StakedAmount)
-	}
-	bp.total.count = uint64(len(all))
-	return &bp, nil
->>>>>>> ae66d8bd
 }
 
 // Total returns the total amount staked in bucket pool
