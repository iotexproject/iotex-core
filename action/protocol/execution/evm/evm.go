--- conflicted
+++ resolved
@@ -755,14 +755,11 @@
 			ExcessBlobGas:  protocol.CalcExcessBlobGas(bcCtx.Tip.ExcessBlobGas, bcCtx.Tip.BlobGasUsed),
 		},
 	))
-<<<<<<< HEAD
 	retval, receipt, err := ExecuteContract(ctx, sm, ex)
 	if tCtx, ok := GetTracerCtx(ctx); ok && tCtx.CaptureTx != nil {
 		tCtx.CaptureTx(retval, receipt)
 	}
 	return retval, receipt, err
-=======
-	return ExecuteContract(ctx, sm, ex)
 }
 
 // ExtractRevertMessage extracts the revert message from the return value
@@ -777,5 +774,4 @@
 	msgLength := byteutil.BytesToUint64BigEndian(data[56:64])
 	revertMsg := string(data[64 : 64+msgLength])
 	return revertMsg
->>>>>>> c0859353
 }