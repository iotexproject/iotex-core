// Copyright (c) 2018 IoTeX
// This is an alpha (internal) release and is not suitable for production. This source code is provided 'as is' and no
// warranties are given as to title or non-infringement, merchantability or fitness for purpose and, to the extent
// permitted by law, all liability for your use of the code is disclaimed. This source code is governed by Apache
// License 2.0 that can be found in the LICENSE file.

package mainchain

import (
	"context"
	"math/big"
	"strings"
	"testing"

	"github.com/golang/mock/gomock"
	"github.com/stretchr/testify/assert"
	"github.com/stretchr/testify/require"

	"github.com/iotexproject/iotex-core/action"
	"github.com/iotexproject/iotex-core/address"
	"github.com/iotexproject/iotex-core/blockchain"
	"github.com/iotexproject/iotex-core/config"
	"github.com/iotexproject/iotex-core/state"
	"github.com/iotexproject/iotex-core/test/mock/mock_blockchain"
	"github.com/iotexproject/iotex-core/test/mock/mock_state"
	"github.com/iotexproject/iotex-core/test/testaddress"
	"github.com/iotexproject/iotex-core/testutil"
)

func TestProtocolValidateSubChainStart(t *testing.T) {
	t.Parallel()

	ctrl := gomock.NewController(t)
	factory := mock_state.NewMockFactory(ctrl)
	factory.EXPECT().AccountState(gomock.Any()).Return(
		&state.Account{Balance: big.NewInt(0).Mul(big.NewInt(2000000000), big.NewInt(blockchain.Iotx))},
		nil,
	).AnyTimes()
	factory.EXPECT().
		State(gomock.Any(), gomock.Any()).
		Return(&state.SortedSlice{InOperation{ID: uint32(3)}}, nil).
		AnyTimes()
	chain := mock_blockchain.NewMockBlockchain(ctrl)
	chain.EXPECT().GetFactory().Return(factory).AnyTimes()
	chain.EXPECT().ChainID().Return(uint32(1)).AnyTimes()

	defer ctrl.Finish()

	p := NewProtocol(chain)

	start := action.NewStartSubChain(
		1,
		2,
		testaddress.Addrinfo["producer"].RawAddress,
		MinSecurityDeposit,
		big.NewInt(0).Mul(big.NewInt(1000000000), big.NewInt(blockchain.Iotx)),
		110,
		10,
		0,
		big.NewInt(0),
	)
	account, subChainsInOp, err := p.validateStartSubChain(start, nil)
	assert.NotNil(t, account)
	assert.NotNil(t, subChainsInOp)
	assert.NoError(t, err)

	// chain ID is the main chain ID
	start = action.NewStartSubChain(
		1,
		1,
		testaddress.Addrinfo["producer"].RawAddress,
		MinSecurityDeposit,
		big.NewInt(0).Mul(big.NewInt(1000000000), big.NewInt(blockchain.Iotx)),
		110,
		10,
		0,
		big.NewInt(0),
	)
	account, subChainsInOp, err = p.validateStartSubChain(start, nil)
	assert.Nil(t, subChainsInOp)
	assert.Nil(t, account)
	require.Error(t, err)
	assert.True(t, strings.Contains(err.Error(), "is used by main chain"))

	// chain ID is used
	start = action.NewStartSubChain(
		1,
		3,
		testaddress.Addrinfo["producer"].RawAddress,
		MinSecurityDeposit,
		big.NewInt(0).Mul(big.NewInt(1000000000), big.NewInt(blockchain.Iotx)),
		110,
		10,
		0,
		big.NewInt(0),
	)
	account, subChainsInOp, err = p.validateStartSubChain(start, nil)
	assert.Nil(t, account)
	assert.Nil(t, subChainsInOp)
	require.Error(t, err)
	assert.True(t, strings.Contains(err.Error(), "is used by another sub-chain"))

	// security deposit is lower than the minimum
	start = action.NewStartSubChain(
		1,
		2,
		testaddress.Addrinfo["producer"].RawAddress,
		big.NewInt(0).Mul(big.NewInt(500000000), big.NewInt(blockchain.Iotx)),
		big.NewInt(0).Mul(big.NewInt(1000000000), big.NewInt(blockchain.Iotx)),
		110,
		10,
		0,
		big.NewInt(0),
	)
	account, subChainsInOp, err = p.validateStartSubChain(start, nil)
	assert.Nil(t, account)
	assert.Nil(t, subChainsInOp)
	require.Error(t, err)
	assert.True(t, strings.Contains(err.Error(), "security deposit is smaller than the minimal requirement"))

	// security deposit is more than the owner balance
	start = action.NewStartSubChain(
		1,
		2,
		testaddress.Addrinfo["producer"].RawAddress,
		big.NewInt(0).Mul(big.NewInt(2100000000), big.NewInt(blockchain.Iotx)),
		big.NewInt(0).Mul(big.NewInt(1000000000), big.NewInt(blockchain.Iotx)),
		110,
		10,
		0,
		big.NewInt(0),
	)
	account, subChainsInOp, err = p.validateStartSubChain(start, nil)
	assert.Nil(t, account)
	assert.Nil(t, subChainsInOp)
	require.Error(t, err)
	assert.True(t, strings.Contains(err.Error(), "doesn't have at least required balance"))

	// operation deposit is more than the owner balance
	start = action.NewStartSubChain(
		1,
		2,
		testaddress.Addrinfo["producer"].RawAddress,
		big.NewInt(0).Mul(big.NewInt(1000000000), big.NewInt(blockchain.Iotx)),
		big.NewInt(0).Mul(big.NewInt(1100000000), big.NewInt(blockchain.Iotx)),
		110,
		10,
		0,
		big.NewInt(0),
	)
	account, subChainsInOp, err = p.validateStartSubChain(start, nil)
	assert.Nil(t, account)
	assert.Nil(t, subChainsInOp)
	require.Error(t, err)
	assert.True(t, strings.Contains(err.Error(), "doesn't have at least required balance"))

	// operation deposit is more than the owner balance in working set
	ws := mock_state.NewMockWorkingSet(ctrl)
	ws.EXPECT().
		State(gomock.Any(), gomock.Any()).
		Return(&state.SortedSlice{InOperation{ID: uint32(3)}}, nil).
		Times(1)
	ws.EXPECT().CachedAccountState(gomock.Any()).Return(
		&state.Account{Balance: big.NewInt(0).Mul(big.NewInt(1500000000), big.NewInt(blockchain.Iotx))},
		nil,
	).AnyTimes()
	start = action.NewStartSubChain(
		1,
		2,
		testaddress.Addrinfo["producer"].RawAddress,
		MinSecurityDeposit,
		big.NewInt(0).Mul(big.NewInt(1000000000), big.NewInt(blockchain.Iotx)),
		110,
		10,
		0,
		big.NewInt(0),
	)
	account, subChainsInOp, err = p.validateStartSubChain(start, ws)
	assert.Nil(t, account)
	assert.Nil(t, subChainsInOp)
	require.Error(t, err)
	assert.True(t, strings.Contains(err.Error(), "doesn't have at least required balance"))

	// chain ID is used in the working set
	ws.EXPECT().
		State(gomock.Any(), gomock.Any()).
		Return(&state.SortedSlice{InOperation{ID: uint32(2)}, InOperation{ID: uint32(3)}}, nil).
		Times(1)
	account, subChainsInOp, err = p.validateStartSubChain(start, ws)
	assert.Nil(t, account)
	assert.Nil(t, subChainsInOp)
	require.Error(t, err)
	assert.True(t, strings.Contains(err.Error(), "is used by another sub-chain"))
}

func TestCreateSubChainAddress(t *testing.T) {
	t.Parallel()

	addr1, err := createSubChainAddress(testaddress.Addrinfo["producer"].RawAddress, 1)
	assert.NoError(t, err)
	addr2, err := createSubChainAddress(testaddress.Addrinfo["producer"].RawAddress, 2)
	assert.NoError(t, err)
	// Same owner address but different nonce
	assert.NotEqual(t, addr1, addr2)
	addr3, err := createSubChainAddress(testaddress.Addrinfo["alfa"].RawAddress, 1)
	assert.NoError(t, err)
	// Same nonce but different owner address
	assert.NotEqual(t, addr1, addr3)
}

func TestHandleStartSubChain(t *testing.T) {
	t.Parallel()

	cfg := config.Default
	ctx := context.Background()
	sf, err := state.NewFactory(&cfg, state.InMemTrieOption())
	require.NoError(t, err)
	require.NoError(t, sf.Start(ctx))
	ctrl := gomock.NewController(t)
	chain := mock_blockchain.NewMockBlockchain(ctrl)
	chain.EXPECT().ChainID().Return(uint32(1)).AnyTimes()
	chain.EXPECT().GetFactory().Return(sf).AnyTimes()
	chain.EXPECT().SubscribeBlockCreation(gomock.Any()).Return(nil).AnyTimes()

	defer func() {
		require.NoError(t, sf.Stop(ctx))
		ctrl.Finish()
	}()

	// Create an account with 2000000000 iotx
	ws, err := sf.NewWorkingSet()
	require.NoError(t, err)
	_, err = ws.LoadOrCreateAccountState(
		testaddress.Addrinfo["producer"].RawAddress,
		big.NewInt(0).Mul(big.NewInt(2000000000), big.NewInt(blockchain.Iotx)),
	)
	require.NoError(t, err)
<<<<<<< HEAD
	gasLimit := testutil.TestGasLimit
	stateContext := state.Context{testaddress.Addrinfo["producer"].RawAddress, &gasLimit, testutil.EnableGasCharge}
	_, err = ws.RunActions(0, nil, stateContext)
=======
	_, _, err = ws.RunActions(0, nil)
>>>>>>> b9e86a7c
	require.NoError(t, err)
	require.NoError(t, sf.Commit(ws))

	ws, err = sf.NewWorkingSet()
	require.NoError(t, err)

	// Prepare start sub-chain action
	start := action.NewStartSubChain(
		1,
		2,
		testaddress.Addrinfo["producer"].RawAddress,
		MinSecurityDeposit,
		big.NewInt(0).Mul(big.NewInt(1000000000), big.NewInt(blockchain.Iotx)),
		110,
		10,
		0,
		big.NewInt(0),
	)
	assert.NoError(t, action.Sign(start, testaddress.Addrinfo["producer"].PrivateKey))

	// Handle the action
	protocol := NewProtocol(chain)
	require.NoError(t, protocol.handleStartSubChain(start, ws))
	require.NoError(t, sf.Commit(ws))

	// Check the owner state
	account, err := sf.AccountState(testaddress.Addrinfo["producer"].RawAddress)
	require.NoError(t, err)
	assert.Equal(t, uint64(1), account.Nonce)
	assert.Equal(t, big.NewInt(0), account.Balance)

	// Check the sub-chain state
	addr, err := createSubChainAddress(testaddress.Addrinfo["producer"].RawAddress, 1)
	require.NoError(t, err)
	state, err := sf.State(addr, &SubChain{})
	require.NoError(t, err)
	sc, ok := state.(*SubChain)
	require.True(t, ok)
	assert.Equal(t, uint32(2), sc.ChainID)
	assert.Equal(t, MinSecurityDeposit, sc.SecurityDeposit)
	assert.Equal(t, big.NewInt(0).Mul(big.NewInt(1000000000), big.NewInt(blockchain.Iotx)), sc.OperationDeposit)
	assert.Equal(t, testaddress.Addrinfo["producer"].PublicKey, sc.OwnerPublicKey)
	assert.Equal(t, uint64(110), sc.StartHeight)
	assert.Equal(t, uint64(10), sc.ParentHeightOffset)
	assert.Equal(t, uint64(0), sc.CurrentHeight)
}

func TestNoStartSubChainInGenesis(t *testing.T) {
	cfg := config.Default

	ctx := context.Background()
	bc := blockchain.NewBlockchain(&cfg, blockchain.InMemStateFactoryOption(), blockchain.InMemDaoOption())
	p := NewProtocol(bc)
	bc.GetFactory().AddActionHandlers(p)
	require.NoError(t, bc.Start(ctx))
	defer require.NoError(t, bc.Stop(ctx))

	subChainsInOp, err := p.SubChainsInOperation()
	require.NoError(t, err)
	assert.Equal(t, 0, len(subChainsInOp))
}

func TestStartSubChainInGenesis(t *testing.T) {
	cfg := config.Default
	cfg.Chain.EnableSubChainStartInGenesis = true

	ctx := context.Background()
	bc := blockchain.NewBlockchain(&cfg, blockchain.InMemStateFactoryOption(), blockchain.InMemDaoOption())
	p := NewProtocol(bc)
	bc.GetFactory().AddActionHandlers(p)
	require.NoError(t, bc.Start(ctx))
	defer require.NoError(t, bc.Stop(ctx))

	scAddr, err := createSubChainAddress(blockchain.Gen.CreatorAddr(1), 0)
	require.NoError(t, err)
	addr := address.New(1, scAddr[:])
	sc, err := p.SubChain(addr)
	require.NoError(t, err)
	assert.Equal(t, uint32(2), sc.ChainID)
	assert.Equal(t, blockchain.ConvertIotxToRau(1000000000), sc.SecurityDeposit)
	assert.Equal(t, blockchain.ConvertIotxToRau(1000000000), sc.OperationDeposit)
	assert.Equal(t, uint64(10), sc.StartHeight)
	assert.Equal(t, uint64(10), sc.ParentHeightOffset)
	subChainsInOp, err := p.SubChainsInOperation()
	require.NoError(t, err)
	_, ok := subChainsInOp.Get(InOperation{ID: uint32(2)}, SortInOperation)
	assert.True(t, ok)
}<|MERGE_RESOLUTION|>--- conflicted
+++ resolved
@@ -235,13 +235,9 @@
 		big.NewInt(0).Mul(big.NewInt(2000000000), big.NewInt(blockchain.Iotx)),
 	)
 	require.NoError(t, err)
-<<<<<<< HEAD
 	gasLimit := testutil.TestGasLimit
 	stateContext := state.Context{testaddress.Addrinfo["producer"].RawAddress, &gasLimit, testutil.EnableGasCharge}
-	_, err = ws.RunActions(0, nil, stateContext)
-=======
-	_, _, err = ws.RunActions(0, nil)
->>>>>>> b9e86a7c
+	_, _, err = ws.RunActions(0, nil, stateContext)
 	require.NoError(t, err)
 	require.NoError(t, sf.Commit(ws))
 
