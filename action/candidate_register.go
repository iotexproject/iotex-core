--- conflicted
+++ resolved
@@ -88,13 +88,8 @@
 	// ErrInvalidAmount represents that amount is 0 or negative
 	ErrInvalidAmount = errors.New("invalid amount")
 
-<<<<<<< HEAD
-	//ErrInvalidCandidateName represents that candidate name is invalid
-	ErrInvalidCandidateName = errors.New("invalid candidate name")
-=======
 	//ErrInvalidCanName represents that candidate name is invalid
 	ErrInvalidCanName = errors.New("invalid candidate name")
->>>>>>> 3a231c39
 )
 
 // CandidateRegister is the action to register a candidate
