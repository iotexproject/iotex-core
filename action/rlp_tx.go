--- conflicted
+++ resolved
@@ -35,11 +35,7 @@
 }
 
 func rlpSignedHash(tx rlpTransaction, chainID uint32, sig []byte) (hash.Hash256, error) {
-<<<<<<< HEAD
-	signedTx, err := signRlpTx(tx, chainID, sig)
-=======
 	signedTx, err := reconstructSignedRlpTxFromSig(tx, chainID, sig)
->>>>>>> c53f53e2
 	if err != nil {
 		return hash.ZeroHash256, err
 	}
@@ -65,11 +61,7 @@
 	return types.NewContractCreation(act.Nonce(), act.Amount(), act.GasLimit(), act.GasPrice(), act.Payload()), nil
 }
 
-<<<<<<< HEAD
-func signRlpTx(tx rlpTransaction, chainID uint32, sig []byte) (*types.Transaction, error) {
-=======
 func reconstructSignedRlpTxFromSig(tx rlpTransaction, chainID uint32, sig []byte) (*types.Transaction, error) {
->>>>>>> c53f53e2
 	if len(sig) != 65 {
 		return nil, errors.Errorf("invalid signature length = %d, expecting 65", len(sig))
 	}
@@ -88,7 +80,6 @@
 		return nil, err
 	}
 	return signedTx, nil
-<<<<<<< HEAD
 }
 
 func GetRLPSig(act Action, pvk crypto.PrivateKey) []byte {
@@ -107,7 +98,7 @@
 
 	// generate signature from r, s in native signed tx
 	ecdsaPvk, ok := pvk.EcdsaPrivateKey().(*ecdsa.PrivateKey)
-	if ok != true {
+	if !ok {
 		return []byte{}
 	}
 	signer := types.NewEIP155Signer(big.NewInt(int64(config.EVMNetworkID())))
@@ -126,6 +117,4 @@
 	fmt.Printf("signature = %x\n", sig)
 	fmt.Printf("w = %d, networkId = %d, recID = %d\n", w.Int64(), config.EVMNetworkID(), recID)
 	return sig
-=======
->>>>>>> c53f53e2
 }